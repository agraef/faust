--- conflicted
+++ resolved
@@ -81,13 +81,8 @@
     } else {
         dst = new ofstream(output);
     }
-<<<<<<< HEAD
-
-	float* buffer = new float[BUFFER_SIZE * snd_info.channels];
-=======
     
     double buffer[BUFFER_SIZE * snd_info.channels];
->>>>>>> 4ff1e196
      
     // Generates one interleaved waveform
     *dst << RemoveEnding(base_name) << "_n = waveform";
