
DESTDIR ?= 
PREFIX ?= /usr/local

prefix := $(DESTDIR)$(PREFIX)

system	?= $(shell uname -s)

## On Windows (mingw32) we must link against the socket library.
ifneq ($(findstring MINGW32, $(system)),)
LIBS = -lwsock32
EXE = .exe
endif

all : sound2faust sound2file

sound2faust : sound2faust.cpp

	$(CXX) -O3 sound2faust.cpp -I../../architecture `pkg-config --cflags --static --libs sndfile` -o sound2faust $(LIBS)

sound2file : sound2file.cpp

	$(CXX) -O3 sound2file.cpp -I../../architecture `pkg-config --cflags --static --libs sndfile` -o sound2file $(LIBS)

static:

	$(CXX) -O3 sound2faust.cpp -I../../architecture `pkg-config --cflags  sndfile`  /usr/local/lib/libsndfile.a -o sound2faust
	$(CXX) -O3 sound2file.cpp -I../../architecture `pkg-config --cflags  sndfile`  /usr/local/lib/libsndfile.a -o sound2file

install :

	install sound2faust $(prefix)/bin/
	install sound2file $(prefix)/bin/
	install sound2reader $(prefix)/bin/

clean :
<<<<<<< HEAD
	rm -f sound2faust$(EXE)
=======
	rm -f sound2faust$(EXE) sound2file$(EXE)


	
>>>>>>> 0a5078e2
<|MERGE_RESOLUTION|>--- conflicted
+++ resolved
@@ -34,11 +34,7 @@
 	install sound2reader $(prefix)/bin/
 
 clean :
-<<<<<<< HEAD
-	rm -f sound2faust$(EXE)
-=======
 	rm -f sound2faust$(EXE) sound2file$(EXE)
 
 
-	
->>>>>>> 0a5078e2
+	