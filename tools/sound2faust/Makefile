--- conflicted
+++ resolved
@@ -25,11 +25,4 @@
 	install sound2faust $(prefix)/bin/
 
 clean :
-<<<<<<< HEAD
-	rm -f sound2faust
-=======
-	rm -f sound2faust$(EXE)
-
-
->>>>>>> 93b81916
-	+	rm -f sound2faust$(EXE)