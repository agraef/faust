#!/bin/bash

#-------------------------------------------------------------------
# Wrapping resources

CODE_WRAPPER=""
JS_WRAPPER=""
COMB="false"
COMB_SRC=
COMB_EXPORTED=
COMB_WRAPPED=
COMB_WRAPPED_FILES=
COMB_SEP=

EMCC="false"
POLY="false"

#-------------------------------------------------------------------
# Set Faust include path

if [ -f $FAUST_LIB_PATH/music.lib ]
then
  FAUSTLIB=$FAUST_LIB_PATH
elif [ -f /usr/local/lib/faust/music.lib ]
then
  FAUSTLIB=/usr/local/lib/faust/
elif [ -f /usr/lib/faust/music.lib ]
then
  FAUSTLIB=/usr/lib/faust/
else
  error "$0: Cannot find Faust library dir (usually /usr/local/lib/faust)"
fi


#-------------------------------------------------------------------
# Analyze command arguments :
# faust options                 -> OPTIONS
# existing *.dsp files          -> FILES
#

for p in $@; do
    if [ $p = "-help" ] || [ $p = "-h" ]; then
        echo "faust2asmjs [-poly] [-comb] [-emcc] <file.dsp>"
        echo "Use '-poly' to produce a polyphonic DSP, ready to be used with MIDI events"
        echo "Use '-comb' to combine several DSP in a unique resulting 'comb.js' file, sharing the same Emcripten runtime"
        echo "Use '-emcc' to compile C++ generated code to asm.js with Emcripten, otherwise the internal asm.js backend is used"
    elif [ $p = "-comb" ]; then
        COMB="true"
    elif [ $p = "-poly" ]; then
        POLY="true"
    elif [ $p = "-emcc" ]; then
        EMCC=emcc
    elif [ ${p:0:1} = "-" ]; then
	    OPTIONS="$OPTIONS $p"
	elif [[ -e "$p" ]]; then
	    FILES="$FILES $p"
	else
	    OPTIONS="$OPTIONS $p"        
	fi
done

#-------------------------------------------------------------------
# Set the compilation wrapping files depending of the compilation options
#

if [ $POLY = true ]; then
    if [ $EMCC = emcc ]; then
        echo "Compiled with 'emcc' in polyphonic mode"
        CODE_WRAPPER=webaudio-asm-poly.cpp
        JS_WRAPPER=webaudio-asm-poly-emcc.js
    else
        echo "Compiled with 'asm.js' backend in polyphonic mode"
        CODE_WRAPPER=webaudio-asm-poly-standalone-wrapper.js
    fi
else
    if [ $EMCC = emcc ]; then
        echo "Compiled with 'emcc'"
        CODE_WRAPPER=webaudio-asm.cpp
        JS_WRAPPER=webaudio-asm-emcc.js       
    else
        echo "Compiled with 'asm.js' backend"
        CODE_WRAPPER=webaudio-asm-standalone-wrapper.js
    fi
fi

#-------------------------------------------------------------------
# compile the *.dsp files
#
BINARIES=""

if [ $COMB = "false" ]; then

for f in $FILES; do
    name=$(basename "$f" .dsp)
    
<<<<<<< HEAD
    # compile the Faust DSP to C++ or asm.js code
    if [ $EMCC = emcc ] ; then
        faust -a $FAUSTLIB/webaudio/$CODE_WRAPPER -i -uim -cn $name $OPTIONS $f -o $name.cpp || exit
    else
        faust -lang ajs -a $FAUSTLIB/webaudio/$CODE_WRAPPER -cn $name $OPTIONS $f -o $name.js || exit
    fi
=======
    # compile the C++ code
    faust -a $FAUSTLIB/webaudio/$CPP_WRAPPER -i -uim -cn $name $OPTIONS $f -o $name.cpp || exit
    
    if [ $CPP_WRAPPER = webaudio-asm.cpp ]; then
        EXPORTED="['_"$name"_constructor','_"$name"_destructor','_"$name"_compute','_"$name"_getNumInputs','_"$name"_getNumOutputs','_"$name"_setParamValue','_"$name"_getParamValue','_"$name"_getJSON']"
    else
        EXPORTED="['_"$name"_poly_constructor','_"$name"_poly_destructor','_"$name"_poly_compute','_"$name"_poly_getNumInputs','_"$name"_poly_getNumOutputs','_"$name"_poly_setParamValue','_"$name"_poly_getParamValue','_"$name"_poly_getJSON','_"$name"_poly_keyOn','_"$name"_poly_keyOff','_"$name"_poly_allNotesOff','_"$name"_poly_ctrlChange','_"$name"_poly_pitchWheel','_"$name"_poly_pitchBend']"       
	fi
    
    # compile the C++ code to asm.js
    emcc -O2 --memory-init-file 0 $name.cpp -s TOTAL_MEMORY=100663296 --post-js $FAUSTLIB/webaudio/$JS_WRAPPER -o $name-temp.js -s EXPORTED_FUNCTIONS=$EXPORTED || exit
   
    # compose the asm.js code
    sed -e "s/DSP/"$name"/g" $name-temp.js > $name.js
>>>>>>> 5a3209df
    
    if [ $EMCC = emcc ]; then
        
        # prepare emcc compilation files
        if [ $POLY = false ]; then

EXPORTED="['_"$name"_constructor','_"$name"_destructor','_"$name"_compute','_"$name"_getNumInputs','_"$name"_getNumOutputs','_"$name"_setValue','_"$name"_getValue','_"$name"_getJSON']"

        else
        EXPORTED="['_"$name"_poly_constructor','_"$name"_poly_destructor','_"$name"_poly_compute','_"$name"_poly_getNumInputs','_"$name"_poly_getNumOutputs','_"$name"_poly_setValue','_"$name"_poly_getValue','_"$name"_poly_getJSON','_"$name"_poly_keyOn','_"$name"_poly_keyOff','_"$name"_poly_allNotesOff','_"$name"_poly_ctrlChange','_"$name"_poly_pitchWheel','_"$name"_poly_pitchBend']"       
	
        fi
    
        # compile the C++ code to asm.js
        emcc -O2 --memory-init-file 0 $name.cpp -s TOTAL_MEMORY=100663296 --post-js $FAUSTLIB/webaudio/$JS_WRAPPER -o $name-temp.js \
            -s EXPORTED_FUNCTIONS=$EXPORTED || exit
       
        # compose the asm.js code
        sed -e "s/DSP/"$name"/g" $name-temp.js > $name.js
        
        rm $name-temp.js
        rm $name.cpp
    fi

	# collect binary file name
	BINARIES="$BINARIES$name.js;"

done

else

echo "Compiled with 'comb' mode"

for f in $FILES; do
    name=$(basename "$f" .dsp)
    
<<<<<<< HEAD
    # compile the Faust DSP to C++ or asm.js code
    if [ $EMCC = emcc ] ; then
        faust -a $FAUSTLIB/webaudio/$CODE_WRAPPER -i -uim -cn $name $OPTIONS $f -o $name.cpp || exit
    else
        faust -lang ajs -a $FAUSTLIB/webaudio/$CODE_WRAPPER -cn $name $OPTIONS $f -o $name-temp.js || exit
    fi
=======
    if [ $CPP_WRAPPER = webaudio-asm.cpp ]; then
        EXPORTED="'_"$name"_constructor','_"$name"_destructor','_"$name"_compute','_"$name"_getNumInputs','_"$name"_getNumOutputs','_"$name"_setParamValue','_"$name"_getParamValue','_"$name"_getJSON'"
    else
        EXPORTED="'_"$name"_poly_constructor','_"$name"_poly_destructor','_"$name"_poly_compute','_"$name"_poly_getNumInputs','_"$name"_poly_getNumOutputs','_"$name"_poly_setParamValue','_"$name"_poly_getParamValue','_"$name"_poly_getJSON','_"$name"_poly_keyOn','_"$name"_poly_keyOff','_"$name"_poly_allNotesOff','_"$name"_poly_ctrlChange','_"$name"_poly_pitchWheel','_"$name"_poly_pitchBend'"       
	fi
    
    # compose the asm.js code
    sed -e "s/DSP/"$name"/g" $FAUSTLIB/webaudio/$JS_WRAPPER > $name-wrapper.js
>>>>>>> 5a3209df
    
    if [ $EMCC = emcc ]; then
    
        # prepare emcc compilation files
        if [ $POLY = false ]; then

EXPORTED="'_"$name"_constructor','_"$name"_destructor','_"$name"_compute','_"$name"_getNumInputs','_"$name"_getNumOutputs','_"$name"_setValue','_"$name"_getValue','_"$name"_getJSON'"
        else
        EXPORTED="'_"$name"_poly_constructor','_"$name"_poly_destructor','_"$name"_poly_compute','_"$name"_poly_getNumInputs','_"$name"_poly_getNumOutputs','_"$name"_poly_setValue','_"$name"_poly_getValue','_"$name"_poly_getJSON','_"$name"_poly_keyOn','_"$name"_poly_keyOff','_"$name"_poly_allNotesOff','_"$name"_poly_ctrlChange','_"$name"_poly_pitchWheel','_"$name"_poly_pitchBend'"       
	
        fi
    
        # compose the asm.js code
        sed -e "s/DSP/"$name"/g" $FAUSTLIB/webaudio/$JS_WRAPPER > $name-wrapper.js
        
        COMB_SRC+=$name.cpp
        COMB_SRC+=" "
        
        COMB_EXPORTED+=$COMB_SEP$EXPORTED
        COMB_SEP=","
        
        COMB_WRAPPED_FILES+=$name-wrapper.js
        COMB_WRAPPED_FILES+=" "
        
        COMB_WRAPPED+=" --post-js "
        COMB_WRAPPED+=$name-wrapper.js
        
    else
        echo $name-temp.js
        cat $name-temp.js >> comb.js
        rm $name-temp.js
    fi
  	
done

if [ $EMCC = emcc ]; then
    # compile final file
    emcc -O2 --memory-init-file 0 $COMB_SRC -s TOTAL_MEMORY=100663296 $COMB_WRAPPED -o comb.js \
        -s EXPORTED_FUNCTIONS="["$COMB_EXPORTED"]" || exit

rm $COMB_SRC
rm $COMB_WRAPPED_FILES

fi

# collect binary file name
BINARIES="comb.js;"

fi

echo $BINARIES<|MERGE_RESOLUTION|>--- conflicted
+++ resolved
@@ -93,39 +93,22 @@
 for f in $FILES; do
     name=$(basename "$f" .dsp)
     
-<<<<<<< HEAD
     # compile the Faust DSP to C++ or asm.js code
     if [ $EMCC = emcc ] ; then
         faust -a $FAUSTLIB/webaudio/$CODE_WRAPPER -i -uim -cn $name $OPTIONS $f -o $name.cpp || exit
     else
         faust -lang ajs -a $FAUSTLIB/webaudio/$CODE_WRAPPER -cn $name $OPTIONS $f -o $name.js || exit
     fi
-=======
-    # compile the C++ code
-    faust -a $FAUSTLIB/webaudio/$CPP_WRAPPER -i -uim -cn $name $OPTIONS $f -o $name.cpp || exit
-    
-    if [ $CPP_WRAPPER = webaudio-asm.cpp ]; then
-        EXPORTED="['_"$name"_constructor','_"$name"_destructor','_"$name"_compute','_"$name"_getNumInputs','_"$name"_getNumOutputs','_"$name"_setParamValue','_"$name"_getParamValue','_"$name"_getJSON']"
-    else
-        EXPORTED="['_"$name"_poly_constructor','_"$name"_poly_destructor','_"$name"_poly_compute','_"$name"_poly_getNumInputs','_"$name"_poly_getNumOutputs','_"$name"_poly_setParamValue','_"$name"_poly_getParamValue','_"$name"_poly_getJSON','_"$name"_poly_keyOn','_"$name"_poly_keyOff','_"$name"_poly_allNotesOff','_"$name"_poly_ctrlChange','_"$name"_poly_pitchWheel','_"$name"_poly_pitchBend']"       
-	fi
-    
-    # compile the C++ code to asm.js
-    emcc -O2 --memory-init-file 0 $name.cpp -s TOTAL_MEMORY=100663296 --post-js $FAUSTLIB/webaudio/$JS_WRAPPER -o $name-temp.js -s EXPORTED_FUNCTIONS=$EXPORTED || exit
-   
-    # compose the asm.js code
-    sed -e "s/DSP/"$name"/g" $name-temp.js > $name.js
->>>>>>> 5a3209df
     
     if [ $EMCC = emcc ]; then
         
         # prepare emcc compilation files
         if [ $POLY = false ]; then
 
-EXPORTED="['_"$name"_constructor','_"$name"_destructor','_"$name"_compute','_"$name"_getNumInputs','_"$name"_getNumOutputs','_"$name"_setValue','_"$name"_getValue','_"$name"_getJSON']"
+EXPORTED="['_"$name"_constructor','_"$name"_destructor','_"$name"_compute','_"$name"_getNumInputs','_"$name"_getNumOutputs','_"$name"_setParamValue','_"$name"_getParamValue','_"$name"_getJSON']"
 
         else
-        EXPORTED="['_"$name"_poly_constructor','_"$name"_poly_destructor','_"$name"_poly_compute','_"$name"_poly_getNumInputs','_"$name"_poly_getNumOutputs','_"$name"_poly_setValue','_"$name"_poly_getValue','_"$name"_poly_getJSON','_"$name"_poly_keyOn','_"$name"_poly_keyOff','_"$name"_poly_allNotesOff','_"$name"_poly_ctrlChange','_"$name"_poly_pitchWheel','_"$name"_poly_pitchBend']"       
+        EXPORTED="['_"$name"_poly_constructor','_"$name"_poly_destructor','_"$name"_poly_compute','_"$name"_poly_getNumInputs','_"$name"_poly_getNumOutputs','_"$name"_poly_setParamValue','_"$name"_poly_getParamValue','_"$name"_poly_getJSON','_"$name"_poly_keyOn','_"$name"_poly_keyOff','_"$name"_poly_allNotesOff','_"$name"_poly_ctrlChange','_"$name"_poly_pitchWheel','_"$name"_poly_pitchBend']"       
 	
         fi
     
@@ -152,32 +135,21 @@
 for f in $FILES; do
     name=$(basename "$f" .dsp)
     
-<<<<<<< HEAD
     # compile the Faust DSP to C++ or asm.js code
     if [ $EMCC = emcc ] ; then
         faust -a $FAUSTLIB/webaudio/$CODE_WRAPPER -i -uim -cn $name $OPTIONS $f -o $name.cpp || exit
     else
         faust -lang ajs -a $FAUSTLIB/webaudio/$CODE_WRAPPER -cn $name $OPTIONS $f -o $name-temp.js || exit
     fi
-=======
-    if [ $CPP_WRAPPER = webaudio-asm.cpp ]; then
-        EXPORTED="'_"$name"_constructor','_"$name"_destructor','_"$name"_compute','_"$name"_getNumInputs','_"$name"_getNumOutputs','_"$name"_setParamValue','_"$name"_getParamValue','_"$name"_getJSON'"
-    else
-        EXPORTED="'_"$name"_poly_constructor','_"$name"_poly_destructor','_"$name"_poly_compute','_"$name"_poly_getNumInputs','_"$name"_poly_getNumOutputs','_"$name"_poly_setParamValue','_"$name"_poly_getParamValue','_"$name"_poly_getJSON','_"$name"_poly_keyOn','_"$name"_poly_keyOff','_"$name"_poly_allNotesOff','_"$name"_poly_ctrlChange','_"$name"_poly_pitchWheel','_"$name"_poly_pitchBend'"       
-	fi
-    
-    # compose the asm.js code
-    sed -e "s/DSP/"$name"/g" $FAUSTLIB/webaudio/$JS_WRAPPER > $name-wrapper.js
->>>>>>> 5a3209df
     
     if [ $EMCC = emcc ]; then
     
         # prepare emcc compilation files
         if [ $POLY = false ]; then
 
-EXPORTED="'_"$name"_constructor','_"$name"_destructor','_"$name"_compute','_"$name"_getNumInputs','_"$name"_getNumOutputs','_"$name"_setValue','_"$name"_getValue','_"$name"_getJSON'"
+EXPORTED="'_"$name"_constructor','_"$name"_destructor','_"$name"_compute','_"$name"_getNumInputs','_"$name"_getNumOutputs','_"$name"_setParamValue','_"$name"_getParamValue','_"$name"_getJSON'"
         else
-        EXPORTED="'_"$name"_poly_constructor','_"$name"_poly_destructor','_"$name"_poly_compute','_"$name"_poly_getNumInputs','_"$name"_poly_getNumOutputs','_"$name"_poly_setValue','_"$name"_poly_getValue','_"$name"_poly_getJSON','_"$name"_poly_keyOn','_"$name"_poly_keyOff','_"$name"_poly_allNotesOff','_"$name"_poly_ctrlChange','_"$name"_poly_pitchWheel','_"$name"_poly_pitchBend'"       
+        EXPORTED="'_"$name"_poly_constructor','_"$name"_poly_destructor','_"$name"_poly_compute','_"$name"_poly_getNumInputs','_"$name"_poly_getNumOutputs','_"$name"_poly_setParamValue','_"$name"_poly_getParamValue','_"$name"_poly_getJSON','_"$name"_poly_keyOn','_"$name"_poly_keyOff','_"$name"_poly_allNotesOff','_"$name"_poly_ctrlChange','_"$name"_poly_pitchWheel','_"$name"_poly_pitchBend'"       
 	
         fi
     
