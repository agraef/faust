#!/bin/bash

#-------------------------------------------------------------------
# Wrapping resources

CPP_WRAPPER=webaudio-asm.cpp
CODE_WRAPPER=webaudio-asm-standalone-wrapper.js
JS_WRAPPER=webaudio-asm-footer.js
COMB=0
COMB_SRC=
COMB_EXPORTED=
COMB_WRAPPED=
COMB_WRAPPED_FILES=
COMB_SEP=
EMCC="false"
POLY="false"

#-------------------------------------------------------------------
# Set Faust include path

if [ -f $FAUST_LIB_PATH/music.lib ]
then
  FAUSTLIB=$FAUST_LIB_PATH
elif [ -f /usr/local/lib/faust/music.lib ]
then
  FAUSTLIB=/usr/local/lib/faust/
elif [ -f /usr/lib/faust/music.lib ]
then
  FAUSTLIB=/usr/lib/faust/
else
  error "$0: Cannot find Faust library dir (usually /usr/local/lib/faust)"
fi


#-------------------------------------------------------------------
# Analyze command arguments :
# faust options                 -> OPTIONS
# existing *.dsp files          -> FILES
#

for p in $@; do
    if [ $p = "-comb" ]; then
        COMB=1
    elif [ $p = "-poly" ]; then
        POLY="true"
    elif [ $p = "-emcc" ]; then
        EMCC=emcc
    elif [ ${p:0:1} = "-" ]; then
	    OPTIONS="$OPTIONS $p"
	elif [[ -e "$p" ]]; then
	    FILES="$FILES $p"
	else
	    OPTIONS="$OPTIONS $p"        
	fi
done

#-------------------------------------------------------------------
# set the 'poly' compilation mode
#

if [ $POLY = true ]; then
    if [ $EMCC = emcc ]; then
        echo "emcc poly"
        CPP_WRAPPER=webaudio-asm-poly.cpp
        JS_WRAPPER=webaudio-asm-poly-footer.js
    else
        echo "asm.js poly"
        CODE_WRAPPER=webaudio-asm-poly-standalone-wrapper.js
    fi
fi

#-------------------------------------------------------------------
# compile the *.dsp files
#
BINARIES=""

if [ $COMB = 0 ]; then

for f in $FILES; do
    name=${f%.dsp}
    
    # compile the C++ code or asm.js code
    if [ $EMCC = emcc ] ; then
        faust -a $FAUSTLIB/webaudio/$CPP_WRAPPER -i -uim -cn $name $OPTIONS $f -o $name.cpp
    else
<<<<<<< HEAD
        faust -lang ajs -a $FAUSTLIB/webaudio/$CODE_WRAPPER -cn $name $OPTIONS $f -o $name.js
    fi
=======
        EXPORTED="['_"$name"_poly_constructor','_"$name"_poly_destructor','_"$name"_poly_compute','_"$name"_poly_getNumInputs','_"$name"_poly_getNumOutputs','_"$name"_poly_setValue','_"$name"_poly_getValue','_"$name"_poly_getJSON','_"$name"_poly_keyOn','_"$name"_poly_keyOff','_"$name"_poly_ctrlChange','_"$name"_poly_pitchWheel']"       
	fi
    
    # compile the C++ code to asm.js
    emcc -O2 --memory-init-file 0 $name.cpp -s TOTAL_STACK=20971520 -s TOTAL_MEMORY=41943040 --pre-js $FAUSTLIB/webaudio/webaudio-asm-header.js --post-js $FAUSTLIB/webaudio/$JS_WRAPPER -o $name-temp.js \
        -s EXPORTED_FUNCTIONS=$EXPORTED
   
    # compose the asm.js code
    sed -e "s/DSP/"$name"/g" $name-temp.js > $name.js
>>>>>>> a00e9df3
    
    if [ $EMCC = emcc ] ; then
        # prepare emcc compilation files
        if [ $CPP_WRAPPER = webaudio-asm.cpp ]; then
            EXPORTED="['_"$name"_constructor','_"$name"_destructor','_"$name"_compute','_"$name"_getNumInputs','_"$name"_getNumOutputs','_"$name"_setValue','_"$name"_getValue','_"$name"_getJSON']"
        else
            EXPORTED="['_"$name"_poly_constructor','_"$name"_poly_destructor','_"$name"_poly_compute','_"$name"_poly_getNumInputs','_"$name"_poly_getNumOutputs','_"$name"_poly_setValue','_"$name"_poly_getValue','_"$name"_poly_getJSON','_"$name"_poly_keyOn','_"$name"_poly_keyOff','_"$name"_poly_ctrlChange','_"$name"_poly_pitchWheel']"     
        fi
        
        # compile the C++ code to asm.js
        emcc -O2 $name.cpp -s TOTAL_STACK=20971520 -s TOTAL_MEMORY=41943040 --pre-js $FAUSTLIB/webaudio/webaudio-asm-header.js --post-js $FAUSTLIB/webaudio/$JS_WRAPPER -o $name-temp.js \
            -s EXPORTED_FUNCTIONS=$EXPORTED
       
        # compose the asm.js code
        sed -e "s/DSP/"$name"/g" $name-temp.js > $name.js
        
        rm $name-temp.js
        rm $name.cpp
    fi

	# collect binary file name for FaustWorks
	BINARIES="$BINARIES$name.js;"

done

else

for f in $FILES; do
    name=${f%.dsp}
    
    # compile the C++ code
    faust -a $FAUSTLIB/webaudio/$CPP_WRAPPER -i -uim -cn $name $OPTIONS $f -o $name.cpp
    
    if [ $CPP_WRAPPER = webaudio-asm.cpp ]; then
        EXPORTED="'_"$name"_constructor','_"$name"_destructor','_"$name"_compute','_"$name"_getNumInputs','_"$name"_getNumOutputs','_"$name"_setValue','_"$name"_getValue','_"$name"_getJSON'"
    else
<<<<<<< HEAD
        EXPORTED="'_"$name"_poly_constructor','_"$name"_poly_destructor','_"$name"_poly_compute','_"$name"_poly_getNumInputs','_"$name"_poly_getNumOutputs','_"$name"_poly_setValue','_"$name"_poly_getValue','_"$name"_poly_getJSON','_"$name"_poly_keyOn','_"$name"_poly_keyOff','_"$name"_poly_ctrlChange','_"$name"_poly_pitchWheel'"           
=======
        EXPORTED="'_"$name"_poly_constructor','_"$name"_poly_destructor','_"$name"_poly_compute','_"$name"_poly_getNumInputs','_"$name"_poly_getNumOutputs','_"$name"_poly_setValue','_"$name"_poly_getValue','_"$name"_poly_getJSON','_"$name"_poly_keyOn','_"$name"_poly_keyOff','_"$name"_poly_ctrlChange','_"$name"_poly_pitchWheel'"       
>>>>>>> a00e9df3
	fi
    
    # compose the asm.js code
    sed -e "s/DSP/"$name"/g" $FAUSTLIB/webaudio/$JS_WRAPPER > $name-wrapper.js
    
    COMB_SRC+=$name.cpp
    COMB_SRC+=" "
    
    COMB_EXPORTED+=$COMB_SEP$EXPORTED
    COMB_SEP=","
    
    COMB_WRAPPED_FILES+=$name-wrapper.js
    COMB_WRAPPED_FILES+=" "
    
    COMB_WRAPPED+=" --post-js "
    COMB_WRAPPED+=$name-wrapper.js
  	
done

# compile final file
emcc -O2 --memory-init-file 0 $COMB_SRC -s TOTAL_STACK=20971520 -s TOTAL_MEMORY=41943040 --pre-js $FAUSTLIB/webaudio/webaudio-asm-header.js $COMB_WRAPPED -o comb.js \
    -s EXPORTED_FUNCTIONS="["$COMB_EXPORTED"]"

# collect binary file name for FaustWorks
BINARIES="comb.js;"

rm $COMB_SRC
rm $COMB_WRAPPED_FILES

fi

echo $BINARIES<|MERGE_RESOLUTION|>--- conflicted
+++ resolved
@@ -4,7 +4,6 @@
 # Wrapping resources
 
 CPP_WRAPPER=webaudio-asm.cpp
-CODE_WRAPPER=webaudio-asm-standalone-wrapper.js
 JS_WRAPPER=webaudio-asm-footer.js
 COMB=0
 COMB_SRC=
@@ -12,8 +11,6 @@
 COMB_WRAPPED=
 COMB_WRAPPED_FILES=
 COMB_SEP=
-EMCC="false"
-POLY="false"
 
 #-------------------------------------------------------------------
 # Set Faust include path
@@ -42,9 +39,8 @@
     if [ $p = "-comb" ]; then
         COMB=1
     elif [ $p = "-poly" ]; then
-        POLY="true"
-    elif [ $p = "-emcc" ]; then
-        EMCC=emcc
+        CPP_WRAPPER=webaudio-asm-poly.cpp
+        JS_WRAPPER=webaudio-asm-poly-footer.js
     elif [ ${p:0:1} = "-" ]; then
 	    OPTIONS="$OPTIONS $p"
 	elif [[ -e "$p" ]]; then
@@ -53,21 +49,6 @@
 	    OPTIONS="$OPTIONS $p"        
 	fi
 done
-
-#-------------------------------------------------------------------
-# set the 'poly' compilation mode
-#
-
-if [ $POLY = true ]; then
-    if [ $EMCC = emcc ]; then
-        echo "emcc poly"
-        CPP_WRAPPER=webaudio-asm-poly.cpp
-        JS_WRAPPER=webaudio-asm-poly-footer.js
-    else
-        echo "asm.js poly"
-        CODE_WRAPPER=webaudio-asm-poly-standalone-wrapper.js
-    fi
-fi
 
 #-------------------------------------------------------------------
 # compile the *.dsp files
@@ -79,14 +60,12 @@
 for f in $FILES; do
     name=${f%.dsp}
     
-    # compile the C++ code or asm.js code
-    if [ $EMCC = emcc ] ; then
-        faust -a $FAUSTLIB/webaudio/$CPP_WRAPPER -i -uim -cn $name $OPTIONS $f -o $name.cpp
+    # compile the C++ code
+    faust -a $FAUSTLIB/webaudio/$CPP_WRAPPER -i -uim -cn $name $OPTIONS $f -o $name.cpp
+    
+    if [ $CPP_WRAPPER = webaudio-asm.cpp ]; then
+        EXPORTED="['_"$name"_constructor','_"$name"_destructor','_"$name"_compute','_"$name"_getNumInputs','_"$name"_getNumOutputs','_"$name"_setValue','_"$name"_getValue','_"$name"_getJSON']"
     else
-<<<<<<< HEAD
-        faust -lang ajs -a $FAUSTLIB/webaudio/$CODE_WRAPPER -cn $name $OPTIONS $f -o $name.js
-    fi
-=======
         EXPORTED="['_"$name"_poly_constructor','_"$name"_poly_destructor','_"$name"_poly_compute','_"$name"_poly_getNumInputs','_"$name"_poly_getNumOutputs','_"$name"_poly_setValue','_"$name"_poly_getValue','_"$name"_poly_getJSON','_"$name"_poly_keyOn','_"$name"_poly_keyOff','_"$name"_poly_ctrlChange','_"$name"_poly_pitchWheel']"       
 	fi
     
@@ -96,26 +75,9 @@
    
     # compose the asm.js code
     sed -e "s/DSP/"$name"/g" $name-temp.js > $name.js
->>>>>>> a00e9df3
     
-    if [ $EMCC = emcc ] ; then
-        # prepare emcc compilation files
-        if [ $CPP_WRAPPER = webaudio-asm.cpp ]; then
-            EXPORTED="['_"$name"_constructor','_"$name"_destructor','_"$name"_compute','_"$name"_getNumInputs','_"$name"_getNumOutputs','_"$name"_setValue','_"$name"_getValue','_"$name"_getJSON']"
-        else
-            EXPORTED="['_"$name"_poly_constructor','_"$name"_poly_destructor','_"$name"_poly_compute','_"$name"_poly_getNumInputs','_"$name"_poly_getNumOutputs','_"$name"_poly_setValue','_"$name"_poly_getValue','_"$name"_poly_getJSON','_"$name"_poly_keyOn','_"$name"_poly_keyOff','_"$name"_poly_ctrlChange','_"$name"_poly_pitchWheel']"     
-        fi
-        
-        # compile the C++ code to asm.js
-        emcc -O2 $name.cpp -s TOTAL_STACK=20971520 -s TOTAL_MEMORY=41943040 --pre-js $FAUSTLIB/webaudio/webaudio-asm-header.js --post-js $FAUSTLIB/webaudio/$JS_WRAPPER -o $name-temp.js \
-            -s EXPORTED_FUNCTIONS=$EXPORTED
-       
-        # compose the asm.js code
-        sed -e "s/DSP/"$name"/g" $name-temp.js > $name.js
-        
-        rm $name-temp.js
-        rm $name.cpp
-    fi
+    rm $name-temp.js
+    rm $name.cpp
 
 	# collect binary file name for FaustWorks
 	BINARIES="$BINARIES$name.js;"
@@ -133,11 +95,7 @@
     if [ $CPP_WRAPPER = webaudio-asm.cpp ]; then
         EXPORTED="'_"$name"_constructor','_"$name"_destructor','_"$name"_compute','_"$name"_getNumInputs','_"$name"_getNumOutputs','_"$name"_setValue','_"$name"_getValue','_"$name"_getJSON'"
     else
-<<<<<<< HEAD
-        EXPORTED="'_"$name"_poly_constructor','_"$name"_poly_destructor','_"$name"_poly_compute','_"$name"_poly_getNumInputs','_"$name"_poly_getNumOutputs','_"$name"_poly_setValue','_"$name"_poly_getValue','_"$name"_poly_getJSON','_"$name"_poly_keyOn','_"$name"_poly_keyOff','_"$name"_poly_ctrlChange','_"$name"_poly_pitchWheel'"           
-=======
         EXPORTED="'_"$name"_poly_constructor','_"$name"_poly_destructor','_"$name"_poly_compute','_"$name"_poly_getNumInputs','_"$name"_poly_getNumOutputs','_"$name"_poly_setValue','_"$name"_poly_getValue','_"$name"_poly_getJSON','_"$name"_poly_keyOn','_"$name"_poly_keyOff','_"$name"_poly_ctrlChange','_"$name"_poly_pitchWheel'"       
->>>>>>> a00e9df3
 	fi
     
     # compose the asm.js code
