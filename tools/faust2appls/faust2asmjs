--- conflicted
+++ resolved
@@ -104,7 +104,6 @@
         faust -lang ajs -a $FAUSTLIB/webaudio/$CODE_WRAPPER -cn $name $OPTIONS $f -o $name.js || exit
     fi
     
-<<<<<<< HEAD
     if [ $EMCC = emcc ]; then
         
         # prepare emcc compilation files
@@ -113,21 +112,13 @@
         else
             EXPORTED=EXPORTED_POLY
         fi
-=======
-    # compile the C++ code to asm.js
-    emcc -O3 --memory-init-file 0 $name.cpp -s TOTAL_MEMORY=100663296 --post-js $FAUSTLIB/webaudio/$JS_WRAPPER -o $name-temp.js -s EXPORTED_FUNCTIONS=$EXPORTED || exit
+
+        # compile the C++ code to asm.js
+        emcc -O3 --memory-init-file 0 $name.cpp -s TOTAL_MEMORY=100663296 --post-js $FAUSTLIB/webaudio/$JS_WRAPPER -o $name-temp.js -s EXPORTED_FUNCTIONS=$EXPORTED || exit
    
-    # compose the asm.js code
-    sed -e "s/DSP/"$name"/g" $name-temp.js > $name.js
->>>>>>> 49e053bd
-    
-        # compile the C++ code to asm.js
-        emcc -O2 --memory-init-file 0 $name.cpp -s TOTAL_MEMORY=100663296 --post-js $FAUSTLIB/webaudio/$JS_WRAPPER -o $name-temp.js \
-            -s EXPORTED_FUNCTIONS=$EXPORTED || exit
-       
         # compose the asm.js code
         sed -e "s/DSP/"$name"/g" $name-temp.js > $name.js
-        
+
         rm $name-temp.js
         rm $name.cpp
     fi
