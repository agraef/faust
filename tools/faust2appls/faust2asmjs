--- conflicted
+++ resolved
@@ -3,14 +3,8 @@
 #-------------------------------------------------------------------
 # Wrapping resources
 
-<<<<<<< HEAD
 CODE_WRAPPER=""
 JS_WRAPPER=""
-
-=======
-CPP_WRAPPER=webaudio-asm.cpp
-JS_WRAPPER=webaudio-asm-footer.js
->>>>>>> 0c879a04
 COMB="false"
 COMB_SRC=
 COMB_EXPORTED=
@@ -45,15 +39,12 @@
 #
 
 for p in $@; do
-<<<<<<< HEAD
-    if [ $p = "-comb" ]; then
-=======
     if [ $p = "-help" ] || [ $p = "-h" ]; then
-        echo "faust2asmjs [-poly] [-comb] <file.dsp>"
+        echo "faust2asmjs [-poly] [-comb] [-emcc] <file.dsp>"
         echo "Use '-poly' to produce a polyphonic DSP, ready to be used with MIDI events"
         echo "Use '-comb' to combine several DSP in a unique resulting 'comb.js' file, sharing the same Emcripten runtime"
+        echo "Use '-emcc' to compile C++ generated code to asm.js with Emcripten, otherwise the internal asm.js backend is used"
     elif [ $p = "-comb" ]; then
->>>>>>> 0c879a04
         COMB="true"
     elif [ $p = "-poly" ]; then
         POLY="true"
@@ -97,11 +88,7 @@
 #
 BINARIES=""
 
-<<<<<<< HEAD
-if [ $COMB = false ]; then
-=======
 if [ $COMB = "false" ]; then
->>>>>>> 0c879a04
 
 for f in $FILES; do
     name=${f%.dsp}
