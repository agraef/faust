--- conflicted
+++ resolved
@@ -3,13 +3,8 @@
 #-------------------------------------------------------------------
 # Wrapping resources
 
-<<<<<<< HEAD
 CODE_WRAPPER=""
 JS_WRAPPER=""
-=======
-CPP_WRAPPER=webaudio-asm.cpp
-JS_WRAPPER=webaudio-asm-emcc.js
->>>>>>> 584328c8
 COMB="false"
 COMB_SRC=
 COMB_EXPORTED=
@@ -52,14 +47,9 @@
     elif [ $p = "-comb" ]; then
         COMB="true"
     elif [ $p = "-poly" ]; then
-<<<<<<< HEAD
         POLY="true"
     elif [ $p = "-emcc" ]; then
         EMCC=emcc
-=======
-        CPP_WRAPPER=webaudio-asm-poly.cpp
-        JS_WRAPPER=webaudio-asm-poly-emcc.js
->>>>>>> 584328c8
     elif [ ${p:0:1} = "-" ]; then
 	    OPTIONS="$OPTIONS $p"
 	elif [[ -e "$p" ]]; then
@@ -77,7 +67,7 @@
     if [ $EMCC = emcc ]; then
         echo "Compiled with 'emcc' in polyphonic mode"
         CODE_WRAPPER=webaudio-asm-poly.cpp
-        JS_WRAPPER=webaudio-asm-poly-footer.js
+        JS_WRAPPER=webaudio-asm-poly-emcc.js
     else
         echo "Compiled with 'asm.js' backend in polyphonic mode"
         CODE_WRAPPER=webaudio-asm-poly-standalone-wrapper.js
@@ -86,7 +76,7 @@
     if [ $EMCC = emcc ]; then
         echo "Compiled with 'emcc'"
         CODE_WRAPPER=webaudio-asm.cpp
-        JS_WRAPPER=webaudio-asm-footer.js       
+        JS_WRAPPER=webaudio-asm-emcc.js       
     else
         echo "Compiled with 'asm.js' backend"
         CODE_WRAPPER=webaudio-asm-standalone-wrapper.js
@@ -107,20 +97,8 @@
     if [ $EMCC = emcc ] ; then
         faust -a $FAUSTLIB/webaudio/$CODE_WRAPPER -i -uim -cn $name $OPTIONS $f -o $name.cpp
     else
-<<<<<<< HEAD
         faust -lang ajs -a $FAUSTLIB/webaudio/$CODE_WRAPPER -cn $name $OPTIONS $f -o $name.js
     fi
-=======
-        EXPORTED="['_"$name"_poly_constructor','_"$name"_poly_destructor','_"$name"_poly_compute','_"$name"_poly_getNumInputs','_"$name"_poly_getNumOutputs','_"$name"_poly_setValue','_"$name"_poly_getValue','_"$name"_poly_getJSON','_"$name"_poly_keyOn','_"$name"_poly_keyOff','_"$name"_poly_ctrlChange','_"$name"_poly_pitchWheel']"       
-	fi
-    
-    # compile the C++ code to asm.js
-    emcc -O2 --memory-init-file 0 $name.cpp -s TOTAL_STACK=20971520 -s TOTAL_MEMORY=41943040 --post-js $FAUSTLIB/webaudio/$JS_WRAPPER -o $name-temp.js \
-        -s EXPORTED_FUNCTIONS=$EXPORTED
-   
-    # compose the asm.js code
-    sed -e "s/DSP/"$name"/g" $name-temp.js > $name.js
->>>>>>> 584328c8
     
     if [ $EMCC = emcc ]; then
         
@@ -135,7 +113,7 @@
         fi
     
         # compile the C++ code to asm.js
-        emcc -O2 --memory-init-file 0 $name.cpp -s TOTAL_STACK=20971520 -s TOTAL_MEMORY=41943040 --pre-js $FAUSTLIB/webaudio/webaudio-asm-header.js --post-js $FAUSTLIB/webaudio/$JS_WRAPPER -o $name-temp.js \
+        emcc -O2 --memory-init-file 0 $name.cpp -s TOTAL_STACK=20971520 -s TOTAL_MEMORY=41943040 --post-js $FAUSTLIB/webaudio/$JS_WRAPPER -o $name-temp.js \
             -s EXPORTED_FUNCTIONS=$EXPORTED
        
         # compose the asm.js code
@@ -198,19 +176,10 @@
   	
 done
 
-<<<<<<< HEAD
 if [ $EMCC = emcc ]; then
     # compile final file
-    emcc -O2 --memory-init-file 0 $COMB_SRC -s TOTAL_STACK=20971520 -s TOTAL_MEMORY=41943040 --pre-js $FAUSTLIB/webaudio/webaudio-asm-header.js $COMB_WRAPPED -o comb.js \
+    emcc -O2 --memory-init-file 0 $COMB_SRC -s TOTAL_STACK=20971520 -s TOTAL_MEMORY=41943040 $COMB_WRAPPED -o comb.js \
         -s EXPORTED_FUNCTIONS="["$COMB_EXPORTED"]"
-=======
-# compile final file
-emcc -O2 --memory-init-file 0 $COMB_SRC -s TOTAL_STACK=20971520 -s TOTAL_MEMORY=41943040 $COMB_WRAPPED -o comb.js \
-    -s EXPORTED_FUNCTIONS="["$COMB_EXPORTED"]"
-
-# collect binary file name for FaustWorks
-BINARIES="comb.js;"
->>>>>>> 584328c8
 
 rm $COMB_SRC
 rm $COMB_WRAPPED_FILES
