--- conflicted
+++ resolved
@@ -114,7 +114,6 @@
         faust -e $f 
     fi
      
-<<<<<<< HEAD
     if [ $EMCC = emcc ] ; then
         # prepare emcc compilation files
         if [ $POLY = "false" ]; then
@@ -125,7 +124,7 @@
                   
         fi
         # compile the C++ code to asm.js
-        emcc -O2 --memory-init-file 0 $name.cpp -s TOTAL_STACK=20971520 -s TOTAL_MEMORY=41943040 --post-js $FAUSTLIB/webaudio/$JS_WRAPPER -o $name-temp1.js \
+        emcc -O2 --memory-init-file 0 $name.cpp -s TOTAL_MEMORY=100663296 --post-js $FAUSTLIB/webaudio/$JS_WRAPPER -o $name-temp1.js \
             -s EXPORTED_FUNCTIONS=$EXPORTED
  
         # remove intermediate C++  file
@@ -133,11 +132,6 @@
     fi
     
     #java -jar /usr/local/bin/yuicompressor-2.4.8.jar $name-temp1.js -o $name-temp1.js --charset utf-8
-=======
-    # compile the C++ code to asm.js
-    emcc -O2 --memory-init-file 0 $name.cpp -s TOTAL_MEMORY=100663296 --pre-js $FAUSTLIB/js/jsscripts.js --post-js $FAUSTLIB/webaudio/$JS_WRAPPER -o $name-temp1.js \
-        -s EXPORTED_FUNCTIONS=$EXPORTED
->>>>>>> 02c06fb6
           
     # compose the self-contained HTML page
     echo "<html>" > $name-temp2.html
