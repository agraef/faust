--- conflicted
+++ resolved
@@ -12,14 +12,10 @@
 JS_WRAPPER=webaudio-asm-emcc.js
 LINKS=""
 SVG=""
-<<<<<<< HEAD
 
 EMCC="false"
 POLY="false"
-EXPAND="false"
-=======
 EXPORT="false"
->>>>>>> f14073c8
 
 #-------------------------------------------------------------------
 # Set Faust include path
@@ -116,11 +112,6 @@
     else
         faust -lang ajs $SVG -a $FAUSTLIB/webaudio/$CODE_WRAPPER -cn $name $OPTIONS $f -o $name-temp1.js
     fi
-    
-    # prepare the expanded version
-    if [ $EXPORT = "true" ] ; then
-        faust -e $f 
-    fi
      
     if [ $EMCC = emcc ] ; then
         # prepare emcc compilation files
