--- conflicted
+++ resolved
@@ -102,23 +102,12 @@
 for f in $FILES; do
     name=$(basename "$f" .dsp)
     
-<<<<<<< HEAD
     # compile the Faust DSP to C++ or asm.js code
     if [ $EMCC = emcc ] ; then
         faust $SVG -a $FAUSTLIB/webaudio/$CODE_WRAPPER -i -uim -cn $name $OPTIONS $f -o $name.cpp || exit
     else
         faust -lang ajs $SVG -a $FAUSTLIB/webaudio/$CODE_WRAPPER -cn $name $OPTIONS $f -o $name-temp1.js || exit
     fi
-=======
-    # compile the Faust DSP to C++ code
-    faust $SVG -a $FAUSTLIB/webaudio/$CPP_WRAPPER -i -uim -cn $name $OPTIONS $f -o $name.cpp || exit
-    
-    if [ $HTML_FOOTER = webaudio-asm-footer.html ]; then
-        EXPORTED="['_"$name"_constructor','_"$name"_destructor','_"$name"_compute','_"$name"_getNumInputs','_"$name"_getNumOutputs','_"$name"_setParamValue','_"$name"_getParamValue','_"$name"_getJSON']"
-     else
-	    EXPORTED="['_"$name"_poly_constructor','_"$name"_poly_destructor','_"$name"_poly_compute','_"$name"_poly_getNumInputs','_"$name"_poly_getNumOutputs','_"$name"_poly_setParamValue','_"$name"_poly_getParamValue','_"$name"_poly_getJSON','_"$name"_poly_keyOn','_"$name"_poly_keyOff','_"$name"_poly_allNotesOff','_"$name"_poly_ctrlChange','_"$name"_poly_pitchWheel']"        
-	fi
->>>>>>> 60120e50
      
     if [ $EMCC = emcc ] ; then
         # prepare emcc compilation files
@@ -126,7 +115,7 @@
             EXPORTED="['_"$name"_constructor','_"$name"_destructor','_"$name"_compute','_"$name"_getNumInputs','_"$name"_getNumOutputs','_"$name"_setParamValue','_"$name"_getParamValue','_"$name"_getJSON']"
             
         else
-            EXPORTED="['_"$name"_poly_constructor','_"$name"_poly_destructor','_"$name"_poly_compute','_"$name"_poly_getNumInputs','_"$name"_poly_getNumOutputs','_"$name"_poly_setParamValue','_"$name"_poly_getParamValue','_"$name"_poly_getJSON','_"$name"_poly_keyOn','_"$name"_poly_keyOff','_"$name"_poly_allNotesOff','_"$name"_poly_ctrlChange','_"$name"_poly_pitchWheel','_"$name"_poly_pitchBend']" 
+            EXPORTED="['_"$name"_poly_constructor','_"$name"_poly_destructor','_"$name"_poly_compute','_"$name"_poly_getNumInputs','_"$name"_poly_getNumOutputs','_"$name"_poly_setParamValue','_"$name"_poly_getParamValue','_"$name"_poly_getJSON','_"$name"_poly_keyOn','_"$name"_poly_keyOff','_"$name"_poly_allNotesOff','_"$name"_poly_ctrlChange','_"$name"_poly_pitchWheel']" 
                   
         fi
         # compile the C++ code to asm.js
