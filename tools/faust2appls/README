This folder contains useful scripts that combines faust and g++ to generates executable binary.
You can use 'sudo make install' to install them. 


1) The following scripts generate audio application

faust2alqt <file.dsp>...       	: create ALSA/QT application for each input file

faust2alsa <file.dsp>...       	: create ALSA/GTKk application for each input file

faust2au <file.dsp>...		      : create Audio Unit Effect for each input file

faust2ausynth <file.dsp>...           : create Audio Unit Synth for each input file

faust2caqt  <file.dsp>... 		: create a CoreAudio/QT application for each input file

faust2csound <file.dsp>...     	: create a CSOUND plugin for each input file

faust2dssi <file.dsp>...       	: create a DSSI plugin for each input file

faust2gen  <file.dsp>...   	      : create a wrapping Max/MSP patch that uses faustgen~ for each input file

faust2jack <file.dsp>...       	: create JACK/GTK application for each input file

faust2jaqt <file.dsp>...       	: create JACK/QT application for each input file

faust2ladspa  <file.dsp>...    	: create a LADSPA plugin for each input file

<<<<<<< HEAD
faust2max6  <file.dsp>...		: create a Max/MSP 6 plugin (64 bits samples) for each input file and a wrapping patch
=======
faust2lv2  <file.dsp>...  		: create an LV2 plugin for each input file

faust2max6  <file.dsp>...		: create a Max/MSP 6 plugin (64 bits samples) for each input file
>>>>>>> 5956ce48

faust2msp  <file.dsp>...      		: create a Max/MSP 4 or 5 plugin (32 bits samples) for each input file and a wrapping patch

faust2paqt  <file.dsp>...      	: create a PortAudio/QT application for each input file

faust2netjackqt  <file.dsp>...  	: create a NetJack/QT application for each input file

faust2netjackconsole  <file.dsp>...   : create a NetJack/console application for each input file
	
faust2puredata  <file.dsp>...  	: create a PureData 4 or 5 plugin for each input file

faust2raqt  <file.dsp>...   	      : create a RTAudio/QT application for each input file

faust2supercollider <file.dsp>... 	: create a SuperCollider plugin for each input file

faust2vst  <file.dsp>...  		: create a VST plugin for each input file

faust2webaudio  <file.dsp>...         : create a HTML/WebAudioAPI (with JavaScript code) application for each input file
  
faust2asmjs  <file.dsp>...            : using Emscripten compiler, create a WebAudioAPI node for each input file

faust2webaudioasm  <file.dsp>...   	: using Emscripten compiler, create a HTML/WebAudioAPI (with asm.js code) application for each input file


NOTE: In the latest Faust versions there's also an alternative VST
architecture available, featuring multi-channel MIDI, MIDI CC and MIDI Tuning
Standard (MTS) support. It is invoked as follows:

faust2faustvst  <file.dsp>...  	: create a VST plugin for each input file


2) The following scripts can be used to generate block diagrams

faust2svg  <file1.dsp>...       : create svg block-diagrams for each input file

faust2png  <file1.dsp>...       : create svg block-diagrams for each input file

faust2eps  <file1.dsp>...       : create svg block-diagrams for each input file


3) The following scripts also integrate a visualization :

faust2firefox  <file1.dsp>...   : faust2svg with visualization using firefox

faust2octave <file.dsp>         : faust2plot with visualization using octave   

4) the following scripts can be used to generate documentation

faust2mathdoc <file.dsp>        : generate mathematical documentation 

faust2md <file.dsp> > file.md   : generate markdown documentation from the comments in the code<|MERGE_RESOLUTION|>--- conflicted
+++ resolved
@@ -26,13 +26,9 @@
 
 faust2ladspa  <file.dsp>...    	: create a LADSPA plugin for each input file
 
-<<<<<<< HEAD
-faust2max6  <file.dsp>...		: create a Max/MSP 6 plugin (64 bits samples) for each input file and a wrapping patch
-=======
 faust2lv2  <file.dsp>...  		: create an LV2 plugin for each input file
 
-faust2max6  <file.dsp>...		: create a Max/MSP 6 plugin (64 bits samples) for each input file
->>>>>>> 5956ce48
+faust2max6  <file.dsp>...		: create a Max/MSP 6 plugin (64 bits samples) for each input file and a wrapping patch
 
 faust2msp  <file.dsp>...      		: create a Max/MSP 4 or 5 plugin (32 bits samples) for each input file and a wrapping patch
 
