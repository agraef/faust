<<<<<<< HEAD
#! /bin/bash -e
=======
#!/bin/bash

>>>>>>> be5f018f
for f in $@; do
    faust -t 0 -svg $f -o /dev/null
done
<|MERGE_RESOLUTION|>--- conflicted
+++ resolved
@@ -1,9 +1,5 @@
-<<<<<<< HEAD
 #! /bin/bash -e
-=======
-#!/bin/bash
 
->>>>>>> be5f018f
 for f in $@; do
     faust -t 0 -svg $f -o /dev/null
 done
