#!/bin/bash

#####################################################################
#                                                                   #
#               Compiles Faust programs to core audio-qt            #
#               (c) Grame, 2009                                     #
#                                                                   #
#####################################################################
PATH=$PATH:/usr/local/bin
FAUST=faust

OSCINC=""
QTDEFS=""
OSCLIB=""
HTTPDINC=""
QTDEFS=""
HTTPDLIB=""


#-------------------------------------------------------------------
# Analyze command arguments :
# faust options                 -> OPTIONS
# if -omp : -openmp or -fopenmp -> OPENMP
# existing *.dsp files          -> FILES
#

# PHASE 1 : Look for -icc option to force use of intel icc (actually icpc)
# without having to configure CXX and CXXFLAGS
for p in $@; do
	if [ "$p" = "-icc" ]; then
		CXX=icpc
		CXXFLAGS='-O3 -xT -ftz -fno-alias -fp-model fast=2'
    fi
done

#PHASE 2 : dispatch command arguments
for p in $@; do
    if [ "$p" = -omp ]; then
        if [[ $CXX == "icpc" ]]; then
            OMP="-openmp"
        else
            OMP="-fopenmp"
        fi
    elif [ "$p" = -icc ]; then
    	ignore=" "
	elif [ "$p" = "-osc" ]; then
<<<<<<< HEAD
		OSCINC="INCLUDEPATH+=/usr/local/include/faust"
		OSCDEFS="DEFINES += OSCCTRL"
		OSCLIB="-L/usr/local/lib/faust/osclib -lOSCFaust -loscpack"
	elif [ "$p" = "-httpd" ]; then
		HTTPDINC="INCLUDEPATH+=/usr/local/lib/faust/httpdlib"
		HTTPDEFS="DEFINES += HTTPCTRL"
		HTTPDLIB="-lmicrohttpd -L/usr/local/lib/faust/httpdlib -lHTTPDFaust"
=======
		#OSCINC="INCLUDEPATH+=/usr/local/include"
		QTDEFS="DEFINES += OSCCTRL"
		OSCLIB="-L/usr/local/lib/faust/ -lOSCFaust -loscpack"
	elif [ "$p" = "-httpd" ]; then
		HTTPDINC="INCLUDEPATH+=/usr/local/lib/faust/httpdlib"
		QTDEFS="DEFINES += HTTPCTRL"
		HTTPDLIB="-lmicrohttpd -L/usr/local/lib/faust/ -lHTTPDFaust"
>>>>>>> 94991889
    elif [ ${p:0:1} = "-" ]; then
	    OPTIONS="$OPTIONS $p"
	elif [[ -e "$p" ]]; then
	    FILES="$FILES $p"
	else
	    OPTIONS="$OPTIONS $p"        
	fi
done



#-------------------------------------------------------------------
# Check darwin specifics
#
if [[ $(uname) == Darwin ]]; then
    SPEC="-spec macx-g++ -Wnone"
    EXT=".app"
fi

#-------------------------------------------------------------------
# compile the *.dsp files
#
for p in $FILES; do

    CUR=$(pwd)
    f=$(basename "$p")
	SRCDIR=$(dirname "$p")

    # creates a temporary dir 
    TDR=$(mktemp -d faust.XXX)
	TMP="$TDR/${f%.dsp}"
    mkdir "$TMP"

    # compile faust to c++
	$FAUST -i -a ca-qt.cpp $OPTIONS "$SRCDIR/$f" -o "$TMP/${f%.dsp}.cpp"

    # compile c++ to binary
    (
	    cd "$TMP"
<<<<<<< HEAD
		qmake -project "INCLUDEPATH+=$CUR" "INCLUDEPATH+=/usr/local/include/faust/" "$OSCINC" "$HTTPDINC" "LIBS+=-framework CoreAudio -framework AudioUnit -framework CoreServices $OSCLIB $HTTPDLIB" "HEADERS+=/usr/local/include/faust/gui/faustqt.h" "$OSCDEFS" "$HTTPDEFS"
=======
		qmake -project "INCLUDEPATH+=/usr/local/include/" "$HTTPDINC" "LIBS+=-framework CoreAudio -framework AudioUnit -framework CoreServices $OSCLIB $HTTPDLIB" "HEADERS+=/usr/local/include/faust/gui/faustqt.h" "$QTDEFS"
>>>>>>> 94991889
		qmake $SPEC
        make
    ) > /dev/null #2>/dev/null

    rm -rf "$SRCDIR/${f%.dsp}$EXT"
    cp -r "$TMP/${f%.dsp}$EXT" "$SRCDIR/${f%.dsp}$EXT"
    rm -rf "$TDR"

    # collect binary file name for FaustGIDE
    BINARIES="$BINARIES$SRCDIR/${f%.dsp}$EXT;"
done

echo $BINARIES

<|MERGE_RESOLUTION|>--- conflicted
+++ resolved
@@ -44,15 +44,6 @@
     elif [ "$p" = -icc ]; then
     	ignore=" "
 	elif [ "$p" = "-osc" ]; then
-<<<<<<< HEAD
-		OSCINC="INCLUDEPATH+=/usr/local/include/faust"
-		OSCDEFS="DEFINES += OSCCTRL"
-		OSCLIB="-L/usr/local/lib/faust/osclib -lOSCFaust -loscpack"
-	elif [ "$p" = "-httpd" ]; then
-		HTTPDINC="INCLUDEPATH+=/usr/local/lib/faust/httpdlib"
-		HTTPDEFS="DEFINES += HTTPCTRL"
-		HTTPDLIB="-lmicrohttpd -L/usr/local/lib/faust/httpdlib -lHTTPDFaust"
-=======
 		#OSCINC="INCLUDEPATH+=/usr/local/include"
 		QTDEFS="DEFINES += OSCCTRL"
 		OSCLIB="-L/usr/local/lib/faust/ -lOSCFaust -loscpack"
@@ -60,7 +51,6 @@
 		HTTPDINC="INCLUDEPATH+=/usr/local/lib/faust/httpdlib"
 		QTDEFS="DEFINES += HTTPCTRL"
 		HTTPDLIB="-lmicrohttpd -L/usr/local/lib/faust/ -lHTTPDFaust"
->>>>>>> 94991889
     elif [ ${p:0:1} = "-" ]; then
 	    OPTIONS="$OPTIONS $p"
 	elif [[ -e "$p" ]]; then
@@ -100,11 +90,7 @@
     # compile c++ to binary
     (
 	    cd "$TMP"
-<<<<<<< HEAD
-		qmake -project "INCLUDEPATH+=$CUR" "INCLUDEPATH+=/usr/local/include/faust/" "$OSCINC" "$HTTPDINC" "LIBS+=-framework CoreAudio -framework AudioUnit -framework CoreServices $OSCLIB $HTTPDLIB" "HEADERS+=/usr/local/include/faust/gui/faustqt.h" "$OSCDEFS" "$HTTPDEFS"
-=======
 		qmake -project "INCLUDEPATH+=/usr/local/include/" "$HTTPDINC" "LIBS+=-framework CoreAudio -framework AudioUnit -framework CoreServices $OSCLIB $HTTPDLIB" "HEADERS+=/usr/local/include/faust/gui/faustqt.h" "$QTDEFS"
->>>>>>> 94991889
 		qmake $SPEC
         make
     ) > /dev/null #2>/dev/null
