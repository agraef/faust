#!/bin/bash

OSCDEFS=""
#####################################################################
#                                                                   #
#               Compiles Faust programs to alsa-gtk                 #
#               (c) Grame, 2009-2011                                #
#                                                                   #
#####################################################################

. faustpath

# base directory for tools

BASE_DIR="/opt/rpicrosstool"

#-------------------------------------------------------------------
# Default compilation flags for gcc and icc :
#

#CXXFLAGS="-Wall -g -D_debug_ -D_DEBUG_"
CXXFLAGS="-O3 -march=armv6zk -mcpu=arm1176jzf-s -mtune=arm1176jzf-s -mfpu=vfp -mfloat-abi=hard -ffast-math -ftree-vectorize"
#-------------------------------------------------------------------
# Kernel Sources Dir

LINUX_KERNEL_INSTALL_DIR="$BASE_DIR/x-tools/arm-unknown-linux-gnueabi/arm-unknown-linux-gnueabi/"




#-------------------------------------------------------------------
# Analyze command arguments :
# faust options                 -> OPTIONS
# if -omp : -openmp or -fopenmp -> OPENMP
# existing *.dsp files          -> FILES
#

# Toolchain cross-compilation for Raspberry Pi

CXX=$BASE_DIR"/x-tools/arm-unknown-linux-gnueabi/bin/arm-unknown-linux-gnueabi-c++"


# Librairies and includes directories for Rapsberry Pi


LD_LIBRARY_PATHS="-L$LINUX_KERNEL_INSTALL_DIR/lib -lasound"
INCLUDES_DIR="-L$LINUX_KERNEL_INSTALL_DIR_INCLUDE/include/"


#PHASE 2 : dispatch command arguments
for p in $@; do
    if [ "$p" = -omp ]; then
        if [[ $CXX == "icpc" ]]; then
            OMP="-openmp"
        else
            OMP="-fopenmp"
        fi
    fi
  
    if [ "$p" = -icc ]; then
    	ignore=" "
    elif [ $p = "-osc" ]; then
	 OSCDEFS="-DOSCCTRL -L$LINUX_KERNEL_INSTALL_DIR/lib/ -lOSCFaust -loscpack"
    elif [ $p = "-httpd" ]; then
	 HTTPDEFS="-DHTTPCTRL -L$LINUX_KERNEL_INSTALL_DIR/lib -lHTTPDFaust -lmicrohttpd"
    elif [ $p = "-arch32" ]; then
	PROCARCH="-m32 -L/usr/lib32"
    elif [ $p = "-arch64" ]; then
	PROCARCH="-m64"
    elif [ ${p:0:1} = "-" ]; then
	    OPTIONS="$OPTIONS $p"
	elif [[ -e "$p" ]]; then
	    FILES="$FILES $p"
	else
	    OPTIONS="$OPTIONS $p"        
	fi
done


<<<<<<< HEAD
#-------------------------------------------------------------------
# create, update, and remove the necessary links and cache for use by the 
# run-time linker, ld.so to  the  most  recent  shared libraries  found
# in the directories specified on the command line
#

#sudo ldconfig

=======
>>>>>>> 1fb21f90

#-------------------------------------------------------------------
# compile the *.dsp files using ALSA and GTK on linux
#
for f in $FILES; do
	
	# compile faust to c++
	faust -i -a alsa-console.cpp $OPTIONS "$f" -o "$f.cpp"

	# compile c++ to binary
	(
		$CXX $CXXFLAGS $OMP "$f.cpp" $INCLUDES_DIR $LD_LIBRARY_PATHS $PROCARCH $OSCDEFS $HTTPDEFS -o "${f%.dsp}"
	) > /dev/null
	rm "$f.cpp"

	# collect binary file name for FaustWorks
	BINARIES="$BINARIES${f%.dsp};"
done


echo $BINARIES

<|MERGE_RESOLUTION|>--- conflicted
+++ resolved
@@ -3,7 +3,8 @@
 OSCDEFS=""
 #####################################################################
 #                                                                   #
-#               Compiles Faust programs to alsa-gtk                 #
+#               Crosscompiles Faust programs to RaspberryPi 		#
+#				alsa-console                 						#
 #               (c) Grame, 2009-2011                                #
 #                                                                   #
 #####################################################################
@@ -77,17 +78,6 @@
 done
 
 
-<<<<<<< HEAD
-#-------------------------------------------------------------------
-# create, update, and remove the necessary links and cache for use by the 
-# run-time linker, ld.so to  the  most  recent  shared libraries  found
-# in the directories specified on the command line
-#
-
-#sudo ldconfig
-
-=======
->>>>>>> 1fb21f90
 
 #-------------------------------------------------------------------
 # compile the *.dsp files using ALSA and GTK on linux
