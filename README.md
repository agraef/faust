--- conflicted
+++ resolved
@@ -52,19 +52,14 @@
 	windows/               : Windows projects
 
 
-<<<<<<< HEAD
 ### Organization of the distribution Dependencies
 
-The faust2 development branch has dependencies to :
+The FAUST2 development branch has dependencies to :
 
 - llvm/clang (> 3.1) (has to be installed in universal mode [32/64 bits] on OSX), so using : sudo port install llvm-3.xx +universal)
 - openssl (has to be installed in universal mode [32/64 bits] on OSX) 
 
-
 ### Compilation and installation
-=======
-## Compilation and installation
->>>>>>> f5d69161
 
 ### To compile and install the Faust compiler on Linux and MacOSX : 
 
