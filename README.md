--- conflicted
+++ resolved
@@ -40,33 +40,22 @@
 
 This is an overview of the content of the top-level folders of the Faust distribution. Most of these folders contain their own README describing their content in more details.
 
-	architecture/          : the architecture files currently supported
-	benchmark/             : tools to measure the impact of various compiler options
-	compiler/              : sources of the Faust compiler
-	debian/                : files for Debian installation
-	documentation/         : Faust developer's documentation
-	examples/              : Faust programs examples organized by categories
-	installer/             : various instalers for Linux distribution
-	libraries/             : DSP libraries
-	syntax-highlighting/   : support for syntax highlighting for several editors
-	test/                  : various tests
-	tools/                 : additional easy-to-use scripts (faust2...) to produce binaries and plugins
-	windows/               : Windows projects
+architecture/          : the architecture files currently supported
+benchmark/             : tools to measure the impact of various compiler options
+compiler/              : sources of the Faust compiler
+debian/                : files for Debian installation
+documentation/         : Faust developer's documentation
+examples/              : Faust programs examples organized by categories
+installer/             : various instalers for Linux distribution
+libraries/             : DSP libraries
+syntax-highlighting/   : support for syntax highlighting for several editors
+test/                  : various tests
+tools/                 : additional easy-to-use scripts (faust2...) to produce binaries and plugins
+windows/               : Windows projects
 
 ## Compilation and Installation
 
-<<<<<<< HEAD
-### Organization of the distribution Dependencies
-
-The FAUST2 development branch has dependencies to :
-
-- llvm/clang (> 3.1) (has to be installed in universal mode [32/64 bits] on OSX), so using : sudo port install llvm-3.xx +universal)
-- openssl (has to be installed in universal mode [32/64 bits] on OSX) 
-
-### Compilation and installation
-=======
 The build steps are the same for all the versions of Faust (Faust0 and Faust2). While Faust0 has no dependencies, the following elements are required to build Faust2:
->>>>>>> 238c8a4d
 
 * `llvm/clang` (> 3.1 / <= 3.9) (has to be installed in universal mode [32/64 bits] on OSX), so using : `sudo port install llvm-3.xx +universal`)
 * `openssl` (has to be installed in universal mode [32/64 bits] on OSX)
@@ -75,10 +64,10 @@
 
 To build Faust on MacOSX or Linux, just run the following commands from the root of the distribution:
 
-	make
-	sudo make install
+make
+sudo make install
 
-	
+
 ### Windows
 
 #### Using Visual Studio
@@ -91,16 +80,16 @@
 
 ### Build & Use Faust with Docker :
 
-	docker build -t faust
-	docker run faust [args...]
+docker build -t faust
+docker run faust [args...]
 
 For example to display the help:
 
-	docker run faust -h
+docker run faust -h
 
 To use an additional tool, for example faust2pdf:
 
-	docker run --entrypoint faust2pdf faust [args...]
+docker run --entrypoint faust2pdf faust [args...]
 
 ## Using the Faust Examples
 
@@ -122,49 +111,49 @@
 
 The `faust2...` scripts and programs are command line tools allowing to compile Faust codes to any of the supported Faust targets ("architectures"). They are placed on your system during the Faust installation process. The fastest way to get an exhaustive list of all of them is to open a terminal window, type `faust2`, and then press the Tab key for auto-completion. For example, to compile a Faust code as a Jack application with a Qt interface, run:
 
-	faust2jaqt yourCode.dsp
+faust2jaqt yourCode.dsp
 
 The most commonly used `faust2` scripts are:
 
-    faust2alqt              : ALSA application with Qt UI
-    faust2ladspa            : LADSPA plug-in
-    faust2pdf               : pdf block diagram
-    faust2supercollider     : SuperCollider external
-    faust2alsa              : ALSA application with GTK UI
-    faust2faustvst          : VST plug-in 
-    faust2lv2               : LV2 plug-in
-    faust2plot              : command line program to debug DSP (sample plotting, etc.)
-    faust2svg               : SVG block diagram
-    faust2alsaconsole       : ALSA command line program
-    faust2mathdoc           : automatic pdf mathematical documentation
-    faust2png               : png block diagram
-    faust2android           : Android app
-    faust2graph             : svg graph
-    faust2puredata          : PureData external
-    faust2api               : API generator
-    faust2msp               : MaxMSP 5 external and patch
-    faust2max6              : MaxMSP 6 (and later) external and patch
-    faust2asmjs             : asmjs WebAudio code
-    faust2ios               : iOS app
-    faust2ros               : ROS app
-    faust2au                : Audio Unit plugin
-    faust2rosgtk            : ROS app with GTK UI
-    faust2bela              : BELA program
-    faust2jack              : Jack application with GTK UI
-    faust2netjackconsole    : NetJack command line program
-    faust2rpialsaconsole    : Raspberry Pi ALSA command line program
-    faust2caqt              : CoreAudio application with Qt UI
-    faust2jackconsole       : Jack command line program
-    faust2netjackqt         : NetJack application with Qt UI
-    faust2rpinetjackconsole : Raspberry Pi Jack command line program
-    faust2webaudioasm       : WebAudio web HTML app
-    faust2caqtios           : iOS app with Qt UI
-    faust2octave            : Octave script
-    faust2csound            : CSOUND Opcode
-    faust2owl               : OWL Program 
-    faust2sig               : SVG signal
-    faust2jaqt              : Jack application with Qt UI
-	
+faust2alqt              : ALSA application with Qt UI
+faust2ladspa            : LADSPA plug-in
+faust2pdf               : pdf block diagram
+faust2supercollider     : SuperCollider external
+faust2alsa              : ALSA application with GTK UI
+faust2faustvst          : VST plug-in 
+faust2lv2               : LV2 plug-in
+faust2plot              : command line program to debug DSP (sample plotting, etc.)
+faust2svg               : SVG block diagram
+faust2alsaconsole       : ALSA command line program
+faust2mathdoc           : automatic pdf mathematical documentation
+faust2png               : png block diagram
+faust2android           : Android app
+faust2graph             : svg graph
+faust2puredata          : PureData external
+faust2api               : API generator
+faust2msp               : MaxMSP 5 external and patch
+faust2max6              : MaxMSP 6 (and later) external and patch
+faust2asmjs             : asmjs WebAudio code
+faust2ios               : iOS app
+faust2ros               : ROS app
+faust2au                : Audio Unit plugin
+faust2rosgtk            : ROS app with GTK UI
+faust2bela              : BELA program
+faust2jack              : Jack application with GTK UI
+faust2netjackconsole    : NetJack command line program
+faust2rpialsaconsole    : Raspberry Pi ALSA command line program
+faust2caqt              : CoreAudio application with Qt UI
+faust2jackconsole       : Jack command line program
+faust2netjackqt         : NetJack application with Qt UI
+faust2rpinetjackconsole : Raspberry Pi Jack command line program
+faust2webaudioasm       : WebAudio web HTML app
+faust2caqtios           : iOS app with Qt UI
+faust2octave            : Octave script
+faust2csound            : CSOUND Opcode
+faust2owl               : OWL Program 
+faust2sig               : SVG signal
+faust2jaqt              : Jack application with Qt UI
+
 Obviously, the corresponding dependencies for each of them must be installed on your system for compilation to be successful. For example, if you use `faust2jaqt`, Jack and Qt libraries must be installed.
 
 ## Documentation and Resources
