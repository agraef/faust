#!/bin/bash

#####################################################################
#                                                                   #
#               Compiles Faust programs to impulse tests			#
#               (c) Grame, 2016                                     #
#                                                                   #
#####################################################################


#-------------------------------------------------------------------
# Analyze command arguments :
# faust options                 -> OPTIONS
# if -omp : -openmp or -fopenmp -> OPENMP
# existing *.dsp files          -> FILES
#

# PHASE 1 : Look for -icc option to force use of intel icc (actually icpc)
# without having to configure CXX and CXXFLAGS
for p in $@; do
	if [ "$p" = -icc ]; then
		CXX=icpc
		CXXFLAGS='-O3 -xT -ftz -fno-alias -fp-model fast=2'
    fi
done

mode="scal" # can be: scal, vec, sch, omp

#PHASE 2 : dispatch command arguments
for p in $@; do
    if [ "$p" = -omp ]; then
		mode="omp"
        if [[ $CXX == "icpc" ]]; then
            OMP="-openmp"
        else
            OMP="-fopenmp"
        fi
    elif [ "$p" = -vec ]; then
    	mode="vec"
		OPTIONS="$OPTIONS $p"
    elif [ "$p" = -sch ]; then
    	mode="sch"
		OPTIONS="$OPTIONS $p"
    elif [ "$p" = -scal ]; then
    	mode="scal"
    elif [ "$p" = -icc ]; then
    	ignore=" "
    elif [ ${p:0:1} = "-" ]; then
	    OPTIONS="$OPTIONS $p"
	elif [[ -f "$p" ]]; then
	    FILES="$FILES $p"
	else
	    OPTIONS="$OPTIONS $p"
	fi
done


#-------------------------------------------------------------------
# compile the *.dsp files

for f in $FILES; do

	# compile Faust to c++
    faust $OPTIONS -i -a impulsearch.cpp  "$f" -o "$f.cpp" || exit

	# compile c++ to binary
	(
<<<<<<< HEAD
		${CXX=g++} ${CXXFLAGS=-O3 -std=c++11 -pthread} $OMP "$f.cpp" -o "${f%.dsp}"
=======
		${CXX=g++} ${CXXFLAGS=-O3 -pthread -std=c++11} $OMP "$f.cpp" -o "${f%.dsp}"
>>>>>>> 7a2eed6f
	) > /dev/null || exit

	# run the resulting binary to generate the impulse response
	./"${f%.dsp}" -n 60000

	# cleanup
    rm "${f%.dsp}" "$f.cpp"
done
<|MERGE_RESOLUTION|>--- conflicted
+++ resolved
@@ -65,11 +65,7 @@
 
 	# compile c++ to binary
 	(
-<<<<<<< HEAD
-		${CXX=g++} ${CXXFLAGS=-O3 -std=c++11 -pthread} $OMP "$f.cpp" -o "${f%.dsp}"
-=======
 		${CXX=g++} ${CXXFLAGS=-O3 -pthread -std=c++11} $OMP "$f.cpp" -o "${f%.dsp}"
->>>>>>> 7a2eed6f
 	) > /dev/null || exit
 
 	# run the resulting binary to generate the impulse response
