#!/bin/bash

#####################################################################
#                                                                   #
#               Compare with the reference impulse responses        #
#               in scalar, vector and scheduler mode                #
#               (c) Grame, 2016                                     #
#                                                                   #
#####################################################################

D=`mktemp -d 2>/dev/null || mktemp -d -t 'mytmpdir'`
BACKEND="all"

for p in $@; do
    if [ $p = "-help" ] || [ $p = "-h" ]; then
        echo "test.sh [-all] [-float] [-cpp] [-c] [-llvm] [-interp] [-ajs] [-ajs-e] [-lf-ajs] [-wast] [-wasm] [-valgrind] "
        echo "Use '-all' to activate all control test (float compilation and 7 backends)"
        echo "Use '-float' to activate float compilation"
        echo "Use '-cpp' to check 'cpp' backend"
        echo "Use '-c' to check 'c' backend"
        echo "Use '-llvm' to check 'LLVM' backend"
        echo "Use '-interp' to check 'interpreter' backend"
        echo "Use '-ajs' to check 'asm.js' backend"
#echo "Use '-ajs-e' to check 'asm.js' backend on expanded code"
#echo "Use '-lf-ajs' to check 'libfaust.js + asm.js' backend on expanded code"
        echo "Use '-wast' to check 'wasm' backend"
        echo "Use '-wasm' to check 'wasm' backend"
        echo "Use '-valgrind' to activate valgrind tests"
        exit
    elif [ "$p" = -cpp ]; then
        BACKEND="cpp"
    elif [ $p = "-c" ]; then
        BACKEND="c"
    elif [ $p = "-llvm" ]; then
        BACKEND="llvm"
    elif [ $p = "-interp" ]; then
        BACKEND="interp"
    elif [ $p = "-ajs" ]; then
        BACKEND="ajs"
    elif [ $p = "-ajs-e" ]; then
        BACKEND="ajs-e"
    elif [ $p = "-lf-ajs" ]; then
        BACKEND="lf-ajs"
    elif [ $p = "-wast" ]; then
        BACKEND="wast"
    elif [ $p = "-wasm" ]; then
        BACKEND="wasm"
    elif [ $p = "-float" ]; then
        BACKEND="float"
    elif [ $p = "-valgrind" ]; then
        BACKEND="valgrind"
    fi
done

cd codes-to-test

if [ $BACKEND = "valgrind" ]; then
    echo "==============================================================="
    echo "Valgrind test in scalar mode "
    echo "==============================================================="

    for f in *.dsp; do
        echo $f
        faust2valgrind $f > /dev/null
    done

    grep "uninitialised" *.txt

    echo "==============================================================="
    echo "Valgrind test in vector mode "
    echo "==============================================================="

    for f in *.dsp; do
        echo $f
        faust2valgrind -vec -lv 1 $f > /dev/null
    done

    grep "uninitialised" *.txt
fi

if [ $BACKEND = "float" ] || [ $BACKEND = "all" ]; then

echo "==============================================================="
echo "Impulse response tests in various compilation modes and double"
echo "==============================================================="

<<<<<<< HEAD
    echo "========================================="
    echo "Test compilation in default mode (float)"
    echo "========================================="
=======
for f in *.dsp; do
    faust2impulse -double -inpl $f > $D/$f.scal.ir
    filesCompare $D/$f.scal.ir ../expected-responses/$f.scal.ir && echo "OK $f scalar -inpl mode" || echo "ERROR $f scalar -inpl mode"
done

for f in *.dsp; do
    faust2impulse -double $f > $D/$f.scal.ir
    filesCompare $D/$f.scal.ir ../expected-responses/$f.scal.ir && echo "OK $f scalar mode" || echo "ERROR $f scalar mode"
done
>>>>>>> fd0fcbf7

    for f in *.dsp; do
        echo "Test $f compilation in scalar float mode"
        faust2impulse $f  > $D/$f.scal.ir
    done

    for f in *.dsp; do
        echo "Test $f compilation in vector float mode"
        faust2impulse $f  -vec  > $D/$f.scal.ir
    done

    for f in *.dsp; do
        echo "Test $f compilation in scheduler float mode"
        faust2impulse $f  -sch  > $D/$f.scal.ir
    done
fi

if [ $BACKEND = "cpp" ] || [ $BACKEND = "all" ]; then

    echo "============================================================================="
    echo "Impulse response tests in various compilation modes and double : C++ backend "
    echo "============================================================================="

    for f in *.dsp; do
        faust2impulse -double $f > $D/$f.scal.ir
        filesCompare $D/$f.scal.ir ../expected-responses/$f.scal.ir && echo "OK $f scalar mode" || echo "ERROR $f scalar mode"
    done

    #for f in *.dsp; do
    #    faust2impulsebis -double $f > $D/$f.scal.ir
    #    filesCompare $D/$f.scal.ir ../expected-responses/$f.scal.ir && echo "OK $f scalar expanded mode" || echo "ERROR $f scalar mode"
    #done

    for f in *.dsp; do
        faust2impulse -double -vec -lv 0 $f > $D/$f.vec.ir
        filesCompare $D/$f.vec.ir ../expected-responses/$f.scal.ir && echo "OK $f vector -lv 0 mode" || echo "ERROR $f vector -lv 0 mode"
    done

    #for f in *.dsp; do
    #    faust2impulsebis -double -vec -lv 0 $f > $D/$f.vec.ir
    #    filesCompare $D/$f.vec.ir ../expected-responses/$f.scal.ir && echo "OK $f vector -lv 0 expanded mode" || echo "ERROR $f vector -lv 0 mode"
    #done

    for f in *.dsp; do
        faust2impulse -double -vec -lv 1 $f > $D/$f.vec.ir
        filesCompare $D/$f.vec.ir ../expected-responses/$f.scal.ir && echo "OK $f vector -lv 1 mode" || echo "ERROR $f vector -lv 1 mode"
    done

    for f in *.dsp; do
        faust2impulse -double -vec -lv 1 -vs 200 $f > $D/$f.vec.ir
        filesCompare $D/$f.vec.ir ../expected-responses/$f.scal.ir && echo "OK $f vector -lv 1 -vs 200 mode" || echo "ERROR $f vector -lv 1 -vs 200 mode"
    done

    for f in *.dsp; do
        faust2impulse -double -vec -lv 1 -g $f > $D/$f.vec.ir
        filesCompare $D/$f.vec.ir ../expected-responses/$f.scal.ir && echo "OK $f vector -lv 1 -g mode" || echo "ERROR $f vector -lv 1 -g mode"
    done

    for f in *.dsp; do
        faust2impulse -double -vec -lv 1 -g -fun $f > $D/$f.vec.ir
        filesCompare $D/$f.vec.ir ../expected-responses/$f.scal.ir && echo "OK $f vector -lv 1 -g -fun mode" || echo "ERROR $f vector -lv 1 -g -fun mode"
    done

    for f in *.dsp; do
        faust2impulse -double -sch $f > $D/$f.sch.ir
        filesCompare $D/$f.sch.ir ../expected-responses/$f.scal.ir && echo "OK $f scheduler mode" || echo "ERROR $f scheduler mode"
    done

    for f in *.dsp; do
        faust2impulse -double -sch -vs 100 $f > $D/$f.sch.ir
        filesCompare $D/$f.sch.ir ../expected-responses/$f.scal.ir && echo "OK $f scheduler -vs 100 mode" || echo "ERROR $f scheduler -vs 100 mode"
    done

    for f in *.dsp; do
        faust2impulse -double -sch -vs 100 -fun $f > $D/$f.sch.ir
        filesCompare $D/$f.sch.ir ../expected-responses/$f.scal.ir && echo "OK $f scheduler -vs 100 -fun mode" || echo "ERROR $f scheduler -vs 100 -fun mode"
    done
fi

if [ $BACKEND = "c" ] || [ $BACKEND = "all" ]; then

    echo "==========================================================================="
    echo "Impulse response tests in various compilation modes and double : C backend "
    echo "==========================================================================="

    for f in *.dsp; do
        faust2impulse2 -double $f      > $D/$f.scal.ir
        filesCompare $D/$f.scal.ir ../expected-responses/$f.scal.ir && echo "OK $f scalar mode" || echo "ERROR $f scalar mode"
    done

    for f in *.dsp; do
        faust2impulse2 -double -vec -lv 0 $f > $D/$f.vec.ir
        filesCompare $D/$f.vec.ir ../expected-responses/$f.scal.ir && echo "OK $f vector -lv 0 mode" || echo "ERROR $f vector -lv 0 mode"
    done

    for f in *.dsp; do
        faust2impulse2 -double -vec -lv 1 $f > $D/$f.vec.ir
        filesCompare $D/$f.vec.ir ../expected-responses/$f.scal.ir && echo "OK $f vector -lv 1 mode" || echo "ERROR $f vector -lv 1 mode"
    done

    for f in *.dsp; do
        faust2impulse2 -double -vec -lv 1 -vs 200 $f > $D/$f.vec.ir
        filesCompare $D/$f.vec.ir ../expected-responses/$f.scal.ir && echo "OK $f vector -lv 1 -vs 200 mode" || echo "ERROR $f vector -lv 1 -vs 200 mode"
    done

    for f in *.dsp; do
        faust2impulse2 -double -vec -lv 1 -g $f > $D/$f.vec.ir
        filesCompare $D/$f.vec.ir ../expected-responses/$f.scal.ir && echo "OK $f vector -lv 1 -g mode" || echo "ERROR $f vector -lv 1 -g mode"
    done

    for f in *.dsp; do
        faust2impulse2 -double -vec -lv 1 -g -fun $f > $D/$f.vec.ir
        filesCompare $D/$f.vec.ir ../expected-responses/$f.scal.ir && echo "OK $f vector -lv 1 -g -fun mode" || echo "ERROR $f vector -lv 1 -g -fun mode"
    done

    for f in *.dsp; do
        faust2impulse2 -double -sch $f > $D/$f.sch.ir
        filesCompare $D/$f.sch.ir ../expected-responses/$f.scal.ir && echo "OK $f scheduler mode" || echo "ERROR $f scheduler mode"
    done

    for f in *.dsp; do
        faust2impulse2 -double -sch -vs 100 $f > $D/$f.sch.ir
        filesCompare $D/$f.sch.ir ../expected-responses/$f.scal.ir && echo "OK $f scheduler -vs 100 mode" || echo "ERROR $f scheduler -vs 100 mode"
    done

    for f in *.dsp; do
        faust2impulse2 -double -sch -vs 100 -fun $f > $D/$f.sch.ir
        filesCompare $D/$f.sch.ir ../expected-responses/$f.scal.ir && echo "OK $f scheduler -vs 100 -fun mode" || echo "ERROR $f scheduler -vs 100 -fun mode"
    done
fi

if [ $BACKEND = "interp" ] || [ $BACKEND = "all" ]; then

    echo "================================================================================"
    echo "Impulse response tests in various compilation modes and double : Interp backend "
    echo "================================================================================"

    for f in *.dsp; do
        faust2impulse3 -double  $f > $D/$f.scal.ir
        filesCompare $D/$f.scal.ir ../expected-responses/$f.scal.ir && echo "OK $f scalar mode" || echo "ERROR $f scalar mode"
    done
fi

if [ $BACKEND = "llvm" ] || [ $BACKEND = "all" ]; then

    echo "=============================================================================="
    echo "Impulse response tests in various compilation modes and double : LLVM backend "
    echo "=============================================================================="

    for f in *.dsp; do
        faust2impulse4 $f -double > $D/$f.scal.ir
        filesCompare $D/$f.scal.ir ../expected-responses/$f.scal.ir && echo "OK $f scalar mode" || echo "ERROR $f scalar mode"
    done

    for f in *.dsp; do
        faust2impulse4 $f -double -vec -lv 0 > $D/$f.vec.ir
        filesCompare $D/$f.vec.ir ../expected-responses/$f.scal.ir && echo "OK $f vector -lv 0 mode" || echo "ERROR $f vector -lv 0 mode"
    done

    for f in *.dsp; do
        faust2impulse4 $f -double -vec -lv 1 > $D/$f.vec.ir
        filesCompare $D/$f.vec.ir ../expected-responses/$f.scal.ir && echo "OK $f vector -lv 1 mode" || echo "ERROR $f vector -lv 1 mode"
    done

    for f in *.dsp; do
        faust2impulse4 $f -double -vec -lv 1 -vs 200 > $D/$f.vec.ir
        filesCompare $D/$f.vec.ir ../expected-responses/$f.scal.ir && echo "OK $f vector -lv 1 -vs 200 mode" || echo "ERROR $f vector -lv 1 -vs 200 mode"
    done

    for f in *.dsp; do
        faust2impulse4 $f -double -vec -lv 1 -g > $D/$f.vec.ir
        filesCompare $D/$f.vec.ir ../expected-responses/$f.scal.ir && echo "OK $f vector -lv 1 -g mode" || echo "ERROR $f vector -lv 1 -g mode"
    done

    for f in *.dsp; do
        faust2impulse4 $f -double -vec -lv 1 -g -fun > $D/$f.vec.ir
        filesCompare $D/$f.vec.ir ../expected-responses/$f.scal.ir && echo "OK $f vector -lv 1 -g -fun mode" || echo "ERROR $f vector -lv 1 -g -fun mode"
    done
fi

if [ $BACKEND = "ajs" ] || [ $BACKEND = "all" ]; then

    echo "================================================================================"
    echo "Impulse response tests in various compilation modes and double : asm.js backend "
    echo "================================================================================"

    for f in *.dsp; do
        faust2impulse5 -double $f > $D/$f.scal.ir && RES=1 || RES=0
        if [ $RES = "1" ]; then
            filesCompare $D/$f.scal.ir ../expected-responses/$f.scal.ir && echo "OK $f scalar mode" || echo "ERROR $f scalar mode"
        else
            echo "ERROR $f scalar mode in node.js"
        fi
   done
fi

if [ $BACKEND = "ajs-e" ] || [ $BACKEND = "all" ]; then

    echo "================================================================================================="
    echo "Impulse response tests in various compilation modes and double : asm.js backend on expanded code "
    echo "================================================================================================="

    for f in *.dsp; do
        faust2impulse5bis -double $f > $D/$f.scal.ir && RES=1 || RES=0
        if [ $RES = "1" ]; then
            filesCompare $D/$f.scal.ir ../expected-responses/$f.scal.ir && echo "OK $f scalar mode" || echo "ERROR $f scalar mode"
        else
            echo "ERROR $f scalar mode in node.js"
        fi
    done
fi

if [ $BACKEND = "lf-ajs" ] || [ $BACKEND = "all" ]; then

    echo "==============================================================================================================="
    echo "Impulse response tests in various compilation modes and double : libfaust.js + asm.js backend on expanded code "
    echo "==============================================================================================================="

    for f in *.dsp; do
        faust2impulse5ter -double $f > $D/$f.scal.ir && RES=1 || RES=0
        if [ $RES = "1" ]; then
            filesCompare $D/$f.scal.ir ../expected-responses/$f.scal.ir && echo "OK $f scalar mode" || echo "ERROR $f scalar mode"
        else
            echo "ERROR $f scalar mode in node.js"
        fi
    done
fi

if [ $BACKEND = "wast" ] || [ $BACKEND = "all" ]; then

    echo "================================================================================"
    echo "Impulse response tests in various compilation modes and double : wast backend   "
    echo "================================================================================"

    for f in *.dsp; do
        faust2impulse7 -double $f > $D/$f.scal.ir && RES=1 || RES=0
    if [ $RES = "1" ]; then
        filesCompare $D/$f.scal.ir ../expected-responses/$f.scal.ir && echo "OK $f scalar mode" || echo "ERROR $f scalar mode"
    else
        echo "ERROR $f scalar mode in node.js"
    fi
    done
fi

if [ $BACKEND = "wasm" ] || [ $BACKEND = "all" ]; then

    echo "================================================================================"
    echo "Impulse response tests in various compilation modes and double : wasm backend   "
    echo "================================================================================"

    for f in *.dsp; do
        faust2impulse6 -double $f > $D/$f.scal.ir && RES=1 || RES=0
    if [ $RES = "1" ]; then
        filesCompare $D/$f.scal.ir ../expected-responses/$f.scal.ir && echo "OK $f scalar mode" || echo "ERROR $f scalar mode"
    else
        echo "ERROR $f scalar mode in node.js"
    fi
    done
fi
<|MERGE_RESOLUTION|>--- conflicted
+++ resolved
@@ -84,21 +84,9 @@
 echo "Impulse response tests in various compilation modes and double"
 echo "==============================================================="
 
-<<<<<<< HEAD
     echo "========================================="
     echo "Test compilation in default mode (float)"
     echo "========================================="
-=======
-for f in *.dsp; do
-    faust2impulse -double -inpl $f > $D/$f.scal.ir
-    filesCompare $D/$f.scal.ir ../expected-responses/$f.scal.ir && echo "OK $f scalar -inpl mode" || echo "ERROR $f scalar -inpl mode"
-done
-
-for f in *.dsp; do
-    faust2impulse -double $f > $D/$f.scal.ir
-    filesCompare $D/$f.scal.ir ../expected-responses/$f.scal.ir && echo "OK $f scalar mode" || echo "ERROR $f scalar mode"
-done
->>>>>>> fd0fcbf7
 
     for f in *.dsp; do
         echo "Test $f compilation in scalar float mode"
@@ -121,6 +109,11 @@
     echo "============================================================================="
     echo "Impulse response tests in various compilation modes and double : C++ backend "
     echo "============================================================================="
+
+    for f in *.dsp; do
+        faust2impulse -inpl -double $f > $D/$f.scal.ir
+        filesCompare $D/$f.scal.ir ../expected-responses/$f.scal.ir && echo "OK $f scalar -inpl mode" || echo "ERROR $f scalar -inpl mode"
+    done
 
     for f in *.dsp; do
         faust2impulse -double $f > $D/$f.scal.ir
@@ -185,6 +178,11 @@
     echo "==========================================================================="
 
     for f in *.dsp; do
+        faust2impulse2 -inpl -double $f      > $D/$f.scal.ir
+        filesCompare $D/$f.scal.ir ../expected-responses/$f.scal.ir && echo "OK $f -inpl scalar mode" || echo "ERROR $f -inpl scalar mode"
+    done
+
+    for f in *.dsp; do
         faust2impulse2 -double $f      > $D/$f.scal.ir
         filesCompare $D/$f.scal.ir ../expected-responses/$f.scal.ir && echo "OK $f scalar mode" || echo "ERROR $f scalar mode"
     done
@@ -237,9 +235,15 @@
     echo "================================================================================"
 
     for f in *.dsp; do
+        faust2impulse3 -inpl -double  $f > $D/$f.scal.ir
+        filesCompare $D/$f.scal.ir ../expected-responses/$f.scal.ir && echo "OK $f -inpl scalar mode" || echo "ERROR $f -inpl scalar mode"
+    done
+
+    for f in *.dsp; do
         faust2impulse3 -double  $f > $D/$f.scal.ir
         filesCompare $D/$f.scal.ir ../expected-responses/$f.scal.ir && echo "OK $f scalar mode" || echo "ERROR $f scalar mode"
     done
+
 fi
 
 if [ $BACKEND = "llvm" ] || [ $BACKEND = "all" ]; then
@@ -249,6 +253,11 @@
     echo "=============================================================================="
 
     for f in *.dsp; do
+        faust2impulse4 $f -inpl -double > $D/$f.scal.ir
+        filesCompare $D/$f.scal.ir ../expected-responses/$f.scal.ir && echo "OK $f -inpl scalar mode" || echo "ERROR $f -inpl scalar mode"
+    done
+
+    for f in *.dsp; do
         faust2impulse4 $f -double > $D/$f.scal.ir
         filesCompare $D/$f.scal.ir ../expected-responses/$f.scal.ir && echo "OK $f scalar mode" || echo "ERROR $f scalar mode"
     done
@@ -286,13 +295,23 @@
     echo "================================================================================"
 
     for f in *.dsp; do
+        faust2impulse5 -inpl -double $f > $D/$f.scal.ir && RES=1 || RES=0
+        if [ $RES = "1" ]; then
+            filesCompare $D/$f.scal.ir ../expected-responses/$f.scal.ir && echo "OK $f -inpl scalar mode" || echo "ERROR $f -inpl scalar mode"
+        else
+            echo "ERROR $f scalar mode in node.js"
+        fi
+   done
+
+    for f in *.dsp; do
         faust2impulse5 -double $f > $D/$f.scal.ir && RES=1 || RES=0
         if [ $RES = "1" ]; then
             filesCompare $D/$f.scal.ir ../expected-responses/$f.scal.ir && echo "OK $f scalar mode" || echo "ERROR $f scalar mode"
         else
             echo "ERROR $f scalar mode in node.js"
         fi
-   done
+    done
+
 fi
 
 if [ $BACKEND = "ajs-e" ] || [ $BACKEND = "all" ]; then
@@ -302,6 +321,15 @@
     echo "================================================================================================="
 
     for f in *.dsp; do
+        faust2impulse5bis -inpl -double $f > $D/$f.scal.ir && RES=1 || RES=0
+        if [ $RES = "1" ]; then
+            filesCompare $D/$f.scal.ir ../expected-responses/$f.scal.ir && echo "OK $f -inpl scalar mode" || echo "ERROR $f -inpl scalar mode"
+        else
+            echo "ERROR $f scalar mode in node.js"
+        fi
+    done
+
+    for f in *.dsp; do
         faust2impulse5bis -double $f > $D/$f.scal.ir && RES=1 || RES=0
         if [ $RES = "1" ]; then
             filesCompare $D/$f.scal.ir ../expected-responses/$f.scal.ir && echo "OK $f scalar mode" || echo "ERROR $f scalar mode"
