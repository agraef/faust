#!/bin/bash

#####################################################################
#                                                                   #
#               Compare with the reference impulse responses        #
#               in scalar, vector and scheduler mode                #
#               (c) Grame, 2016                                     #
#                                                                   #
#####################################################################

D=`mktemp -d 2>/dev/null || mktemp -d -t 'mytmpdir'`
BACKEND="all"

for p in $@; do
    if [ $p = "-help" ] || [ $p = "-h" ]; then
        echo "test.sh [-all] [-float] [-cpp] [-c] [-llvm] [-interp] [-ajs] [-valgrind] "
        echo "Use '-all' to activate all control test (float compilation and 5 backend)"
        echo "Use '-float' to activate float compilation"
        echo "Use '-cpp' to check 'cpp' backend"
        echo "Use '-c' to check 'c' backend"
        echo "Use '-llvm' to check 'LLVM' backend"
        echo "Use '-interp' to check 'interpreter' backend"
        echo "Use '-ajs' to check 'asm.js' backend"
        echo "Use '-valgrind' to activate valgrind tests"
        exit
    elif [ "$p" = -cpp ]; then
        BACKEND="cpp"
    elif [ $p = "-c" ]; then
        BACKEND="c"
    elif [ $p = "-llvm" ]; then
        BACKEND="llvm"
    elif [ $p = "-interp" ]; then
        BACKEND="interp"
    elif [ $p = "-ajs" ]; then
        BACKEND="ajs"
    elif [ $p = "-float" ]; then
        BACKEND="float"
    elif [ $p = "-valgrind" ]; then
        BACKEND="valgrind"
    fi
done

cd codes-to-test

<<<<<<< HEAD
if [ $BACKEND = "valgrind" ]; then
    echo "==============================================================="
    echo "Valgrind test in scalar mode "
    echo "==============================================================="

    for f in *.dsp; do
        echo $f
        faust2valgrind $f > /dev/null
    done

    grep "uninitialised" *.txt

    echo "==============================================================="
    echo "Valgrind test in vector mode "
    echo "==============================================================="

    for f in *.dsp; do
        echo $f
        faust2valgrind -vec -lv 1 $f > /dev/null
    done

    grep "uninitialised" *.txt
fi

if [ $BACKEND = "float" ] || [ $BACKEND = "all" ]; then
=======
echo "==============================================================="
echo "Impulse response tests in various compilation modes and double"
echo "==============================================================="
>>>>>>> c8164f20

    echo "========================================="
    echo "Test compilation in default mode (float)"
    echo "========================================="

    for f in *.dsp; do
        echo "Test $f compilation in scalar float mode"
        faust2impulse $f  > $D/$f.scal.ir
    done

    for f in *.dsp; do
        echo "Test $f compilation in vector float mode"
        faust2impulse $f  -vec  > $D/$f.scal.ir
    done

    for f in *.dsp; do
        echo "Test $f compilation in scheduler float mode"
        faust2impulse $f  -sch  > $D/$f.scal.ir
    done
fi

if [ $BACKEND = "cpp" ] || [ $BACKEND = "all" ]; then

    echo "============================================================================="
    echo "Impulse response tests in various compilation modes and double : C++ backend "
    echo "============================================================================="

    for f in *.dsp; do
        faust2impulse -double $f      > $D/$f.scal.ir
        filesCompare $D/$f.scal.ir ../expected-responses/$f.scal.ir && echo "OK $f scalar mode" || echo "ERROR $f scalar mode"
    done

    for f in *.dsp; do

        faust2impulse -double -vec -lv 0 $f > $D/$f.vec.ir
        filesCompare $D/$f.vec.ir ../expected-responses/$f.scal.ir && echo "OK $f vector -lv 0 mode" || echo "ERROR $f vector -lv 0 mode"
    done

    for f in *.dsp; do
        faust2impulse -double -vec -lv 1 $f > $D/$f.vec.ir
        filesCompare $D/$f.vec.ir ../expected-responses/$f.scal.ir && echo "OK $f vector -lv 1 mode" || echo "ERROR $f vector -lv 1 mode"
    done

    for f in *.dsp; do
        faust2impulse -double -vec -lv 1 -vs 200 $f > $D/$f.vec.ir
        filesCompare $D/$f.vec.ir ../expected-responses/$f.scal.ir && echo "OK $f vector -lv 1 -vs 200 mode" || echo "ERROR $f vector -lv 1 -vs 200 mode"
    done

    for f in *.dsp; do
        faust2impulse -double -vec -lv 1 -g $f > $D/$f.vec.ir
        filesCompare $D/$f.vec.ir ../expected-responses/$f.scal.ir && echo "OK $f vector -lv 1 -g mode" || echo "ERROR $f vector -lv 1 -g mode"
    done

    for f in *.dsp; do
        faust2impulse -double -vec -lv 1 -g -fun $f > $D/$f.vec.ir
        filesCompare $D/$f.vec.ir ../expected-responses/$f.scal.ir && echo "OK $f vector -lv 1 -g -fun mode" || echo "ERROR $f vector -lv 1 -g -fun mode"
    done

    for f in *.dsp; do
        faust2impulse -double -sch $f > $D/$f.sch.ir
        filesCompare $D/$f.sch.ir ../expected-responses/$f.scal.ir && echo "OK $f scheduler mode" || echo "ERROR $f scheduler mode"
    done

    for f in *.dsp; do
        faust2impulse -double -sch -vs 100 $f > $D/$f.sch.ir
        filesCompare $D/$f.sch.ir ../expected-responses/$f.scal.ir && echo "OK $f scheduler -vs 100 mode" || echo "ERROR $f scheduler -vs 100 mode"
    done

    for f in *.dsp; do
        faust2impulse -double -sch -vs 100 -fun $f > $D/$f.sch.ir
        filesCompare $D/$f.sch.ir ../expected-responses/$f.scal.ir && echo "OK $f scheduler -vs 100 -fun mode" || echo "ERROR $f scheduler -vs 100 -fun mode"
    done
fi

if [ $BACKEND = "c" ] || [ $BACKEND = "all" ]; then

    echo "==========================================================================="
    echo "Impulse response tests in various compilation modes and double : C backend "
    echo "==========================================================================="

    for f in *.dsp; do
        faust2impulse2 -double $f      > $D/$f.scal.ir
        filesCompare $D/$f.scal.ir ../expected-responses/$f.scal.ir && echo "OK $f scalar mode" || echo "ERROR $f scalar mode"
    done

    for f in *.dsp; do
        faust2impulse2 -double -vec -lv 0 $f > $D/$f.vec.ir
        filesCompare $D/$f.vec.ir ../expected-responses/$f.scal.ir && echo "OK $f vector -lv 0 mode" || echo "ERROR $f vector -lv 0 mode"
    done

    for f in *.dsp; do
        faust2impulse2 -double -vec -lv 1 $f > $D/$f.vec.ir
        filesCompare $D/$f.vec.ir ../expected-responses/$f.scal.ir && echo "OK $f vector -lv 1 mode" || echo "ERROR $f vector -lv 1 mode"
    done

    for f in *.dsp; do
        faust2impulse2 -double -vec -lv 1 -vs 200 $f > $D/$f.vec.ir
        filesCompare $D/$f.vec.ir ../expected-responses/$f.scal.ir && echo "OK $f vector -lv 1 -vs 200 mode" || echo "ERROR $f vector -lv 1 -vs 200 mode"
    done

    for f in *.dsp; do
        faust2impulse2 -double -vec -lv 1 -g $f > $D/$f.vec.ir
        filesCompare $D/$f.vec.ir ../expected-responses/$f.scal.ir && echo "OK $f vector -lv 1 -g mode" || echo "ERROR $f vector -lv 1 -g mode"
    done

    for f in *.dsp; do
        faust2impulse2 -double -vec -lv 1 -g -fun $f > $D/$f.vec.ir
        filesCompare $D/$f.vec.ir ../expected-responses/$f.scal.ir && echo "OK $f vector -lv 1 -g -fun mode" || echo "ERROR $f vector -lv 1 -g -fun mode"
    done

    for f in *.dsp; do
        faust2impulse2 -double -sch $f > $D/$f.sch.ir
        filesCompare $D/$f.sch.ir ../expected-responses/$f.scal.ir && echo "OK $f scheduler mode" || echo "ERROR $f scheduler mode"
    done

    for f in *.dsp; do
        faust2impulse2 -double -sch -vs 100 $f > $D/$f.sch.ir
        filesCompare $D/$f.sch.ir ../expected-responses/$f.scal.ir && echo "OK $f scheduler -vs 100 mode" || echo "ERROR $f scheduler -vs 100 mode"
    done

    for f in *.dsp; do
        faust2impulse2 -double -sch -vs 100 -fun $f > $D/$f.sch.ir
        filesCompare $D/$f.sch.ir ../expected-responses/$f.scal.ir && echo "OK $f scheduler -vs 100 -fun mode" || echo "ERROR $f scheduler -vs 100 -fun mode"
    done
fi

if [ $BACKEND = "interp" ] || [ $BACKEND = "all" ]; then

    echo "================================================================================"
    echo "Impulse response tests in various compilation modes and double : Interp backend "
    echo "================================================================================"

    for f in *.dsp; do
        faust2impulse3 -double  $f > $D/$f.scal.ir
        filesCompare $D/$f.scal.ir ../expected-responses/$f.scal.ir && echo "OK $f scalar mode" || echo "ERROR $f scalar mode"
    done
fi

if [ $BACKEND = "llvm" ] || [ $BACKEND = "all" ]; then

    echo "=============================================================================="
    echo "Impulse response tests in various compilation modes and double : LLVM backend "
    echo "=============================================================================="

    for f in *.dsp; do
        faust2impulse4 $f -double > $D/$f.scal.ir
        filesCompare $D/$f.scal.ir ../expected-responses/$f.scal.ir && echo "OK $f scalar mode" || echo "ERROR $f scalar mode"
    done

    for f in *.dsp; do
        faust2impulse4 $f -double -vec -lv 0 > $D/$f.vec.ir
        filesCompare $D/$f.vec.ir ../expected-responses/$f.scal.ir && echo "OK $f vector -lv 0 mode" || echo "ERROR $f vector -lv 0 mode"
    done

    for f in *.dsp; do
        faust2impulse4 $f -double -vec -lv 1 > $D/$f.vec.ir
        filesCompare $D/$f.vec.ir ../expected-responses/$f.scal.ir && echo "OK $f vector -lv 1 mode" || echo "ERROR $f vector -lv 1 mode"
    done

    for f in *.dsp; do
        faust2impulse4 $f -double -vec -lv 1 -vs 200 > $D/$f.vec.ir
        filesCompare $D/$f.vec.ir ../expected-responses/$f.scal.ir && echo "OK $f vector -lv 1 -vs 200 mode" || echo "ERROR $f vector -lv 1 -vs 200 mode"
    done

    for f in *.dsp; do
        faust2impulse4 $f -double -vec -lv 1 -g > $D/$f.vec.ir
        filesCompare $D/$f.vec.ir ../expected-responses/$f.scal.ir && echo "OK $f vector -lv 1 -g mode" || echo "ERROR $f vector -lv 1 -g mode"
    done

    for f in *.dsp; do
        faust2impulse4 $f -double -vec -lv 1 -g -fun > $D/$f.vec.ir
        filesCompare $D/$f.vec.ir ../expected-responses/$f.scal.ir && echo "OK $f vector -lv 1 -g -fun mode" || echo "ERROR $f vector -lv 1 -g -fun mode"
    done
fi

if [ $BACKEND = "ajs" ] || [ $BACKEND = "all" ]; then

    echo "================================================================================"
    echo "Impulse response tests in various compilation modes and double : asm.js backend "
    echo "================================================================================"

    for f in *.dsp; do
        faust2impulse5 -double $f > $D/$f.scal.ir && RES=1 || RES=0
        if [ $RES = "1" ]; then
            filesCompare $D/$f.scal.ir ../expected-responses/$f.scal.ir && echo "OK $f scalar mode" || echo "ERROR $f scalar mode"
        else
            echo "ERROR $f scalar mode in node.js"
        fi
   done
fi

<<<<<<< HEAD
=======
for f in *.dsp; do
    faust2impulse $f  -vec  > $D/$f.vec.ir
	filesCompare $D/$f.vec.ir ../expected-responses/$f.scal.ir 0.001 && echo "OK $f vector -lv 0 mode" || echo "ERROR $f vector -lv 0 mode"
done

echo "==============================================================="
echo "Valgrind test in scalar mode "
echo "==============================================================="

for f in *.dsp; do
    echo $f
    faust2valgrind $f > /dev/null
done

grep "uninitialised" *.txt

echo "==============================================================="
echo "Valgrind test in vector mode "
echo "==============================================================="

for f in *.dsp; do
    echo $f
    faust2valgrind -vec -lv 1 $f > /dev/null
done

grep "uninitialised" *.txt
>>>>>>> c8164f20
<|MERGE_RESOLUTION|>--- conflicted
+++ resolved
@@ -42,7 +42,6 @@
 
 cd codes-to-test
 
-<<<<<<< HEAD
 if [ $BACKEND = "valgrind" ]; then
     echo "==============================================================="
     echo "Valgrind test in scalar mode "
@@ -68,11 +67,10 @@
 fi
 
 if [ $BACKEND = "float" ] || [ $BACKEND = "all" ]; then
-=======
+
 echo "==============================================================="
 echo "Impulse response tests in various compilation modes and double"
 echo "==============================================================="
->>>>>>> c8164f20
 
     echo "========================================="
     echo "Test compilation in default mode (float)"
@@ -262,34 +260,4 @@
             echo "ERROR $f scalar mode in node.js"
         fi
    done
-fi
-
-<<<<<<< HEAD
-=======
-for f in *.dsp; do
-    faust2impulse $f  -vec  > $D/$f.vec.ir
-	filesCompare $D/$f.vec.ir ../expected-responses/$f.scal.ir 0.001 && echo "OK $f vector -lv 0 mode" || echo "ERROR $f vector -lv 0 mode"
-done
-
-echo "==============================================================="
-echo "Valgrind test in scalar mode "
-echo "==============================================================="
-
-for f in *.dsp; do
-    echo $f
-    faust2valgrind $f > /dev/null
-done
-
-grep "uninitialised" *.txt
-
-echo "==============================================================="
-echo "Valgrind test in vector mode "
-echo "==============================================================="
-
-for f in *.dsp; do
-    echo $f
-    faust2valgrind -vec -lv 1 $f > /dev/null
-done
-
-grep "uninitialised" *.txt
->>>>>>> c8164f20
+fi