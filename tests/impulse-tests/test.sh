--- conflicted
+++ resolved
@@ -21,8 +21,8 @@
         echo "Use '-llvm' to check 'LLVM' backend"
         echo "Use '-interp' to check 'interpreter' backend"
         echo "Use '-ajs' to check 'asm.js' backend"
-        echo "Use '-ajs-e' to check 'asm.js' backend on expanded code"
-        echo "Use '-lf-ajs' to check 'libfaust.js + asm.js' backend on expanded code"
+#echo "Use '-ajs-e' to check 'asm.js' backend on expanded code"
+#echo "Use '-lf-ajs' to check 'libfaust.js + asm.js' backend on expanded code"
         echo "Use '-wast' to check 'wasm' backend"
         echo "Use '-wasm' to check 'wasm' backend"
         echo "Use '-valgrind' to activate valgrind tests"
@@ -88,35 +88,21 @@
     echo "Test compilation in default mode (float)"
     echo "========================================="
 
-<<<<<<< HEAD
     for f in *.dsp; do
         echo "Test $f compilation in scalar float mode"
         faust2impulse $f  > $D/$f.scal.ir
     done
-=======
-#for f in *.dsp; do
-#    faust2impulsebis -double $f > $D/$f.scal.ir
-#    filesCompare $D/$f.scal.ir ../expected-responses/$f.scal.ir && echo "OK $f scalar expanded mode" || echo "ERROR $f scalar mode"
-#done
->>>>>>> 1808411e
 
     for f in *.dsp; do
         echo "Test $f compilation in vector float mode"
         faust2impulse $f  -vec  > $D/$f.scal.ir
     done
 
-<<<<<<< HEAD
     for f in *.dsp; do
         echo "Test $f compilation in scheduler float mode"
         faust2impulse $f  -sch  > $D/$f.scal.ir
     done
 fi
-=======
-#for f in *.dsp; do
-#    faust2impulsebis -double -vec -lv 0 $f > $D/$f.vec.ir
-#    filesCompare $D/$f.vec.ir ../expected-responses/$f.scal.ir && echo "OK $f vector -lv 0 expanded mode" || echo "ERROR $f vector -lv 0 mode"
-#done
->>>>>>> 1808411e
 
 if [ $BACKEND = "cpp" ] || [ $BACKEND = "all" ]; then
 
@@ -129,20 +115,20 @@
         filesCompare $D/$f.scal.ir ../expected-responses/$f.scal.ir && echo "OK $f scalar mode" || echo "ERROR $f scalar mode"
     done
 
-    for f in *.dsp; do
-        faust2impulsebis -double $f > $D/$f.scal.ir
-        filesCompare $D/$f.scal.ir ../expected-responses/$f.scal.ir && echo "OK $f scalar expanded mode" || echo "ERROR $f scalar mode"
-    done
+    #for f in *.dsp; do
+    #    faust2impulsebis -double $f > $D/$f.scal.ir
+    #    filesCompare $D/$f.scal.ir ../expected-responses/$f.scal.ir && echo "OK $f scalar expanded mode" || echo "ERROR $f scalar mode"
+    #done
 
     for f in *.dsp; do
         faust2impulse -double -vec -lv 0 $f > $D/$f.vec.ir
         filesCompare $D/$f.vec.ir ../expected-responses/$f.scal.ir && echo "OK $f vector -lv 0 mode" || echo "ERROR $f vector -lv 0 mode"
     done
 
-    for f in *.dsp; do
-        faust2impulsebis -double -vec -lv 0 $f > $D/$f.vec.ir
-        filesCompare $D/$f.vec.ir ../expected-responses/$f.scal.ir && echo "OK $f vector -lv 0 expanded mode" || echo "ERROR $f vector -lv 0 mode"
-    done
+    #for f in *.dsp; do
+    #    faust2impulsebis -double -vec -lv 0 $f > $D/$f.vec.ir
+    #    filesCompare $D/$f.vec.ir ../expected-responses/$f.scal.ir && echo "OK $f vector -lv 0 expanded mode" || echo "ERROR $f vector -lv 0 mode"
+    #done
 
     for f in *.dsp; do
         faust2impulse -double -vec -lv 1 $f > $D/$f.vec.ir
