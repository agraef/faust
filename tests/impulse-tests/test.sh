#!/bin/bash

#####################################################################
#                                                                   #
#               Compare with the reference impulse responses        #
#               in scalar, vector and scheduler mode                #
#               (c) Grame, 2016                                     #
#                                                                   #
#####################################################################

D=`mktemp -d 2>/dev/null || mktemp -d -t 'mytmpdir'`
BACKEND="all"

for p in $@; do
    if [ $p = "-help" ] || [ $p = "-h" ]; then
        echo "test.sh [-all] [-float] [-cpp] [-c] [-llvm] [-interp] [-ajs] "
        echo "Use '-all' to activate all control test (float compilation and 5 backend)"
        echo "Use '-float' to activate float compilation"
        echo "Use '-cpp' to check 'cpp' backend"
        echo "Use '-c' to check 'c' backend"
        echo "Use '-llvm' to check 'LLVM' backend"
        echo "Use '-interp' to check 'interpreter' backend"
        echo "Use '-ajs' to check 'asm.js' backend"
        exit
    elif [ "$p" = -cpp ]; then
        BACKEND="cpp"
    elif [ $p = "-c" ]; then
        BACKEND="c"
    elif [ $p = "-llvm" ]; then
        BACKEND="llvm"
    elif [ $p = "-interp" ]; then
        BACKEND="interp"
    elif [ $p = "-ajs" ]; then
        BACKEND="ajs"
    elif [ $p = "-float" ]; then
        BACKEND="float"
    fi
done

cd codes-to-test

<<<<<<< HEAD
if [ $BACKEND = "float" ] || [ $BACKEND = "all" ]; then
=======
echo "==============================================================="
echo "Valgrind test in scalar mode "
echo "==============================================================="

for f in *.dsp; do
    echo $f
    faust2valgrind -vec -lv 1 $f > /dev/null
done

grep "uninitialised" *.txt

echo "==============================================================="
echo "Valgrind test in vector mode "
echo "==============================================================="

for f in *.dsp; do
    echo $f
    faust2valgrind -vec -lv 1 $f > /dev/null
done

grep "uninitialised" *.txt

echo "==============================================================="
echo "Impulse response tests in various compilation modes and double"
echo "==============================================================="
>>>>>>> 3b082b0d

    echo "========================================="
    echo "Test compilation in default mode (float)"
    echo "========================================="

    for f in *.dsp; do
        echo "Test $f compilation in scalar float mode"
        faust2impulse $f  > $D/$f.scal.ir
    done

    for f in *.dsp; do
        echo "Test $f compilation in vector float mode"
        faust2impulse $f  -vec  > $D/$f.scal.ir
    done

    for f in *.dsp; do
        echo "Test $f compilation in scheduler float mode"
        faust2impulse $f  -sch  > $D/$f.scal.ir
    done
fi

if [ $BACKEND = "cpp" ] || [ $BACKEND = "all" ]; then

    echo "============================================================================="
    echo "Impulse response tests in various compilation modes and double : C++ backend "
    echo "============================================================================="

    for f in *.dsp; do
        faust2impulse -double $f      > $D/$f.scal.ir
        filesCompare $D/$f.scal.ir ../expected-responses/$f.scal.ir && echo "OK $f scalar mode" || echo "ERROR $f scalar mode"
    done

    for f in *.dsp; do

        faust2impulse -double -vec -lv 0 $f > $D/$f.vec.ir
        filesCompare $D/$f.vec.ir ../expected-responses/$f.scal.ir && echo "OK $f vector -lv 0 mode" || echo "ERROR $f vector -lv 0 mode"
    done

    for f in *.dsp; do
        faust2impulse -double -vec -lv 1 $f > $D/$f.vec.ir
        filesCompare $D/$f.vec.ir ../expected-responses/$f.scal.ir && echo "OK $f vector -lv 1 mode" || echo "ERROR $f vector -lv 1 mode"
    done

    for f in *.dsp; do
        faust2impulse -double -vec -lv 1 -vs 200 $f > $D/$f.vec.ir
        filesCompare $D/$f.vec.ir ../expected-responses/$f.scal.ir && echo "OK $f vector -lv 1 -vs 200 mode" || echo "ERROR $f vector -lv 1 -vs 200 mode"
    done

    for f in *.dsp; do
        faust2impulse -double -vec -lv 1 -g $f > $D/$f.vec.ir
        filesCompare $D/$f.vec.ir ../expected-responses/$f.scal.ir && echo "OK $f vector -lv 1 -g mode" || echo "ERROR $f vector -lv 1 -g mode"
    done

    for f in *.dsp; do
        faust2impulse -double -vec -lv 1 -g -fun $f > $D/$f.vec.ir
        filesCompare $D/$f.vec.ir ../expected-responses/$f.scal.ir && echo "OK $f vector -lv 1 -g -fun mode" || echo "ERROR $f vector -lv 1 -g -fun mode"
    done

    for f in *.dsp; do
        faust2impulse -double -sch $f > $D/$f.sch.ir
        filesCompare $D/$f.sch.ir ../expected-responses/$f.scal.ir && echo "OK $f scheduler mode" || echo "ERROR $f scheduler mode"
    done

    for f in *.dsp; do
        faust2impulse -double -sch -vs 100 $f > $D/$f.sch.ir
        filesCompare $D/$f.sch.ir ../expected-responses/$f.scal.ir && echo "OK $f scheduler -vs 100 mode" || echo "ERROR $f scheduler -vs 100 mode"
    done

    for f in *.dsp; do
        faust2impulse -double -sch -vs 100 -fun $f > $D/$f.sch.ir
        filesCompare $D/$f.sch.ir ../expected-responses/$f.scal.ir && echo "OK $f scheduler -vs 100 -fun mode" || echo "ERROR $f scheduler -vs 100 -fun mode"
    done
fi

if [ $BACKEND = "c" ] || [ $BACKEND = "all" ]; then

    echo "==========================================================================="
    echo "Impulse response tests in various compilation modes and double : C backend "
    echo "==========================================================================="

    for f in *.dsp; do
        faust2impulse2 -double $f      > $D/$f.scal.ir
        filesCompare $D/$f.scal.ir ../expected-responses/$f.scal.ir && echo "OK $f scalar mode" || echo "ERROR $f scalar mode"
    done

    for f in *.dsp; do
        faust2impulse2 -double -vec -lv 0 $f > $D/$f.vec.ir
        filesCompare $D/$f.vec.ir ../expected-responses/$f.scal.ir && echo "OK $f vector -lv 0 mode" || echo "ERROR $f vector -lv 0 mode"
    done

    for f in *.dsp; do
        faust2impulse2 -double -vec -lv 1 $f > $D/$f.vec.ir
        filesCompare $D/$f.vec.ir ../expected-responses/$f.scal.ir && echo "OK $f vector -lv 1 mode" || echo "ERROR $f vector -lv 1 mode"
    done

    for f in *.dsp; do
        faust2impulse2 -double -vec -lv 1 -vs 200 $f > $D/$f.vec.ir
        filesCompare $D/$f.vec.ir ../expected-responses/$f.scal.ir && echo "OK $f vector -lv 1 -vs 200 mode" || echo "ERROR $f vector -lv 1 -vs 200 mode"
    done

    for f in *.dsp; do
        faust2impulse2 -double -vec -lv 1 -g $f > $D/$f.vec.ir
        filesCompare $D/$f.vec.ir ../expected-responses/$f.scal.ir && echo "OK $f vector -lv 1 -g mode" || echo "ERROR $f vector -lv 1 -g mode"
    done

    for f in *.dsp; do
        faust2impulse2 -double -vec -lv 1 -g -fun $f > $D/$f.vec.ir
        filesCompare $D/$f.vec.ir ../expected-responses/$f.scal.ir && echo "OK $f vector -lv 1 -g -fun mode" || echo "ERROR $f vector -lv 1 -g -fun mode"
    done

    for f in *.dsp; do
        faust2impulse2 -double -sch $f > $D/$f.sch.ir
        filesCompare $D/$f.sch.ir ../expected-responses/$f.scal.ir && echo "OK $f scheduler mode" || echo "ERROR $f scheduler mode"
    done

    for f in *.dsp; do
        faust2impulse2 -double -sch -vs 100 $f > $D/$f.sch.ir
        filesCompare $D/$f.sch.ir ../expected-responses/$f.scal.ir && echo "OK $f scheduler -vs 100 mode" || echo "ERROR $f scheduler -vs 100 mode"
    done

    for f in *.dsp; do
        faust2impulse2 -double -sch -vs 100 -fun $f > $D/$f.sch.ir
        filesCompare $D/$f.sch.ir ../expected-responses/$f.scal.ir && echo "OK $f scheduler -vs 100 -fun mode" || echo "ERROR $f scheduler -vs 100 -fun mode"
    done
fi

if [ $BACKEND = "interp" ] || [ $BACKEND = "all" ]; then

    echo "================================================================================"
    echo "Impulse response tests in various compilation modes and double : Interp backend "
    echo "================================================================================"

    for f in *.dsp; do
        faust2impulse3 -double  $f      > $D/$f.scal.ir
        filesCompare $D/$f.scal.ir ../expected-responses/$f.scal.ir && echo "OK $f scalar mode" || echo "ERROR $f scalar mode"
    done
fi

if [ $BACKEND = "llvm" ] || [ $BACKEND = "all" ]; then

    echo "=============================================================================="
    echo "Impulse response tests in various compilation modes and double : LLVM backend "
    echo "=============================================================================="

    for f in *.dsp; do
        faust2impulse4 $f -double    > $D/$f.scal.ir
        filesCompare $D/$f.scal.ir ../expected-responses/$f.scal.ir && echo "OK $f scalar mode" || echo "ERROR $f scalar mode"
    done

    for f in *.dsp; do
        faust2impulse4 $f -double -vec -lv 0 > $D/$f.vec.ir
        filesCompare $D/$f.vec.ir ../expected-responses/$f.scal.ir && echo "OK $f vector -lv 0 mode" || echo "ERROR $f vector -lv 0 mode"
    done

    for f in *.dsp; do
        faust2impulse4 $f -double -vec -lv 1 > $D/$f.vec.ir
        filesCompare $D/$f.vec.ir ../expected-responses/$f.scal.ir && echo "OK $f vector -lv 1 mode" || echo "ERROR $f vector -lv 1 mode"
    done

    for f in *.dsp; do
        faust2impulse4 $f -double -vec -lv 1 -vs 200 > $D/$f.vec.ir
        filesCompare $D/$f.vec.ir ../expected-responses/$f.scal.ir && echo "OK $f vector -lv 1 -vs 200 mode" || echo "ERROR $f vector -lv 1 -vs 200 mode"
    done

    for f in *.dsp; do
        faust2impulse4 $f -double -vec -lv 1 -g > $D/$f.vec.ir
        filesCompare $D/$f.vec.ir ../expected-responses/$f.scal.ir && echo "OK $f vector -lv 1 -g mode" || echo "ERROR $f vector -lv 1 -g mode"
    done

    for f in *.dsp; do
        faust2impulse4 $f -double -vec -lv 1 -g -fun > $D/$f.vec.ir
        filesCompare $D/$f.vec.ir ../expected-responses/$f.scal.ir && echo "OK $f vector -lv 1 -g -fun mode" || echo "ERROR $f vector -lv 1 -g -fun mode"
    done
fi

if [ $BACKEND = "ajs" ] || [ $BACKEND = "all" ]; then

    echo "================================================================================"
    echo "Impulse response tests in various compilation modes and double : asm.js backend "
    echo "================================================================================"

    for f in *.dsp; do
        faust2impulse5  -double $f      > $D/$f.scal.ir
        filesCompare $D/$f.scal.ir ../expected-responses/$f.scal.ir && echo "OK $f scalar mode" || echo "ERROR $f scalar mode"
    done
fi

<|MERGE_RESOLUTION|>--- conflicted
+++ resolved
@@ -13,7 +13,7 @@
 
 for p in $@; do
     if [ $p = "-help" ] || [ $p = "-h" ]; then
-        echo "test.sh [-all] [-float] [-cpp] [-c] [-llvm] [-interp] [-ajs] "
+        echo "test.sh [-all] [-float] [-cpp] [-c] [-llvm] [-interp] [-ajs] [-valgrind] "
         echo "Use '-all' to activate all control test (float compilation and 5 backend)"
         echo "Use '-float' to activate float compilation"
         echo "Use '-cpp' to check 'cpp' backend"
@@ -21,6 +21,7 @@
         echo "Use '-llvm' to check 'LLVM' backend"
         echo "Use '-interp' to check 'interpreter' backend"
         echo "Use '-ajs' to check 'asm.js' backend"
+        echo "Use '-valgrind' to activate valgrind tests"
         exit
     elif [ "$p" = -cpp ]; then
         BACKEND="cpp"
@@ -34,40 +35,38 @@
         BACKEND="ajs"
     elif [ $p = "-float" ]; then
         BACKEND="float"
+    elif [ $p = "-valgrind" ]; then
+        BACKEND="valgrind"
     fi
 done
 
 cd codes-to-test
 
-<<<<<<< HEAD
-if [ $BACKEND = "float" ] || [ $BACKEND = "all" ]; then
-=======
-echo "==============================================================="
-echo "Valgrind test in scalar mode "
-echo "==============================================================="
-
-for f in *.dsp; do
+if [ $BACKEND = "valgrind" ]; then
+    echo "==============================================================="
+    echo "Valgrind test in scalar mode "
+    echo "==============================================================="
+
+    for f in *.dsp; do
+    echo $f
+    faust2valgrind $f > /dev/null
+    done
+
+    grep "uninitialised" *.txt
+
+    echo "==============================================================="
+    echo "Valgrind test in vector mode "
+    echo "==============================================================="
+
+    for f in *.dsp; do
     echo $f
     faust2valgrind -vec -lv 1 $f > /dev/null
-done
-
-grep "uninitialised" *.txt
-
-echo "==============================================================="
-echo "Valgrind test in vector mode "
-echo "==============================================================="
-
-for f in *.dsp; do
-    echo $f
-    faust2valgrind -vec -lv 1 $f > /dev/null
-done
-
-grep "uninitialised" *.txt
-
-echo "==============================================================="
-echo "Impulse response tests in various compilation modes and double"
-echo "==============================================================="
->>>>>>> 3b082b0d
+    done
+
+    grep "uninitialised" *.txt
+fi
+
+if [ $BACKEND = "float" ] || [ $BACKEND = "all" ]; then
 
     echo "========================================="
     echo "Test compilation in default mode (float)"
