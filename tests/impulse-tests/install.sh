--- conflicted
+++ resolved
@@ -8,12 +8,8 @@
 #                                                                   #
 #####################################################################
 
-<<<<<<< HEAD
 g++ impulsearch3.cpp -lfaust `llvm-config --ldflags --libs all --system-libs` -lcrypto -o impulseinterp
 g++ impulsearch4.cpp -lfaust `llvm-config --ldflags --libs all --system-libs` -lcrypto -o impulsellvm
-=======
-g++ -O3 filesCompare.cpp -o filesCompare
->>>>>>> 79384a56
 
 cp faust2impulse /usr/local/bin/
 cp faust2impulse2 /usr/local/bin/
@@ -23,8 +19,5 @@
 cp impulsellvm /usr/local/bin/
 
 cp impulsearch.cpp /usr/local/lib/faust/
-<<<<<<< HEAD
 cp impulsearch2.cpp /usr/local/lib/faust/
-=======
 cp filesCompare /usr/local/bin/
->>>>>>> 79384a56
