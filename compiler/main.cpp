--- conflicted
+++ resolved
@@ -439,17 +439,11 @@
 	cout << "-rb \t\tgenerate --right-balanced expressions\n";
 	cout << "-lt \t\tgenerate --less-temporaries in compiling delays\n";
 	cout << "-mcd <n> \t--max-copy-delay <n> threshold between copy and ring buffer implementation (default 16 samples)\n";
-<<<<<<< HEAD
-	cout << "-a <file> \t architecture file\n";
-    cout << "-o <file> \t output file\n";
-    cout << "-cn <name> \t--class-name <name> specify the name of the dsp class to be used instead of mydsp \n";
-    cout << "-scal   \t--scalar generate non-vectorized code\n";
-=======
 	cout << "-a <file> \tC++ architecture file\n";
 	cout << "-cn <name> \t--class-name <name> specify the name of the dsp class to be used instead of mydsp \n";
 	cout << "-t <sec> \t--timeout <sec>, abort compilation after <sec> seconds (default 120)\n";
     cout << "-o <file> \tC++ output file\n";
->>>>>>> 02e73d97
+    cout << "-scal   \t--scalar generate non-vectorized code\n";
     cout << "-vec    \t--vectorize generate easier to vectorize code\n";
     cout << "-vls <n>  \t--vec-loop-size  size of the vector DSP loop \n";
     cout << "-vs <n> \t--vec-size <n> size of the vector (default 32 samples)\n";
