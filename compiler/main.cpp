--- conflicted
+++ resolved
@@ -18,13 +18,9 @@
     Foundation, Inc., 675 Mass Ave, Cambridge, MA 02139, USA.
  ************************************************************************
  ************************************************************************/
-<<<<<<< HEAD
- 
+
 #include "global.hh"
 #include "exception.hh"
-=======
-#define FAUSTVERSION "0.9.55"
->>>>>>> 0efab161
 
 #ifdef __cplusplus
 extern "C" int compile_faust_internal(int argc, char* argv[], const char* library_path, const char* name, const char* input);
