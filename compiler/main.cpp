--- conflicted
+++ resolved
@@ -18,10 +18,8 @@
     Foundation, Inc., 675 Mass Ave, Cambridge, MA 02139, USA.
  ************************************************************************
  ************************************************************************/
-<<<<<<< HEAD
-=======
-#define FAUSTVERSION "0.9.50"
->>>>>>> 6ba74f03
+
+#define FAUSTVERSION "2.0.a3"
 
 #ifdef __cplusplus
 extern "C" int compile_faust(int argc, char* argv[], const char* input);
