--- conflicted
+++ resolved
@@ -719,16 +719,10 @@
         if (gArchFile != "") {
             if ((enrobage = open_arch_stream(gArchFile.c_str()))) {
 
-<<<<<<< HEAD
                 if (gOutputLang == "c" || gOutputLang == "cpp") {
                     tab(0, *dst); *dst << "#ifndef  __" << gClassName << "_H__";
                     tab(0, *dst); *dst << "#define  __" << gClassName << "_H__" << std::endl;
                 }
-=======
-		D->className(gClassName);
-		D->inputs(C->getClass()->inputs());
-		D->outputs(C->getClass()->outputs());
->>>>>>> 541ed894
 
                 streamCopyUntil(*enrobage, *dst, "<<includeIntrinsic>>");
                 streamCopyUntil(*enrobage, *dst, "<<includeclass>>");
@@ -751,7 +745,7 @@
                 container->produceClass();
                 streamCopyUntilEnd(*enrobage, *dst);
                 if (gSchedulerSwitch) {
-                    istream* scheduler_include = open_arch_stream("scheduler.h");
+                    istream* scheduler_include = open_arch_stream("scheduler.cpp");
                     if (scheduler_include) {
                         streamCopy(*scheduler_include, *dst);
                     }
@@ -796,49 +790,16 @@
         if (gMetaDataSet.count(tree("license")) > 0)       D->license(tree2str(*(gMetaDataSet[tree("license")].begin())));
         if (gMetaDataSet.count(tree("version")) > 0)       D->version(tree2str(*(gMetaDataSet[tree("version")].begin())));
 
-        D->inputs(container->inputs());
-        D->outputs(container->outputs());
+        D->className(gClassName);
+		D->inputs(container->inputs());
+		D->outputs(container->outputs());
 
         D->print(0, xout);
     }
 
-<<<<<<< HEAD
     /****************************************************************
      2 - generate documentation from Faust comments (if required)
     *****************************************************************/
-=======
-// 			if ( gVectorSwitch && (intrinsic = open_arch_stream("intrinsic.hh")) ) {
-// 				streamCopyUntilEnd(*intrinsic, *dst);
-// 			}
-            
-            if (gSchedulerSwitch) {
-                istream* scheduler_include = open_arch_stream("scheduler.cpp");
-                if (scheduler_include) {
-                    streamCopy(*scheduler_include, *dst);
-                } else {
-					cerr << "ERROR : can't include \"scheduler.cpp\", file not found" << endl;
-					exit(1);
-				}
-            }
-            
-			streamCopyUntil(*enrobage, *dst, "<<includeclass>>");
-            printfloatdef(*dst);
-            
-			C->getClass()->println(0,*dst);
-			streamCopyUntilEnd(*enrobage, *dst);
-		} else {
-			cerr << "ERROR : can't open architecture file " << gArchFile << endl;
-			return 1;
-		}
-	} else {
-        printheader(*dst);
-        printfloatdef(*dst);
-		C->getClass()->printLibrary(*dst);
-        C->getClass()->printIncludeFile(*dst);
-        C->getClass()->printAdditionalCode(*dst);
-        C->getClass()->println(0,*dst);
-	}
->>>>>>> 541ed894
 
     if (gPrintDocSwitch) {
         if (gLatexDocSwitch) {
