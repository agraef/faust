/************************************************************************
 ************************************************************************
    FAUST compiler
	Copyright (C) 2003-2004 GRAME, Centre National de Creation Musicale
    ---------------------------------------------------------------------
    This program is free software; you can redistribute it and/or modify
    it under the terms of the GNU General Public License as published by
    the Free Software Foundation; either version 2 of the License, or
    (at your option) any later version.

    This program is distributed in the hope that it will be useful,
    but WITHOUT ANY WARRANTY; without even the implied warranty of
    MERCHANTABILITY or FITNESS FOR A PARTICULAR PURPOSE.  See the
    GNU General Public License for more details.

    You should have received a copy of the GNU General Public License
    along with this program; if not, write to the Free Software
    Foundation, Inc., 675 Mass Ave, Cambridge, MA 02139, USA.
 ************************************************************************
 ************************************************************************/

#include <iostream>
#include <fstream>
#include <sstream>
#include <cassert>
#ifndef _WIN32
#include <sys/time.h>
#endif
#include "compatibility.hh"
#include "timing.hh"
#include "global.hh"

bool gTimingSwitch;
static int gTimingIndex;
static double gStartTime[1024];
static double gEndTime[1024];
static ostream* gTimingLog = NULL;

#ifndef _WIN32
double mysecond()
{
<<<<<<< HEAD
    struct timeval tp;
    struct timezone tzp;
    gettimeofday(&tp,&tzp);
    return ((double) tp.tv_sec + (double) tp.tv_usec * 1.e-6);
=======
        struct timeval tp;
        struct timezone tzp;

        gettimeofday(&tp,&tzp);
        return ( (double) tp.tv_sec + (double) tp.tv_usec * 1.e-6 );
}

int		lIndex=0;
double 	lStartTime[1024];
double 	lEndTime[1024];

static void tab (int n, ostream& fout)
{
        fout << '\n';
        while (n--)     fout << '\t'; 
>>>>>>> 98c90ff9
}
#else
double mysecond() { return 0; }
#endif

void startTiming(const char* msg)
{
    if (!gTimingLog) {
        gTimingLog = (getenv("FAUST_TIMING")) ? new ofstream("FAUST_TIMING_LOG", ios::app) : NULL;
        if (gTimingLog) {
            *gTimingLog << endl;
        }
    }
    
    if (gTimingSwitch) {
        assert(gTimingIndex < 1023);
        if (gTimingLog) {
            /*
            tab(gTimingIndex, *gTimingLog);
            *gTimingLog << "start " << msg << endl;
            */
        } else {
            tab(gTimingIndex, cerr);
            cerr << "start " << msg << endl;
        }
        gStartTime[gTimingIndex++] = mysecond();
    }
}

void endTiming(const char* msg)
{
    if (gTimingSwitch) {
        assert(gTimingIndex > 0);
        gEndTime[--gTimingIndex] = mysecond();
        if (gTimingLog) {
            /*
            tab(gTimingIndex, *gTimingLog);
            *gTimingLog << "end " << msg << " (duration : " << gEndTime[gTimingIndex] - gStartTime[gTimingIndex] << ")" << endl;
            */
            *gTimingLog << msg << "\t" << gEndTime[gTimingIndex] - gStartTime[gTimingIndex] << endl;
            gTimingLog->flush();
        } else {
            tab(gTimingIndex, cerr);
            cerr << "end " << msg << " (duration : " << gEndTime[gTimingIndex] - gStartTime[gTimingIndex] << ")" << endl;
        }
    }
}<|MERGE_RESOLUTION|>--- conflicted
+++ resolved
@@ -39,29 +39,12 @@
 #ifndef _WIN32
 double mysecond()
 {
-<<<<<<< HEAD
     struct timeval tp;
     struct timezone tzp;
     gettimeofday(&tp,&tzp);
     return ((double) tp.tv_sec + (double) tp.tv_usec * 1.e-6);
-=======
-        struct timeval tp;
-        struct timezone tzp;
-
-        gettimeofday(&tp,&tzp);
-        return ( (double) tp.tv_sec + (double) tp.tv_usec * 1.e-6 );
 }
 
-int		lIndex=0;
-double 	lStartTime[1024];
-double 	lEndTime[1024];
-
-static void tab (int n, ostream& fout)
-{
-        fout << '\n';
-        while (n--)     fout << '\t'; 
->>>>>>> 98c90ff9
-}
 #else
 double mysecond() { return 0; }
 #endif
