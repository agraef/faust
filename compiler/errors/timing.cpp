--- conflicted
+++ resolved
@@ -25,60 +25,42 @@
 #include <sys/time.h>
 #endif
 #include "timing.hh"
+#include "global.hh"
 
 using namespace std;
 
-<<<<<<< HEAD
-#if 0
-=======
-extern bool gTimingSwitch;
-
-#if 1
->>>>>>> 3d994168
 double mysecond()
 {
-        struct timeval tp;
-        struct timezone tzp;
-        int i;
+    struct timeval tp;
+    struct timezone tzp;
+    int i;
 
-        i = gettimeofday(&tp,&tzp);
-        return ( (double) tp.tv_sec + (double) tp.tv_usec * 1.e-6 );
+    i = gettimeofday(&tp,&tzp);
+    return ((double) tp.tv_sec + (double) tp.tv_usec * 1.e-6);
 }
 
-int		lIndex=0;
-double 	lStartTime[1024];
-double 	lEndTime[1024];
-
+/*
 static void tab (int n, ostream& fout)
 {
-        fout << '\n';
-        while (n--)     fout << '\t'; 
+    fout << '\n';
+    while (n--)     fout << '\t'; 
 }
+*/
 
 void startTiming (const char* msg)
 {
-    if (gTimingSwitch) {
-        assert(lIndex < 1023);
-        tab(lIndex, cerr); cerr << "start " << msg << endl;
-        lStartTime[lIndex++] = mysecond();
+    if (gGlobal->gTimingSwitch) {
+        assert(gGlobal->gIndex < 1023);
+        tab(gGlobal->gIndex, cerr); cerr << "start " << msg << endl;
+        gGlobal->gStartTime[gGlobal->gIndex++] = mysecond();
     }
 }
 
 void endTiming (const char* msg)
 {
-    if (gTimingSwitch) {
-        assert(lIndex>0);
-        lEndTime[--lIndex] = mysecond();
-        tab(lIndex, cerr); cerr << "end " << msg << " (duration : " << lEndTime[lIndex] - lStartTime[lIndex] << ")" << endl;
+    if (gGlobal->gTimingSwitch) {
+        assert(gGlobal->gIndex > 0);
+        gGlobal->gEndTime[--gGlobal->gIndex] = mysecond();
+        tab(gGlobal->gIndex, cerr); cerr << "end " << msg << " (duration : " << gGlobal->gEndTime[gGlobal->gIndex] - gGlobal->gStartTime[gGlobal->gIndex] << ")" << endl;
     }
-}
-
-#else
-
-void startTiming (const char* msg)
-{}
-
-void endTiming (const char* msg)
-{}
-
-#endif
+}