/************************************************************************
 ************************************************************************
    FAUST compiler
	Copyright (C) 2003-2004 GRAME, Centre National de Creation Musicale
    ---------------------------------------------------------------------
    This program is free software; you can redistribute it and/or modify
    it under the terms of the GNU General Public License as published by
    the Free Software Foundation; either version 2 of the License, or
    (at your option) any later version.

    This program is distributed in the hope that it will be useful,
    but WITHOUT ANY WARRANTY; without even the implied warranty of
    MERCHANTABILITY or FITNESS FOR A PARTICULAR PURPOSE.  See the
    GNU General Public License for more details.

    You should have received a copy of the GNU General Public License
    along with this program; if not, write to the Free Software
    Foundation, Inc., 675 Mass Ave, Cambridge, MA 02139, USA.
 ************************************************************************
 ************************************************************************/

#include "errormsg.hh"
#include "boxes.hh"
#include "ppbox.hh"
#include "global.hh"
#include "exception.hh"

#include <iostream>
using namespace std;

<<<<<<< HEAD
const char* yyfilename;

void lexerror(const char* msg)
{
    string fullmsg = "ERROR : " + string(msg) + '\n';
    throw faustexception(fullmsg);
}
=======
const char* yyfilename = "????";
int 		gErrorCount = 0;
Tree 		DEFLINEPROP = tree(symbol("DefLineProp"));
Tree 		USELINEPROP = tree(symbol("UseLineProp"));
>>>>>>> 3daa9a97

void yyerror(const char* msg)
{
    stringstream error;
    error << yyfilename << " : " << yylineno << " : ERROR : " << msg << endl;
    gGlobal->gErrorCount++;
    throw faustexception(error.str());
}

void evalerror(const char* filename, int linenum, const char* msg, Tree exp)
{
    stringstream error;
    error << filename << " : " << linenum << " : ERROR : " << msg << " : " << boxpp(exp) << endl;
    gGlobal->gErrorCount++;
    throw faustexception(error.str());
}

void evalerrorbox(const char* filename, int linenum, const char* msg, Tree exp)
{
    stringstream error;
    error << filename << " : " << linenum << " : ERROR : " << msg << boxpp(exp) << endl;
    gGlobal->gErrorCount++;
    throw faustexception(error.str());
}

void evalwarning(const char* filename, int linenum, const char* msg, Tree exp)
{
    stringstream error;
    error << filename << " : " << linenum << " : WARNING : " << msg << boxpp(exp) << endl;
    gGlobal->gErrorMsg = error.str();
}

void evalremark(const char* filename, int linenum, const char* msg, Tree exp)
{
    stringstream error;
    error << filename << " : " << linenum << " : REMARK : " << msg << boxpp(exp) << endl;
    gGlobal->gErrorMsg = error.str();
}

void setDefProp(Tree sym, const char* filename, int lineno)
{
<<<<<<< HEAD
	setProperty(sym, gGlobal->DEFLINEPROP, cons(tree(filename), tree(lineno)));
}

const char* getDefFileProp(Tree sym)
{
	Tree n;
	if (getProperty(sym, gGlobal->DEFLINEPROP, n)) {
		return name(hd(n)->node().getSym());
	} else {
		return yyfilename;
	}
=======
    setProperty(sym, DEFLINEPROP, cons(tree(filename), tree(lineno)));
}

bool hasDefProp(Tree sym)
{
    Tree n;
    return getProperty(sym, DEFLINEPROP, n);
}

const char* getDefFileProp(Tree sym)
{
    Tree n;
    if (getProperty(sym, DEFLINEPROP, n)) {
        return name(hd(n)->node().getSym());
    } else {
        return "????";
    }
>>>>>>> 3daa9a97
}

int getDefLineProp(Tree sym)
{
<<<<<<< HEAD
	Tree n;
	if (getProperty(sym, gGlobal->DEFLINEPROP, n)) {
		return tl(n)->node().getInt();
	} else {
		return -1;
	}
=======
    Tree n;
    if (getProperty(sym, DEFLINEPROP, n)) {
        return tl(n)->node().getInt();
    } else {
        return -1;
    }
}


void setUseProp(Tree sym, const char* filename, int lineno)
{
    setProperty(sym, USELINEPROP, cons(tree(filename), tree(lineno)));
}


const char* getUseFileProp(Tree sym)
{
    Tree n;
    if (getProperty(sym, USELINEPROP, n)) {
        return name(hd(n)->node().getSym());
    } else {
        return "????";
    }
}

int getUseLineProp(Tree sym)
{
    Tree n;
    if (getProperty(sym, USELINEPROP, n)) {
        return tl(n)->node().getInt();
    } else {
        return -1;
    }
>>>>>>> 3daa9a97
}<|MERGE_RESOLUTION|>--- conflicted
+++ resolved
@@ -28,20 +28,14 @@
 #include <iostream>
 using namespace std;
 
-<<<<<<< HEAD
-const char* yyfilename;
+const char* yyfilename  = "????";
 
 void lexerror(const char* msg)
 {
     string fullmsg = "ERROR : " + string(msg) + '\n';
     throw faustexception(fullmsg);
 }
-=======
-const char* yyfilename = "????";
-int 		gErrorCount = 0;
-Tree 		DEFLINEPROP = tree(symbol("DefLineProp"));
-Tree 		USELINEPROP = tree(symbol("UseLineProp"));
->>>>>>> 3daa9a97
+
 
 void yyerror(const char* msg)
 {
@@ -83,68 +77,44 @@
 
 void setDefProp(Tree sym, const char* filename, int lineno)
 {
-<<<<<<< HEAD
 	setProperty(sym, gGlobal->DEFLINEPROP, cons(tree(filename), tree(lineno)));
-}
-
-const char* getDefFileProp(Tree sym)
-{
-	Tree n;
-	if (getProperty(sym, gGlobal->DEFLINEPROP, n)) {
-		return name(hd(n)->node().getSym());
-	} else {
-		return yyfilename;
-	}
-=======
-    setProperty(sym, DEFLINEPROP, cons(tree(filename), tree(lineno)));
 }
 
 bool hasDefProp(Tree sym)
 {
     Tree n;
-    return getProperty(sym, DEFLINEPROP, n);
+    return getProperty(sym, gGlobal->DEFLINEPROP, n);
 }
 
 const char* getDefFileProp(Tree sym)
 {
     Tree n;
-    if (getProperty(sym, DEFLINEPROP, n)) {
+    if (getProperty(sym, gGlobal->DEFLINEPROP, n)) {
         return name(hd(n)->node().getSym());
     } else {
         return "????";
     }
->>>>>>> 3daa9a97
 }
 
 int getDefLineProp(Tree sym)
 {
-<<<<<<< HEAD
-	Tree n;
-	if (getProperty(sym, gGlobal->DEFLINEPROP, n)) {
-		return tl(n)->node().getInt();
-	} else {
-		return -1;
-	}
-=======
     Tree n;
-    if (getProperty(sym, DEFLINEPROP, n)) {
+    if (getProperty(sym, gGlobal->DEFLINEPROP, n)) {
         return tl(n)->node().getInt();
     } else {
         return -1;
     }
 }
 
-
 void setUseProp(Tree sym, const char* filename, int lineno)
 {
-    setProperty(sym, USELINEPROP, cons(tree(filename), tree(lineno)));
+    setProperty(sym, gGlobal->USELINEPROP, cons(tree(filename), tree(lineno)));
 }
-
 
 const char* getUseFileProp(Tree sym)
 {
     Tree n;
-    if (getProperty(sym, USELINEPROP, n)) {
+    if (getProperty(sym, gGlobal->USELINEPROP, n)) {
         return name(hd(n)->node().getSym());
     } else {
         return "????";
@@ -154,10 +124,9 @@
 int getUseLineProp(Tree sym)
 {
     Tree n;
-    if (getProperty(sym, USELINEPROP, n)) {
+    if (getProperty(sym, gGlobal->USELINEPROP, n)) {
         return tl(n)->node().getInt();
     } else {
         return -1;
     }
->>>>>>> 3daa9a97
 }