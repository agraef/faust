/* A Bison parser, made by GNU Bison 2.7.12-4996.  */

/* Bison implementation for Yacc-like parsers in C
   
      Copyright (C) 1984, 1989-1990, 2000-2013 Free Software Foundation, Inc.
   
   This program is free software: you can redistribute it and/or modify
   it under the terms of the GNU General Public License as published by
   the Free Software Foundation, either version 3 of the License, or
   (at your option) any later version.
   
   This program is distributed in the hope that it will be useful,
   but WITHOUT ANY WARRANTY; without even the implied warranty of
   MERCHANTABILITY or FITNESS FOR A PARTICULAR PURPOSE.  See the
   GNU General Public License for more details.
   
   You should have received a copy of the GNU General Public License
   along with this program.  If not, see <http://www.gnu.org/licenses/>.  */

/* As a special exception, you may create a larger work that contains
   part or all of the Bison parser skeleton and distribute that work
   under terms of your choice, so long as that work isn't itself a
   parser generator using the skeleton or a modified version thereof
   as a parser skeleton.  Alternatively, if you modify or redistribute
   the parser skeleton itself, you may (at your option) remove this
   special exception, which will cause the skeleton and the resulting
   Bison output files to be licensed under the GNU General Public
   License without this special exception.
   
   This special exception was added by the Free Software Foundation in
   version 2.2 of Bison.  */

/* C LALR(1) parser skeleton written by Richard Stallman, by
   simplifying the original so-called "semantic" parser.  */

/* All symbols defined below should begin with yy or YY, to avoid
   infringing on user name space.  This should be done even for local
   variables, as they might otherwise be expanded by user macros.
   There are some unavoidable exceptions within include files to
   define necessary library symbols; they are noted "INFRINGES ON
   USER NAME SPACE" below.  */

/* Identify Bison output.  */
#define YYBISON 1

/* Bison version.  */
#define YYBISON_VERSION "2.7.12-4996"

/* Skeleton name.  */
#define YYSKELETON_NAME "yacc.c"

/* Pure parsers.  */
#define YYPURE 0

/* Push parsers.  */
#define YYPUSH 0

/* Pull parsers.  */
#define YYPULL 1




/* Copy the first part of user declarations.  */
/* Line 371 of yacc.c  */
#line 5 "parser/faustparser.y"


#include "global.hh"

#include "tree.hh"
#include "xtended.hh"
#include "boxes.hh"
#include "prim2.hh"
#include "signals.hh"
#include "errormsg.hh"
#include "sourcereader.hh"
#include "doc.hh"
#include "ppbox.hh"

#include <string>
#include <list>

#define YYDEBUG 1
#define YYERROR_VERBOSE 1
#define YYMAXDEPTH	100000
	
using namespace std;

extern char* 		yytext;
extern const char* 	yyfilename;
extern int 			yylineno;
extern int 			yyerr;
<<<<<<< HEAD
=======
extern Tree 		gResult;
extern bool         gStripDocSwitch;
extern bool         gLstDependenciesSwitch;
extern bool         gLstDistributedSwitch;
extern bool        	gLstMdocTagsSwitch;
	
extern map<Tree, set<Tree> > gMetaDataSet;
extern vector<Tree>          gDocVector;
extern tvec                  gWaveForm; 
>>>>>>> 66761ae1

int yylex();

//----------------------------------------------------------
// unquote() : remove enclosing quotes and carriage return 
// characters from string. Returns a Tree 
//----------------------------------------------------------
char replaceCR(char c)
{
	return (c!='\n') ? c : ' ';
}

Tree unquote(char* str)
{
	//-----------copy unquoted filename-------------
	char buf[512];
	int j=0;

	if (str[0] == '"') {
		//it is a quoted string, we remove the quotes
		for (int i=1; j<511 && str[i];) {
			buf[j++] = replaceCR(str[i++]);
		}
		// remove last quote
		if (j>0) buf[j-1] = 0;
	} else {
		for (int i=0; j<511 && str[i];) {
			buf[j++] = replaceCR(str[i++]);
		}
	}
	buf[j] = 0;

	return tree(buf);
	//----------------------------------------------
}


/* Line 371 of yacc.c  */
#line 133 "parser/faustparser.cpp"

# ifndef YY_NULL
#  if defined __cplusplus && 201103L <= __cplusplus
#   define YY_NULL nullptr
#  else
#   define YY_NULL 0
#  endif
# endif

/* Enabling verbose error messages.  */
#ifdef YYERROR_VERBOSE
# undef YYERROR_VERBOSE
# define YYERROR_VERBOSE 1
#else
# define YYERROR_VERBOSE 0
#endif

/* In a future release of Bison, this section will be replaced
   by #include "faustparser.hpp".  */
#ifndef YY_YY_PARSER_FAUSTPARSER_HPP_INCLUDED
# define YY_YY_PARSER_FAUSTPARSER_HPP_INCLUDED
/* Enabling traces.  */
#ifndef YYDEBUG
# define YYDEBUG 0
#endif
#if YYDEBUG
extern int yydebug;
#endif

/* Tokens.  */
#ifndef YYTOKENTYPE
# define YYTOKENTYPE
   /* Put the tokens into the symbol table, so that GDB and other debuggers
      know about them.  */
   enum yytokentype {
     WITH = 258,
     MIX = 259,
     SPLIT = 260,
     SEQ = 261,
     PAR = 262,
     REC = 263,
     NE = 264,
     GE = 265,
     GT = 266,
     EQ = 267,
     LE = 268,
     LT = 269,
     OR = 270,
     SUB = 271,
     ADD = 272,
     RSH = 273,
     LSH = 274,
     XOR = 275,
     AND = 276,
     MOD = 277,
     DIV = 278,
     MUL = 279,
     POWOP = 280,
     FDELAY = 281,
     DELAY1 = 282,
     DOT = 283,
     APPL = 284,
     MEM = 285,
     PREFIX = 286,
     INTCAST = 287,
     FLOATCAST = 288,
     FFUNCTION = 289,
     FCONSTANT = 290,
     FVARIABLE = 291,
     BUTTON = 292,
     CHECKBOX = 293,
     VSLIDER = 294,
     HSLIDER = 295,
     NENTRY = 296,
     VGROUP = 297,
     HGROUP = 298,
     TGROUP = 299,
     HBARGRAPH = 300,
     VBARGRAPH = 301,
     ATTACH = 302,
     ACOS = 303,
     ASIN = 304,
     ATAN = 305,
     ATAN2 = 306,
     COS = 307,
     SIN = 308,
     TAN = 309,
     EXP = 310,
     LOG = 311,
     LOG10 = 312,
     POWFUN = 313,
     SQRT = 314,
     ABS = 315,
     MIN = 316,
     MAX = 317,
     FMOD = 318,
     REMAINDER = 319,
     FLOOR = 320,
     CEIL = 321,
     RINT = 322,
     RDTBL = 323,
     RWTBL = 324,
     SELECT2 = 325,
     SELECT3 = 326,
     INT = 327,
     FLOAT = 328,
     LAMBDA = 329,
     WIRE = 330,
     CUT = 331,
     ENDDEF = 332,
     VIRG = 333,
     LPAR = 334,
     RPAR = 335,
     LBRAQ = 336,
     RBRAQ = 337,
     LCROC = 338,
     RCROC = 339,
     DEF = 340,
     IMPORT = 341,
     COMPONENT = 342,
     LIBRARY = 343,
     ENVIRONMENT = 344,
     WAVEFORM = 345,
     IPAR = 346,
     ISEQ = 347,
     ISUM = 348,
     IPROD = 349,
     INPUTS = 350,
     OUTPUTS = 351,
     STRING = 352,
     FSTRING = 353,
     IDENT = 354,
     EXTRA = 355,
     DECLARE = 356,
     CASE = 357,
     ARROW = 358,
     BDOC = 359,
     EDOC = 360,
     BEQN = 361,
     EEQN = 362,
     BDGM = 363,
     EDGM = 364,
     BLST = 365,
     ELST = 366,
     BMETADATA = 367,
     EMETADATA = 368,
     DOCCHAR = 369,
     NOTICE = 370,
     LISTING = 371,
     LSTTRUE = 372,
     LSTFALSE = 373,
     LSTDEPENDENCIES = 374,
     LSTMDOCTAGS = 375,
     LSTDISTRIBUTED = 376,
     LSTEQ = 377,
     LSTQ = 378
   };
#endif


#if ! defined YYSTYPE && ! defined YYSTYPE_IS_DECLARED
typedef union YYSTYPE
{
/* Line 387 of yacc.c  */
#line 71 "parser/faustparser.y"

	CTree* 	exp;
	char* str;
	string* cppstr;
	bool b;


/* Line 387 of yacc.c  */
#line 307 "parser/faustparser.cpp"
} YYSTYPE;
# define YYSTYPE_IS_TRIVIAL 1
# define yystype YYSTYPE /* obsolescent; will be withdrawn */
# define YYSTYPE_IS_DECLARED 1
#endif

extern YYSTYPE yylval;

#ifdef YYPARSE_PARAM
#if defined __STDC__ || defined __cplusplus
int yyparse (void *YYPARSE_PARAM);
#else
int yyparse ();
#endif
#else /* ! YYPARSE_PARAM */
#if defined __STDC__ || defined __cplusplus
int yyparse (void);
#else
int yyparse ();
#endif
#endif /* ! YYPARSE_PARAM */

#endif /* !YY_YY_PARSER_FAUSTPARSER_HPP_INCLUDED  */

/* Copy the second part of user declarations.  */

/* Line 390 of yacc.c  */
#line 335 "parser/faustparser.cpp"

#ifdef short
# undef short
#endif

#ifdef YYTYPE_UINT8
typedef YYTYPE_UINT8 yytype_uint8;
#else
typedef unsigned char yytype_uint8;
#endif

#ifdef YYTYPE_INT8
typedef YYTYPE_INT8 yytype_int8;
#elif (defined __STDC__ || defined __C99__FUNC__ \
     || defined __cplusplus || defined _MSC_VER)
typedef signed char yytype_int8;
#else
typedef short int yytype_int8;
#endif

#ifdef YYTYPE_UINT16
typedef YYTYPE_UINT16 yytype_uint16;
#else
typedef unsigned short int yytype_uint16;
#endif

#ifdef YYTYPE_INT16
typedef YYTYPE_INT16 yytype_int16;
#else
typedef short int yytype_int16;
#endif

#ifndef YYSIZE_T
# ifdef __SIZE_TYPE__
#  define YYSIZE_T __SIZE_TYPE__
# elif defined size_t
#  define YYSIZE_T size_t
# elif ! defined YYSIZE_T && (defined __STDC__ || defined __C99__FUNC__ \
     || defined __cplusplus || defined _MSC_VER)
#  include <stddef.h> /* INFRINGES ON USER NAME SPACE */
#  define YYSIZE_T size_t
# else
#  define YYSIZE_T unsigned int
# endif
#endif

#define YYSIZE_MAXIMUM ((YYSIZE_T) -1)

#ifndef YY_
# if defined YYENABLE_NLS && YYENABLE_NLS
#  if ENABLE_NLS
#   include <libintl.h> /* INFRINGES ON USER NAME SPACE */
#   define YY_(Msgid) dgettext ("bison-runtime", Msgid)
#  endif
# endif
# ifndef YY_
#  define YY_(Msgid) Msgid
# endif
#endif

#ifndef __attribute__
/* This feature is available in gcc versions 2.5 and later.  */
# if (! defined __GNUC__ || __GNUC__ < 2 \
      || (__GNUC__ == 2 && __GNUC_MINOR__ < 5))
#  define __attribute__(Spec) /* empty */
# endif
#endif

/* Suppress unused-variable warnings by "using" E.  */
#if ! defined lint || defined __GNUC__
# define YYUSE(E) ((void) (E))
#else
# define YYUSE(E) /* empty */
#endif


/* Identity function, used to suppress warnings about constant conditions.  */
#ifndef lint
# define YYID(N) (N)
#else
#if (defined __STDC__ || defined __C99__FUNC__ \
     || defined __cplusplus || defined _MSC_VER)
static int
YYID (int yyi)
#else
static int
YYID (yyi)
    int yyi;
#endif
{
  return yyi;
}
#endif

#if ! defined yyoverflow || YYERROR_VERBOSE

/* The parser invokes alloca or malloc; define the necessary symbols.  */

# ifdef YYSTACK_USE_ALLOCA
#  if YYSTACK_USE_ALLOCA
#   ifdef __GNUC__
#    define YYSTACK_ALLOC __builtin_alloca
#   elif defined __BUILTIN_VA_ARG_INCR
#    include <alloca.h> /* INFRINGES ON USER NAME SPACE */
#   elif defined _AIX
#    define YYSTACK_ALLOC __alloca
#   elif defined _MSC_VER
#    include <malloc.h> /* INFRINGES ON USER NAME SPACE */
#    define alloca _alloca
#   else
#    define YYSTACK_ALLOC alloca
#    if ! defined _ALLOCA_H && ! defined EXIT_SUCCESS && (defined __STDC__ || defined __C99__FUNC__ \
     || defined __cplusplus || defined _MSC_VER)
#     include <stdlib.h> /* INFRINGES ON USER NAME SPACE */
      /* Use EXIT_SUCCESS as a witness for stdlib.h.  */
#     ifndef EXIT_SUCCESS
#      define EXIT_SUCCESS 0
#     endif
#    endif
#   endif
#  endif
# endif

# ifdef YYSTACK_ALLOC
   /* Pacify GCC's `empty if-body' warning.  */
#  define YYSTACK_FREE(Ptr) do { /* empty */; } while (YYID (0))
#  ifndef YYSTACK_ALLOC_MAXIMUM
    /* The OS might guarantee only one guard page at the bottom of the stack,
       and a page size can be as small as 4096 bytes.  So we cannot safely
       invoke alloca (N) if N exceeds 4096.  Use a slightly smaller number
       to allow for a few compiler-allocated temporary stack slots.  */
#   define YYSTACK_ALLOC_MAXIMUM 4032 /* reasonable circa 2006 */
#  endif
# else
#  define YYSTACK_ALLOC YYMALLOC
#  define YYSTACK_FREE YYFREE
#  ifndef YYSTACK_ALLOC_MAXIMUM
#   define YYSTACK_ALLOC_MAXIMUM YYSIZE_MAXIMUM
#  endif
#  if (defined __cplusplus && ! defined EXIT_SUCCESS \
       && ! ((defined YYMALLOC || defined malloc) \
	     && (defined YYFREE || defined free)))
#   include <stdlib.h> /* INFRINGES ON USER NAME SPACE */
#   ifndef EXIT_SUCCESS
#    define EXIT_SUCCESS 0
#   endif
#  endif
#  ifndef YYMALLOC
#   define YYMALLOC malloc
#   if ! defined malloc && ! defined EXIT_SUCCESS && (defined __STDC__ || defined __C99__FUNC__ \
     || defined __cplusplus || defined _MSC_VER)
void *malloc (YYSIZE_T); /* INFRINGES ON USER NAME SPACE */
#   endif
#  endif
#  ifndef YYFREE
#   define YYFREE free
#   if ! defined free && ! defined EXIT_SUCCESS && (defined __STDC__ || defined __C99__FUNC__ \
     || defined __cplusplus || defined _MSC_VER)
void free (void *); /* INFRINGES ON USER NAME SPACE */
#   endif
#  endif
# endif
#endif /* ! defined yyoverflow || YYERROR_VERBOSE */


#if (! defined yyoverflow \
     && (! defined __cplusplus \
	 || (defined YYSTYPE_IS_TRIVIAL && YYSTYPE_IS_TRIVIAL)))

/* A type that is properly aligned for any stack member.  */
union yyalloc
{
  yytype_int16 yyss_alloc;
  YYSTYPE yyvs_alloc;
};

/* The size of the maximum gap between one aligned stack and the next.  */
# define YYSTACK_GAP_MAXIMUM (sizeof (union yyalloc) - 1)

/* The size of an array large to enough to hold all stacks, each with
   N elements.  */
# define YYSTACK_BYTES(N) \
     ((N) * (sizeof (yytype_int16) + sizeof (YYSTYPE)) \
      + YYSTACK_GAP_MAXIMUM)

# define YYCOPY_NEEDED 1

/* Relocate STACK from its old location to the new one.  The
   local variables YYSIZE and YYSTACKSIZE give the old and new number of
   elements in the stack, and YYPTR gives the new location of the
   stack.  Advance YYPTR to a properly aligned location for the next
   stack.  */
# define YYSTACK_RELOCATE(Stack_alloc, Stack)				\
    do									\
      {									\
	YYSIZE_T yynewbytes;						\
	YYCOPY (&yyptr->Stack_alloc, Stack, yysize);			\
	Stack = &yyptr->Stack_alloc;					\
	yynewbytes = yystacksize * sizeof (*Stack) + YYSTACK_GAP_MAXIMUM; \
	yyptr += yynewbytes / sizeof (*yyptr);				\
      }									\
    while (YYID (0))

#endif

#if defined YYCOPY_NEEDED && YYCOPY_NEEDED
/* Copy COUNT objects from SRC to DST.  The source and destination do
   not overlap.  */
# ifndef YYCOPY
#  if defined __GNUC__ && 1 < __GNUC__
#   define YYCOPY(Dst, Src, Count) \
      __builtin_memcpy (Dst, Src, (Count) * sizeof (*(Src)))
#  else
#   define YYCOPY(Dst, Src, Count)              \
      do                                        \
        {                                       \
          YYSIZE_T yyi;                         \
          for (yyi = 0; yyi < (Count); yyi++)   \
            (Dst)[yyi] = (Src)[yyi];            \
        }                                       \
      while (YYID (0))
#  endif
# endif
#endif /* !YYCOPY_NEEDED */

/* YYFINAL -- State number of the termination state.  */
#define YYFINAL  3
/* YYLAST -- Last index in YYTABLE.  */
#define YYLAST   657

/* YYNTOKENS -- Number of terminals.  */
#define YYNTOKENS  124
/* YYNNTS -- Number of nonterminals.  */
#define YYNNTS  56
/* YYNRULES -- Number of rules.  */
#define YYNRULES  205
/* YYNRULES -- Number of states.  */
#define YYNSTATES  443

/* YYTRANSLATE(YYLEX) -- Bison symbol number corresponding to YYLEX.  */
#define YYUNDEFTOK  2
#define YYMAXUTOK   378

#define YYTRANSLATE(YYX)						\
  ((unsigned int) (YYX) <= YYMAXUTOK ? yytranslate[YYX] : YYUNDEFTOK)

/* YYTRANSLATE[YYLEX] -- Bison symbol number corresponding to YYLEX.  */
static const yytype_uint8 yytranslate[] =
{
       0,     2,     2,     2,     2,     2,     2,     2,     2,     2,
       2,     2,     2,     2,     2,     2,     2,     2,     2,     2,
       2,     2,     2,     2,     2,     2,     2,     2,     2,     2,
       2,     2,     2,     2,     2,     2,     2,     2,     2,     2,
       2,     2,     2,     2,     2,     2,     2,     2,     2,     2,
       2,     2,     2,     2,     2,     2,     2,     2,     2,     2,
       2,     2,     2,     2,     2,     2,     2,     2,     2,     2,
       2,     2,     2,     2,     2,     2,     2,     2,     2,     2,
       2,     2,     2,     2,     2,     2,     2,     2,     2,     2,
       2,     2,     2,     2,     2,     2,     2,     2,     2,     2,
       2,     2,     2,     2,     2,     2,     2,     2,     2,     2,
       2,     2,     2,     2,     2,     2,     2,     2,     2,     2,
       2,     2,     2,     2,     2,     2,     2,     2,     2,     2,
       2,     2,     2,     2,     2,     2,     2,     2,     2,     2,
       2,     2,     2,     2,     2,     2,     2,     2,     2,     2,
       2,     2,     2,     2,     2,     2,     2,     2,     2,     2,
       2,     2,     2,     2,     2,     2,     2,     2,     2,     2,
       2,     2,     2,     2,     2,     2,     2,     2,     2,     2,
       2,     2,     2,     2,     2,     2,     2,     2,     2,     2,
       2,     2,     2,     2,     2,     2,     2,     2,     2,     2,
       2,     2,     2,     2,     2,     2,     2,     2,     2,     2,
       2,     2,     2,     2,     2,     2,     2,     2,     2,     2,
       2,     2,     2,     2,     2,     2,     2,     2,     2,     2,
       2,     2,     2,     2,     2,     2,     2,     2,     2,     2,
       2,     2,     2,     2,     2,     2,     2,     2,     2,     2,
       2,     2,     2,     2,     2,     2,     1,     2,     3,     4,
       5,     6,     7,     8,     9,    10,    11,    12,    13,    14,
      15,    16,    17,    18,    19,    20,    21,    22,    23,    24,
      25,    26,    27,    28,    29,    30,    31,    32,    33,    34,
      35,    36,    37,    38,    39,    40,    41,    42,    43,    44,
      45,    46,    47,    48,    49,    50,    51,    52,    53,    54,
      55,    56,    57,    58,    59,    60,    61,    62,    63,    64,
      65,    66,    67,    68,    69,    70,    71,    72,    73,    74,
      75,    76,    77,    78,    79,    80,    81,    82,    83,    84,
      85,    86,    87,    88,    89,    90,    91,    92,    93,    94,
      95,    96,    97,    98,    99,   100,   101,   102,   103,   104,
     105,   106,   107,   108,   109,   110,   111,   112,   113,   114,
     115,   116,   117,   118,   119,   120,   121,   122,   123
};

#if YYDEBUG
/* YYPRHS[YYN] -- Index of the first RHS symbol of rule number YYN in
   YYRHS.  */
static const yytype_uint16 yyprhs[] =
{
       0,     0,     3,     5,     6,     9,    10,    13,    15,    19,
      21,    23,    26,    29,    32,    35,    41,    46,    48,    52,
      53,    56,    58,    60,    62,    64,    66,    68,    69,    72,
      76,    80,    82,    86,    87,    90,    96,   102,   108,   110,
     112,   116,   124,   129,   132,   134,   136,   140,   146,   150,
     154,   158,   162,   166,   168,   172,   176,   180,   184,   188,
     192,   196,   199,   203,   207,   211,   215,   219,   223,   227,
     231,   235,   239,   243,   247,   252,   257,   259,   261,   263,
     266,   269,   272,   275,   277,   279,   281,   283,   285,   287,
     289,   291,   293,   295,   297,   299,   301,   303,   305,   307,
     309,   311,   313,   315,   317,   319,   321,   323,   325,   327,
     329,   331,   333,   335,   337,   339,   341,   343,   345,   347,
     349,   351,   353,   355,   357,   359,   361,   363,   365,   367,
     369,   371,   373,   375,   378,   382,   391,   396,   398,   400,
     402,   407,   412,   417,   422,   424,   426,   428,   430,   432,
     434,   436,   438,   440,   442,   444,   446,   448,   450,   452,
     454,   456,   458,   460,   464,   468,   472,   476,   480,   482,
     484,   486,   488,   490,   499,   508,   517,   526,   531,   536,
     545,   553,   561,   566,   571,   584,   597,   610,   617,   624,
     631,   640,   649,   655,   663,   673,   678,   685,   694,   696,
     698,   702,   704,   707,   714,   716
};

/* YYRHS -- A `-1'-separated list of the rules' RHS.  */
static const yytype_int16 yyrhs[] =
{
     125,     0,    -1,   126,    -1,    -1,   126,   130,    -1,    -1,
     127,   142,    -1,   129,    -1,   128,     7,   129,    -1,    72,
      -1,    73,    -1,    17,    72,    -1,    17,    73,    -1,    16,
      72,    -1,    16,    73,    -1,    86,    79,   153,    80,    77,
      -1,   101,   149,   152,    77,    -1,   142,    -1,   104,   131,
     105,    -1,    -1,   131,   132,    -1,   133,    -1,   134,    -1,
     135,    -1,   136,    -1,   137,    -1,   141,    -1,    -1,   133,
     114,    -1,   106,   145,   107,    -1,   108,   145,   109,    -1,
     115,    -1,   110,   138,   111,    -1,    -1,   138,   139,    -1,
     119,   122,   123,   140,   123,    -1,   120,   122,   123,   140,
     123,    -1,   121,   122,   123,   140,   123,    -1,   117,    -1,
     118,    -1,   112,   149,   113,    -1,   143,    79,   150,    80,
      85,   145,    77,    -1,   143,    85,   145,    77,    -1,     1,
      77,    -1,   148,    -1,   148,    -1,   144,     7,   148,    -1,
     145,     3,    81,   127,    82,    -1,   145,     7,   145,    -1,
     145,     6,   145,    -1,   145,     5,   145,    -1,   145,     4,
     145,    -1,   145,     8,   145,    -1,   146,    -1,   146,    17,
     146,    -1,   146,    16,   146,    -1,   146,    24,   146,    -1,
     146,    23,   146,    -1,   146,    22,   146,    -1,   146,    25,
     146,    -1,   146,    26,   146,    -1,   146,    27,    -1,   146,
      28,   148,    -1,   146,    21,   146,    -1,   146,    15,   146,
      -1,   146,    20,   146,    -1,   146,    19,   146,    -1,   146,
      18,   146,    -1,   146,    14,   146,    -1,   146,    13,   146,
      -1,   146,    11,   146,    -1,   146,    10,   146,    -1,   146,
      12,   146,    -1,   146,     9,   146,    -1,   146,    79,   150,
      80,    -1,   146,    83,   127,    84,    -1,   147,    -1,    72,
      -1,    73,    -1,    17,    72,    -1,    17,    73,    -1,    16,
      72,    -1,    16,    73,    -1,    75,    -1,    76,    -1,    30,
      -1,    31,    -1,    32,    -1,    33,    -1,    17,    -1,    16,
      -1,    24,    -1,    23,    -1,    22,    -1,    26,    -1,    21,
      -1,    15,    -1,    20,    -1,    19,    -1,    18,    -1,    14,
      -1,    13,    -1,    11,    -1,    10,    -1,    12,    -1,     9,
      -1,    47,    -1,    48,    -1,    49,    -1,    50,    -1,    51,
      -1,    52,    -1,    53,    -1,    54,    -1,    55,    -1,    56,
      -1,    57,    -1,    25,    -1,    58,    -1,    59,    -1,    60,
      -1,    61,    -1,    62,    -1,    63,    -1,    64,    -1,    65,
      -1,    66,    -1,    67,    -1,    68,    -1,    69,    -1,    70,
      -1,    71,    -1,   148,    -1,    16,   148,    -1,    79,   145,
      80,    -1,    74,    79,   144,    80,    28,    79,   145,    80,
      -1,   102,    81,   177,    82,    -1,   161,    -1,   162,    -1,
     163,    -1,    87,    79,   153,    80,    -1,    88,    79,   153,
      80,    -1,    89,    81,   127,    82,    -1,    90,    81,   128,
      82,    -1,   164,    -1,   165,    -1,   166,    -1,   167,    -1,
     168,    -1,   169,    -1,   170,    -1,   171,    -1,   172,    -1,
     173,    -1,   155,    -1,   156,    -1,   157,    -1,   158,    -1,
     159,    -1,   160,    -1,    99,    -1,    99,    -1,   151,    -1,
     150,     7,   151,    -1,   151,     6,   151,    -1,   151,     5,
     151,    -1,   151,     4,   151,    -1,   151,     8,   151,    -1,
     146,    -1,    97,    -1,    97,    -1,    97,    -1,    98,    -1,
      91,    79,   148,     7,   151,     7,   145,    80,    -1,    92,
      79,   148,     7,   151,     7,   145,    80,    -1,    93,    79,
     148,     7,   151,     7,   145,    80,    -1,    94,    79,   148,
       7,   151,     7,   145,    80,    -1,    95,    79,   145,    80,
      -1,    96,    79,   145,    80,    -1,    34,    79,   174,     7,
     154,     7,   152,    80,    -1,    35,    79,   179,   149,     7,
     154,    80,    -1,    36,    79,   179,   149,     7,   154,    80,
      -1,    37,    79,   153,    80,    -1,    38,    79,   153,    80,
      -1,    39,    79,   153,     7,   151,     7,   151,     7,   151,
       7,   151,    80,    -1,    40,    79,   153,     7,   151,     7,
     151,     7,   151,     7,   151,    80,    -1,    41,    79,   153,
       7,   151,     7,   151,     7,   151,     7,   151,    80,    -1,
      42,    79,   153,     7,   145,    80,    -1,    43,    79,   153,
       7,   145,    80,    -1,    44,    79,   153,     7,   145,    80,
      -1,    46,    79,   153,     7,   151,     7,   151,    80,    -1,
      45,    79,   153,     7,   151,     7,   151,    80,    -1,   179,
     175,    79,   176,    80,    -1,   179,   175,    15,   175,    79,
     176,    80,    -1,   179,   175,    15,   175,    15,   175,    79,
     176,    80,    -1,   179,   175,    79,    80,    -1,   179,   175,
      15,   175,    79,    80,    -1,   179,   175,    15,   175,    15,
     175,    79,    80,    -1,    99,    -1,   179,    -1,   176,     7,
     179,    -1,   178,    -1,   177,   178,    -1,    79,   150,    80,
     103,   145,    77,    -1,    32,    -1,    33,    -1
};

/* YYRLINE[YYN] -- source line where rule number YYN was defined.  */
static const yytype_uint16 yyrline[] =
{
       0,   303,   303,   306,   307,   309,   310,   317,   318,   321,
     322,   323,   324,   325,   326,   330,   331,   332,   333,   336,
     337,   340,   341,   342,   343,   344,   345,   348,   349,   352,
     355,   358,   361,   364,   365,   368,   369,   370,   373,   374,
     377,   380,   381,   382,   385,   388,   389,   392,   393,   394,
     395,   396,   397,   398,   401,   402,   403,   404,   405,   406,
     407,   408,   409,   411,   412,   413,   415,   416,   418,   419,
     420,   421,   422,   423,   425,   426,   428,   431,   432,   434,
     435,   437,   438,   440,   441,   443,   444,   446,   447,   449,
     450,   451,   452,   453,   454,   456,   457,   458,   460,   461,
     463,   464,   465,   466,   467,   468,   470,   472,   473,   474,
     475,   476,   477,   478,   480,   481,   482,   483,   484,   485,
     487,   488,   489,   491,   492,   494,   495,   496,   499,   500,
     502,   503,   505,   506,   508,   509,   512,   514,   515,   516,
     517,   518,   519,   520,   522,   523,   524,   525,   526,   527,
     528,   529,   530,   531,   533,   534,   535,   536,   538,   539,
     544,   547,   552,   553,   556,   557,   558,   559,   560,   563,
     566,   569,   570,   575,   579,   583,   587,   592,   595,   602,
     606,   609,   614,   617,   620,   623,   626,   629,   632,   635,
     639,   642,   649,   650,   651,   653,   654,   655,   658,   661,
     662,   665,   666,   669,   673,   674
};
#endif

#if YYDEBUG || YYERROR_VERBOSE || 0
/* YYTNAME[SYMBOL-NUM] -- String name of the symbol SYMBOL-NUM.
   First, the terminals, then, starting at YYNTOKENS, nonterminals.  */
static const char *const yytname[] =
{
  "$end", "error", "$undefined", "WITH", "MIX", "SPLIT", "SEQ", "PAR",
  "REC", "NE", "GE", "GT", "EQ", "LE", "LT", "OR", "SUB", "ADD", "RSH",
  "LSH", "XOR", "AND", "MOD", "DIV", "MUL", "POWOP", "FDELAY", "DELAY1",
  "DOT", "APPL", "MEM", "PREFIX", "INTCAST", "FLOATCAST", "FFUNCTION",
  "FCONSTANT", "FVARIABLE", "BUTTON", "CHECKBOX", "VSLIDER", "HSLIDER",
  "NENTRY", "VGROUP", "HGROUP", "TGROUP", "HBARGRAPH", "VBARGRAPH",
  "ATTACH", "ACOS", "ASIN", "ATAN", "ATAN2", "COS", "SIN", "TAN", "EXP",
  "LOG", "LOG10", "POWFUN", "SQRT", "ABS", "MIN", "MAX", "FMOD",
  "REMAINDER", "FLOOR", "CEIL", "RINT", "RDTBL", "RWTBL", "SELECT2",
  "SELECT3", "INT", "FLOAT", "LAMBDA", "WIRE", "CUT", "ENDDEF", "VIRG",
  "LPAR", "RPAR", "LBRAQ", "RBRAQ", "LCROC", "RCROC", "DEF", "IMPORT",
  "COMPONENT", "LIBRARY", "ENVIRONMENT", "WAVEFORM", "IPAR", "ISEQ",
  "ISUM", "IPROD", "INPUTS", "OUTPUTS", "STRING", "FSTRING", "IDENT",
  "EXTRA", "DECLARE", "CASE", "ARROW", "BDOC", "EDOC", "BEQN", "EEQN",
  "BDGM", "EDGM", "BLST", "ELST", "BMETADATA", "EMETADATA", "DOCCHAR",
  "NOTICE", "LISTING", "LSTTRUE", "LSTFALSE", "LSTDEPENDENCIES",
  "LSTMDOCTAGS", "LSTDISTRIBUTED", "LSTEQ", "LSTQ", "$accept", "program",
  "stmtlist", "deflist", "vallist", "number", "statement", "doc",
  "docelem", "doctxt", "doceqn", "docdgm", "docntc", "doclst",
  "lstattrlist", "lstattrdef", "lstattrval", "docmtd", "definition",
  "defname", "params", "expression", "infixexp", "primitive", "ident",
  "name", "arglist", "argument", "string", "uqstring", "fstring", "fpar",
  "fseq", "fsum", "fprod", "finputs", "foutputs", "ffunction", "fconst",
  "fvariable", "button", "checkbox", "vslider", "hslider", "nentry",
  "vgroup", "hgroup", "tgroup", "vbargraph", "hbargraph", "signature",
  "fun", "typelist", "rulelist", "rule", "type", YY_NULL
};
#endif

# ifdef YYPRINT
/* YYTOKNUM[YYLEX-NUM] -- Internal token number corresponding to
   token YYLEX-NUM.  */
static const yytype_uint16 yytoknum[] =
{
       0,   256,   257,   258,   259,   260,   261,   262,   263,   264,
     265,   266,   267,   268,   269,   270,   271,   272,   273,   274,
     275,   276,   277,   278,   279,   280,   281,   282,   283,   284,
     285,   286,   287,   288,   289,   290,   291,   292,   293,   294,
     295,   296,   297,   298,   299,   300,   301,   302,   303,   304,
     305,   306,   307,   308,   309,   310,   311,   312,   313,   314,
     315,   316,   317,   318,   319,   320,   321,   322,   323,   324,
     325,   326,   327,   328,   329,   330,   331,   332,   333,   334,
     335,   336,   337,   338,   339,   340,   341,   342,   343,   344,
     345,   346,   347,   348,   349,   350,   351,   352,   353,   354,
     355,   356,   357,   358,   359,   360,   361,   362,   363,   364,
     365,   366,   367,   368,   369,   370,   371,   372,   373,   374,
     375,   376,   377,   378
};
# endif

/* YYR1[YYN] -- Symbol number of symbol that rule YYN derives.  */
static const yytype_uint8 yyr1[] =
{
       0,   124,   125,   126,   126,   127,   127,   128,   128,   129,
     129,   129,   129,   129,   129,   130,   130,   130,   130,   131,
     131,   132,   132,   132,   132,   132,   132,   133,   133,   134,
     135,   136,   137,   138,   138,   139,   139,   139,   140,   140,
     141,   142,   142,   142,   143,   144,   144,   145,   145,   145,
     145,   145,   145,   145,   146,   146,   146,   146,   146,   146,
     146,   146,   146,   146,   146,   146,   146,   146,   146,   146,
     146,   146,   146,   146,   146,   146,   146,   147,   147,   147,
     147,   147,   147,   147,   147,   147,   147,   147,   147,   147,
     147,   147,   147,   147,   147,   147,   147,   147,   147,   147,
     147,   147,   147,   147,   147,   147,   147,   147,   147,   147,
     147,   147,   147,   147,   147,   147,   147,   147,   147,   147,
     147,   147,   147,   147,   147,   147,   147,   147,   147,   147,
     147,   147,   147,   147,   147,   147,   147,   147,   147,   147,
     147,   147,   147,   147,   147,   147,   147,   147,   147,   147,
     147,   147,   147,   147,   147,   147,   147,   147,   147,   147,
     148,   149,   150,   150,   151,   151,   151,   151,   151,   152,
     153,   154,   154,   155,   156,   157,   158,   159,   160,   161,
     162,   163,   164,   165,   166,   167,   168,   169,   170,   171,
     172,   173,   174,   174,   174,   174,   174,   174,   175,   176,
     176,   177,   177,   178,   179,   179
};

/* YYR2[YYN] -- Number of symbols composing right hand side of rule YYN.  */
static const yytype_uint8 yyr2[] =
{
       0,     2,     1,     0,     2,     0,     2,     1,     3,     1,
       1,     2,     2,     2,     2,     5,     4,     1,     3,     0,
       2,     1,     1,     1,     1,     1,     1,     0,     2,     3,
       3,     1,     3,     0,     2,     5,     5,     5,     1,     1,
       3,     7,     4,     2,     1,     1,     3,     5,     3,     3,
       3,     3,     3,     1,     3,     3,     3,     3,     3,     3,
       3,     2,     3,     3,     3,     3,     3,     3,     3,     3,
       3,     3,     3,     3,     4,     4,     1,     1,     1,     2,
       2,     2,     2,     1,     1,     1,     1,     1,     1,     1,
       1,     1,     1,     1,     1,     1,     1,     1,     1,     1,
       1,     1,     1,     1,     1,     1,     1,     1,     1,     1,
       1,     1,     1,     1,     1,     1,     1,     1,     1,     1,
       1,     1,     1,     1,     1,     1,     1,     1,     1,     1,
       1,     1,     1,     2,     3,     8,     4,     1,     1,     1,
       4,     4,     4,     4,     1,     1,     1,     1,     1,     1,
       1,     1,     1,     1,     1,     1,     1,     1,     1,     1,
       1,     1,     1,     3,     3,     3,     3,     3,     1,     1,
       1,     1,     1,     8,     8,     8,     8,     4,     4,     8,
       7,     7,     4,     4,    12,    12,    12,     6,     6,     6,
       8,     8,     5,     7,     9,     4,     6,     8,     1,     1,
       3,     1,     2,     6,     1,     1
};

/* YYDEFACT[STATE-NAME] -- Default reduction number in state STATE-NUM.
   Performed when YYTABLE doesn't specify something else to do.  Zero
   means the default is an error.  */
static const yytype_uint8 yydefact[] =
{
       3,     0,     0,     1,     0,     0,   160,     0,    19,     4,
      17,     0,    44,    43,     0,   161,     0,    27,     0,     0,
     170,     0,   169,     0,    18,     0,     0,    33,     0,    31,
      20,    21,    22,    23,    24,    25,    26,   105,   103,   102,
     104,   101,   100,    96,    90,    89,    99,    98,    97,    95,
      93,    92,    91,   117,    94,    85,    86,    87,    88,     0,
       0,     0,     0,     0,     0,     0,     0,     0,     0,     0,
       0,     0,   106,   107,   108,   109,   110,   111,   112,   113,
     114,   115,   116,   118,   119,   120,   121,   122,   123,   124,
     125,   126,   127,   128,   129,   130,   131,    77,    78,     0,
      83,    84,     0,     0,     0,     0,     0,     0,     0,     0,
       0,     0,     0,     0,   168,    76,   132,     0,   162,   154,
     155,   156,   157,   158,   159,   137,   138,   139,   144,   145,
     146,   147,   148,   149,   150,   151,   152,   153,     0,    53,
       0,    16,     0,     0,     0,     0,    28,    81,    82,   133,
      79,    80,     0,     0,     0,     0,     0,     0,     0,     0,
       0,     0,     0,     0,     0,     0,     0,     0,     0,     5,
       0,     0,     0,     0,     0,     0,     0,     0,     0,     0,
       0,     0,     0,     0,     0,     0,     0,     0,     0,     0,
       0,     0,     0,     0,     0,     0,    61,     0,     0,     5,
       0,     0,     0,     0,     0,     0,     0,     0,     0,     0,
       0,     0,    42,    15,    29,    30,    32,     0,     0,     0,
      34,    40,   204,   205,     0,     0,     0,     0,     0,     0,
       0,     0,     0,     0,     0,     0,     0,     0,     0,    45,
     134,     0,     0,     0,     0,     0,     9,    10,     0,     7,
       0,     0,     0,     0,     0,     0,     0,     0,   201,    73,
      71,    70,    72,    69,    68,    64,    55,    54,    67,    66,
      65,    63,    58,    57,    56,    59,    60,    62,     0,     0,
     163,     0,   166,   165,   164,   167,     5,    51,    50,    49,
      48,    52,     0,     0,     0,     0,   198,     0,     0,     0,
     182,   183,     0,     0,     0,     0,     0,     0,     0,     0,
       0,     0,   140,   141,   142,     6,    13,    14,    11,    12,
       0,   143,     0,     0,     0,     0,   177,   178,     0,   136,
     202,    74,    75,     0,     0,     0,     0,     0,   171,   172,
       0,     0,     0,     0,     0,     0,     0,     0,     0,     0,
       0,     0,     0,    46,     0,     8,     0,     0,     0,     0,
       0,    41,    47,    38,    39,     0,     0,     0,     0,     0,
     195,     0,   199,     0,     0,     0,     0,     0,   187,   188,
     189,     0,     0,     0,     0,     0,     0,     0,     0,    35,
      36,    37,     0,     0,     0,     0,   192,   180,   181,     0,
       0,     0,     0,     0,     0,     0,     0,     0,     0,     0,
     179,     0,   196,     0,   200,     0,     0,     0,   191,   190,
     135,   173,   174,   175,   176,   203,     0,   193,     0,     0,
       0,   197,     0,     0,     0,     0,   194,     0,     0,     0,
     184,   185,   186
};

/* YYDEFGOTO[NTERM-NUM].  */
static const yytype_int16 yydefgoto[] =
{
      -1,     1,     2,   243,   248,   249,     9,    17,    30,    31,
      32,    33,    34,    35,   144,   220,   365,    36,   315,    11,
     238,   138,   114,   115,   116,    16,   117,   118,    23,    21,
     340,   119,   120,   121,   122,   123,   124,   125,   126,   127,
     128,   129,   130,   131,   132,   133,   134,   135,   136,   137,
     224,   297,   371,   257,   258,   372
};

/* YYPACT[STATE-NUM] -- Index in YYTABLE of the portion describing
   STATE-NUM.  */
#define YYPACT_NINF -319
static const yytype_int16 yypact[] =
{
    -319,    86,    20,  -319,   -13,    32,  -319,     1,  -319,  -319,
    -319,    12,  -319,  -319,    29,  -319,    38,   218,   382,   382,
    -319,    52,  -319,    81,  -319,   382,   382,  -319,     1,  -319,
    -319,    92,  -319,  -319,  -319,  -319,  -319,  -319,  -319,  -319,
    -319,  -319,  -319,  -319,   242,    82,  -319,  -319,  -319,  -319,
    -319,  -319,  -319,  -319,  -319,  -319,  -319,  -319,  -319,   136,
     156,   169,   190,   195,   200,   237,   238,   243,   246,   248,
     252,   255,  -319,  -319,  -319,  -319,  -319,  -319,  -319,  -319,
    -319,  -319,  -319,  -319,  -319,  -319,  -319,  -319,  -319,  -319,
    -319,  -319,  -319,  -319,  -319,  -319,  -319,  -319,  -319,   269,
    -319,  -319,   382,   275,   278,   140,   176,   279,   281,   282,
     283,   284,   292,   208,   476,  -319,  -319,    19,   212,  -319,
    -319,  -319,  -319,  -319,  -319,  -319,  -319,  -319,  -319,  -319,
    -319,  -319,  -319,  -319,  -319,  -319,  -319,  -319,   332,   476,
     214,  -319,    11,     5,   -27,   186,  -319,  -319,  -319,  -319,
    -319,  -319,   151,   151,   151,    29,    29,    29,    29,    29,
      29,    29,    29,    29,    29,   206,    27,    29,    29,  -319,
     191,   206,   206,   206,   206,   382,   382,   293,   382,   382,
     382,   382,   382,   382,   382,   382,   382,   382,   382,   382,
     382,   382,   382,   382,   382,   382,  -319,   206,   382,  -319,
     382,   235,   382,   382,   382,   382,   265,   382,   382,   382,
     382,   382,  -319,  -319,  -319,  -319,  -319,   251,   288,   289,
    -319,  -319,  -319,  -319,   452,   361,     1,     1,   388,   399,
     473,   475,   504,   546,   547,   549,   550,   551,    35,  -319,
    -319,   403,   490,     3,   178,   183,  -319,  -319,    16,  -319,
     564,   567,   568,   570,    33,    42,   382,     8,  -319,   497,
     497,   497,   497,   497,   497,   519,   519,   519,   270,   270,
     270,   270,   270,   270,   270,   276,   291,  -319,    36,    21,
     212,   382,   212,   212,    95,  -319,  -319,   371,   371,   337,
      67,  -319,   455,   474,   477,   100,  -319,    73,   589,   592,
    -319,  -319,   382,   382,   382,   382,   382,   382,   382,   382,
     206,   573,  -319,  -319,  -319,  -319,  -319,  -319,  -319,  -319,
     191,  -319,   382,   382,   382,   382,  -319,  -319,    37,  -319,
    -319,  -319,  -319,   459,    28,   143,   143,   143,  -319,  -319,
     636,   361,    63,   100,   100,   376,   522,   527,    48,    54,
      64,   544,   577,  -319,   565,  -319,   582,   587,   599,   604,
     542,  -319,  -319,  -319,  -319,   523,   524,   525,    38,    74,
    -319,    56,  -319,   569,   571,   382,   382,   382,  -319,  -319,
    -319,   382,   382,   382,   382,   382,   382,   382,   382,  -319,
    -319,  -319,   572,   361,   210,   151,  -319,  -319,  -319,   609,
     614,   619,   125,   241,   134,   142,   220,   226,   233,   502,
    -319,   574,  -319,    71,  -319,   382,   382,   382,  -319,  -319,
    -319,  -319,  -319,  -319,  -319,  -319,   249,  -319,   624,   629,
     634,  -319,   102,   382,   382,   382,  -319,   262,   267,   272,
    -319,  -319,  -319
};

/* YYPGOTO[NTERM-NUM].  */
static const yytype_int16 yypgoto[] =
{
    -319,  -319,  -319,  -174,  -319,   330,  -319,  -319,  -319,  -319,
    -319,  -319,  -319,  -319,  -319,  -319,   -52,  -319,   652,  -319,
    -319,     2,   -19,  -319,    22,   -23,  -133,  -123,   287,   405,
       7,  -319,  -319,  -319,  -319,  -319,  -319,  -319,  -319,  -319,
    -319,  -319,  -319,  -319,  -319,  -319,  -319,  -319,  -319,  -319,
    -319,  -268,  -318,  -319,   400,  -151
};

/* YYTABLE[YYPACT[STATE-NUM]].  What to do in state STATE-NUM.  If
   positive, shift that token.  If negative, reduce the rule which
   number is the opposite.  If YYTABLE_NINF, syntax error.  */
#define YYTABLE_NINF -3
static const yytype_int16 yytable[] =
{
     139,   225,   226,   227,     4,   145,   139,   139,   206,   207,
     208,   209,   210,   211,   206,   207,   208,   209,   210,   211,
      -2,     4,     4,   320,    12,   279,   200,   142,   143,     4,
     206,   207,   208,   209,   210,   211,   206,   207,   208,   209,
     210,   211,   310,   200,   200,   206,   207,   208,   209,   210,
     211,   206,   207,   208,   209,   210,   211,   206,   207,   208,
     209,   210,   211,   395,    13,   278,   149,   206,   207,   208,
     209,   210,   211,   369,   210,   211,   413,   280,   395,   282,
     283,   284,   285,   139,   216,   314,     3,   256,   341,   393,
     329,    18,   217,   218,   219,   222,   223,    19,   321,   201,
      15,   204,     6,   205,   166,   332,     5,   240,   432,   395,
     362,    14,   334,   326,   215,   311,   331,   360,   214,     6,
       6,     7,   327,   328,     8,   411,    20,     6,   378,   202,
     203,   204,   140,   205,   379,    22,   396,   206,   207,   208,
     209,   210,   211,   370,   380,   206,   207,   208,   209,   210,
     211,   427,   342,   394,   150,   151,   139,   139,   141,   259,
     260,   261,   262,   263,   264,   265,   266,   267,   268,   269,
     270,   271,   272,   273,   274,   275,   276,   254,   255,   345,
     346,   347,   436,   222,   223,   351,   352,   239,   139,   139,
     139,   139,   139,   250,   251,   252,   253,   338,   339,   356,
     357,   358,   359,   298,   299,   418,   146,   244,   245,   287,
     288,   289,   290,   291,   420,   152,   202,   203,   204,   277,
     205,   169,   421,   206,   207,   208,   209,   210,   211,   206,
     207,   208,   209,   210,   211,   153,   206,   207,   208,   209,
     210,   211,   222,   223,   414,   202,   203,   204,   154,   205,
     316,   317,   399,   400,   401,   318,   319,   170,   402,   403,
     363,   364,   139,   246,   247,    12,   202,   203,   204,   155,
     205,   202,   203,   204,   156,   205,   202,   203,   204,   157,
     205,   222,   223,   333,   366,   367,   139,   139,   139,   177,
     412,   213,   428,   429,   430,   194,   195,   196,   197,   221,
     422,    12,   195,   196,   197,     6,   423,   348,   349,   350,
     437,   438,   439,   424,   147,   148,   158,   159,   196,   197,
     281,   419,   160,    24,    25,   161,    26,   162,    27,   431,
      28,   163,   353,    29,   164,   206,   207,   208,   209,   210,
     211,     6,   440,   209,   210,   211,   286,   441,   165,   198,
     373,   374,   442,   199,   167,   198,    12,   168,   171,   199,
     172,   173,   174,   175,   139,   139,   139,   139,   139,   139,
     198,   176,   256,   292,   199,   207,   208,   209,   210,   211,
     202,   203,   204,   375,   205,   404,   405,   406,   407,   408,
     409,    37,    38,    39,    40,    41,    42,    43,    44,    45,
      46,    47,    48,    49,    50,    51,    52,    53,    54,   212,
     293,   294,    55,    56,    57,    58,    59,    60,    61,    62,
      63,    64,    65,    66,    67,    68,    69,    70,    71,    72,
      73,    74,    75,    76,    77,    78,    79,    80,    81,    82,
      83,    84,    85,    86,    87,    88,    89,    90,    91,    92,
      93,    94,    95,    96,    97,    98,    99,   100,   101,   295,
     296,   102,   206,   207,   208,   209,   210,   211,   300,   103,
     104,   105,   106,   107,   108,   109,   110,   111,   112,   301,
     302,     6,   303,   312,   113,   178,   179,   180,   181,   182,
     183,   184,   185,   186,   187,   188,   189,   190,   191,   192,
     193,   194,   195,   196,   197,   206,   207,   208,   209,   210,
     211,   304,   184,   185,   186,   187,   188,   189,   190,   191,
     192,   193,   194,   195,   196,   197,   202,   203,   204,   376,
     205,   202,   203,   204,   377,   205,   361,   187,   188,   189,
     190,   191,   192,   193,   194,   195,   196,   197,   202,   203,
     204,   381,   205,   305,   306,   198,   307,   308,   309,   199,
     228,   229,   230,   231,   232,   233,   234,   235,   236,   237,
     313,   322,   241,   242,   323,   324,   198,   325,   335,   425,
     199,   202,   203,   204,   382,   205,   202,   203,   204,   384,
     205,   202,   203,   204,   385,   205,   343,   336,   198,   344,
     337,   354,   199,   202,   203,   204,   386,   205,   202,   203,
     204,   387,   205,   202,   203,   204,   415,   205,   202,   203,
     204,   416,   205,   202,   203,   204,   417,   205,   202,   203,
     204,   433,   205,   202,   203,   204,   434,   205,   202,   203,
     204,   435,   205,   368,   383,   388,   389,   390,   391,   397,
     355,   398,   410,   426,    10,   392,     0,   330
};

#define yypact_value_is_default(Yystate) \
  (!!((Yystate) == (-319)))

#define yytable_value_is_error(Yytable_value) \
  YYID (0)

static const yytype_int16 yycheck[] =
{
      19,   152,   153,   154,     1,    28,    25,    26,     3,     4,
       5,     6,     7,     8,     3,     4,     5,     6,     7,     8,
       0,     1,     1,     7,     2,   199,     7,    25,    26,     1,
       3,     4,     5,     6,     7,     8,     3,     4,     5,     6,
       7,     8,     7,     7,     7,     3,     4,     5,     6,     7,
       8,     3,     4,     5,     6,     7,     8,     3,     4,     5,
       6,     7,     8,     7,    77,   198,    44,     3,     4,     5,
       6,     7,     8,   341,     7,     8,   394,   200,     7,   202,
     203,   204,   205,   102,   111,    82,     0,    79,    15,    15,
      82,    79,   119,   120,   121,    32,    33,    85,    82,    80,
      99,     6,    99,     8,   102,    84,    86,    80,   426,     7,
      82,    79,   286,    80,   109,    80,    80,    80,   107,    99,
      99,   101,    80,   256,   104,   393,    97,    99,    80,     4,
       5,     6,    80,     8,    80,    97,    80,     3,     4,     5,
       6,     7,     8,    80,    80,     3,     4,     5,     6,     7,
       8,    80,    79,    79,    72,    73,   175,   176,    77,   178,
     179,   180,   181,   182,   183,   184,   185,   186,   187,   188,
     189,   190,   191,   192,   193,   194,   195,   175,   176,   302,
     303,   304,    80,    32,    33,   308,   309,   165,   207,   208,
     209,   210,   211,   171,   172,   173,   174,    97,    98,   322,
     323,   324,   325,   226,   227,    80,   114,    16,    17,   207,
     208,   209,   210,   211,    80,    79,     4,     5,     6,   197,
       8,    81,    80,     3,     4,     5,     6,     7,     8,     3,
       4,     5,     6,     7,     8,    79,     3,     4,     5,     6,
       7,     8,    32,    33,   395,     4,     5,     6,    79,     8,
      72,    73,   375,   376,   377,    72,    73,    81,   381,   382,
     117,   118,   281,    72,    73,   243,     4,     5,     6,    79,
       8,     4,     5,     6,    79,     8,     4,     5,     6,    79,
       8,    32,    33,   281,   336,   337,   305,   306,   307,    81,
      80,    77,   415,   416,   417,    25,    26,    27,    28,   113,
      80,   279,    26,    27,    28,    99,    80,   305,   306,   307,
     433,   434,   435,    80,    72,    73,    79,    79,    27,    28,
      85,    80,    79,   105,   106,    79,   108,    79,   110,    80,
     112,    79,   310,   115,    79,     3,     4,     5,     6,     7,
       8,    99,    80,     6,     7,     8,    81,    80,    79,    79,
     343,   344,    80,    83,    79,    79,   334,    79,    79,    83,
      79,    79,    79,    79,   383,   384,   385,   386,   387,   388,
      79,    79,    79,   122,    83,     4,     5,     6,     7,     8,
       4,     5,     6,     7,     8,   383,   384,   385,   386,   387,
     388,     9,    10,    11,    12,    13,    14,    15,    16,    17,
      18,    19,    20,    21,    22,    23,    24,    25,    26,    77,
     122,   122,    30,    31,    32,    33,    34,    35,    36,    37,
      38,    39,    40,    41,    42,    43,    44,    45,    46,    47,
      48,    49,    50,    51,    52,    53,    54,    55,    56,    57,
      58,    59,    60,    61,    62,    63,    64,    65,    66,    67,
      68,    69,    70,    71,    72,    73,    74,    75,    76,     7,
      99,    79,     3,     4,     5,     6,     7,     8,    80,    87,
      88,    89,    90,    91,    92,    93,    94,    95,    96,    80,
       7,    99,     7,    80,   102,     9,    10,    11,    12,    13,
      14,    15,    16,    17,    18,    19,    20,    21,    22,    23,
      24,    25,    26,    27,    28,     3,     4,     5,     6,     7,
       8,     7,    15,    16,    17,    18,    19,    20,    21,    22,
      23,    24,    25,    26,    27,    28,     4,     5,     6,     7,
       8,     4,     5,     6,     7,     8,    77,    18,    19,    20,
      21,    22,    23,    24,    25,    26,    27,    28,     4,     5,
       6,     7,     8,     7,     7,    79,     7,     7,     7,    83,
     155,   156,   157,   158,   159,   160,   161,   162,   163,   164,
      80,     7,   167,   168,     7,     7,    79,     7,   123,    77,
      83,     4,     5,     6,     7,     8,     4,     5,     6,     7,
       8,     4,     5,     6,     7,     8,     7,   123,    79,     7,
     123,    28,    83,     4,     5,     6,     7,     8,     4,     5,
       6,     7,     8,     4,     5,     6,     7,     8,     4,     5,
       6,     7,     8,     4,     5,     6,     7,     8,     4,     5,
       6,     7,     8,     4,     5,     6,     7,     8,     4,     5,
       6,     7,     8,     7,    79,   103,   123,   123,   123,    80,
     320,    80,    80,    79,     2,   368,    -1,   257
};

/* YYSTOS[STATE-NUM] -- The (internal number of the) accessing
   symbol of state STATE-NUM.  */
static const yytype_uint8 yystos[] =
{
       0,   125,   126,     0,     1,    86,    99,   101,   104,   130,
     142,   143,   148,    77,    79,    99,   149,   131,    79,    85,
      97,   153,    97,   152,   105,   106,   108,   110,   112,   115,
     132,   133,   134,   135,   136,   137,   141,     9,    10,    11,
      12,    13,    14,    15,    16,    17,    18,    19,    20,    21,
      22,    23,    24,    25,    26,    30,    31,    32,    33,    34,
      35,    36,    37,    38,    39,    40,    41,    42,    43,    44,
      45,    46,    47,    48,    49,    50,    51,    52,    53,    54,
      55,    56,    57,    58,    59,    60,    61,    62,    63,    64,
      65,    66,    67,    68,    69,    70,    71,    72,    73,    74,
      75,    76,    79,    87,    88,    89,    90,    91,    92,    93,
      94,    95,    96,   102,   146,   147,   148,   150,   151,   155,
     156,   157,   158,   159,   160,   161,   162,   163,   164,   165,
     166,   167,   168,   169,   170,   171,   172,   173,   145,   146,
      80,    77,   145,   145,   138,   149,   114,    72,    73,   148,
      72,    73,    79,    79,    79,    79,    79,    79,    79,    79,
      79,    79,    79,    79,    79,    79,   145,    79,    79,    81,
      81,    79,    79,    79,    79,    79,    79,    81,     9,    10,
      11,    12,    13,    14,    15,    16,    17,    18,    19,    20,
      21,    22,    23,    24,    25,    26,    27,    28,    79,    83,
       7,    80,     4,     5,     6,     8,     3,     4,     5,     6,
       7,     8,    77,    77,   107,   109,   111,   119,   120,   121,
     139,   113,    32,    33,   174,   179,   179,   179,   153,   153,
     153,   153,   153,   153,   153,   153,   153,   153,   144,   148,
      80,   153,   153,   127,    16,    17,    72,    73,   128,   129,
     148,   148,   148,   148,   145,   145,    79,   177,   178,   146,
     146,   146,   146,   146,   146,   146,   146,   146,   146,   146,
     146,   146,   146,   146,   146,   146,   146,   148,   150,   127,
     151,    85,   151,   151,   151,   151,    81,   145,   145,   145,
     145,   145,   122,   122,   122,     7,    99,   175,   149,   149,
      80,    80,     7,     7,     7,     7,     7,     7,     7,     7,
       7,    80,    80,    80,    82,   142,    72,    73,    72,    73,
       7,    82,     7,     7,     7,     7,    80,    80,   150,    82,
     178,    80,    84,   145,   127,   123,   123,   123,    97,    98,
     154,    15,    79,     7,     7,   151,   151,   151,   145,   145,
     145,   151,   151,   148,    28,   129,   151,   151,   151,   151,
      80,    77,    82,   117,   118,   140,   140,   140,     7,   175,
      80,   176,   179,   154,   154,     7,     7,     7,    80,    80,
      80,     7,     7,    79,     7,     7,     7,     7,   103,   123,
     123,   123,   152,    15,    79,     7,    80,    80,    80,   151,
     151,   151,   151,   151,   145,   145,   145,   145,   145,   145,
      80,   175,    80,   176,   179,     7,     7,     7,    80,    80,
      80,    80,    80,    80,    80,    77,    79,    80,   151,   151,
     151,    80,   176,     7,     7,     7,    80,   151,   151,   151,
      80,    80,    80
};

#define yyerrok		(yyerrstatus = 0)
#define yyclearin	(yychar = YYEMPTY)
#define YYEMPTY		(-2)
#define YYEOF		0

#define YYACCEPT	goto yyacceptlab
#define YYABORT		goto yyabortlab
#define YYERROR		goto yyerrorlab


/* Like YYERROR except do call yyerror.  This remains here temporarily
   to ease the transition to the new meaning of YYERROR, for GCC.
   Once GCC version 2 has supplanted version 1, this can go.  However,
   YYFAIL appears to be in use.  Nevertheless, it is formally deprecated
   in Bison 2.4.2's NEWS entry, where a plan to phase it out is
   discussed.  */

#define YYFAIL		goto yyerrlab
#if defined YYFAIL
  /* This is here to suppress warnings from the GCC cpp's
     -Wunused-macros.  Normally we don't worry about that warning, but
     some users do, and we want to make it easy for users to remove
     YYFAIL uses, which will produce warnings from Bison 2.5.  */
#endif

#define YYRECOVERING()  (!!yyerrstatus)

#define YYBACKUP(Token, Value)                                  \
do                                                              \
  if (yychar == YYEMPTY)                                        \
    {                                                           \
      yychar = (Token);                                         \
      yylval = (Value);                                         \
      YYPOPSTACK (yylen);                                       \
      yystate = *yyssp;                                         \
      goto yybackup;                                            \
    }                                                           \
  else                                                          \
    {                                                           \
      yyerror (YY_("syntax error: cannot back up")); \
      YYERROR;							\
    }								\
while (YYID (0))

/* Error token number */
#define YYTERROR	1
#define YYERRCODE	256


/* This macro is provided for backward compatibility. */
#ifndef YY_LOCATION_PRINT
# define YY_LOCATION_PRINT(File, Loc) ((void) 0)
#endif


/* YYLEX -- calling `yylex' with the right arguments.  */
#ifdef YYLEX_PARAM
# define YYLEX yylex (YYLEX_PARAM)
#else
# define YYLEX yylex ()
#endif

/* Enable debugging if requested.  */
#if YYDEBUG

# ifndef YYFPRINTF
#  include <stdio.h> /* INFRINGES ON USER NAME SPACE */
#  define YYFPRINTF fprintf
# endif

# define YYDPRINTF(Args)			\
do {						\
  if (yydebug)					\
    YYFPRINTF Args;				\
} while (YYID (0))

# define YY_SYMBOL_PRINT(Title, Type, Value, Location)			  \
do {									  \
  if (yydebug)								  \
    {									  \
      YYFPRINTF (stderr, "%s ", Title);					  \
      yy_symbol_print (stderr,						  \
		  Type, Value); \
      YYFPRINTF (stderr, "\n");						  \
    }									  \
} while (YYID (0))


/*--------------------------------.
| Print this symbol on YYOUTPUT.  |
`--------------------------------*/

/*ARGSUSED*/
#if (defined __STDC__ || defined __C99__FUNC__ \
     || defined __cplusplus || defined _MSC_VER)
static void
yy_symbol_value_print (FILE *yyoutput, int yytype, YYSTYPE const * const yyvaluep)
#else
static void
yy_symbol_value_print (yyoutput, yytype, yyvaluep)
    FILE *yyoutput;
    int yytype;
    YYSTYPE const * const yyvaluep;
#endif
{
  FILE *yyo = yyoutput;
  YYUSE (yyo);
  if (!yyvaluep)
    return;
# ifdef YYPRINT
  if (yytype < YYNTOKENS)
    YYPRINT (yyoutput, yytoknum[yytype], *yyvaluep);
# else
  YYUSE (yyoutput);
# endif
  YYUSE (yytype);
}


/*--------------------------------.
| Print this symbol on YYOUTPUT.  |
`--------------------------------*/

#if (defined __STDC__ || defined __C99__FUNC__ \
     || defined __cplusplus || defined _MSC_VER)
static void
yy_symbol_print (FILE *yyoutput, int yytype, YYSTYPE const * const yyvaluep)
#else
static void
yy_symbol_print (yyoutput, yytype, yyvaluep)
    FILE *yyoutput;
    int yytype;
    YYSTYPE const * const yyvaluep;
#endif
{
  if (yytype < YYNTOKENS)
    YYFPRINTF (yyoutput, "token %s (", yytname[yytype]);
  else
    YYFPRINTF (yyoutput, "nterm %s (", yytname[yytype]);

  yy_symbol_value_print (yyoutput, yytype, yyvaluep);
  YYFPRINTF (yyoutput, ")");
}

/*------------------------------------------------------------------.
| yy_stack_print -- Print the state stack from its BOTTOM up to its |
| TOP (included).                                                   |
`------------------------------------------------------------------*/

#if (defined __STDC__ || defined __C99__FUNC__ \
     || defined __cplusplus || defined _MSC_VER)
static void
yy_stack_print (yytype_int16 *yybottom, yytype_int16 *yytop)
#else
static void
yy_stack_print (yybottom, yytop)
    yytype_int16 *yybottom;
    yytype_int16 *yytop;
#endif
{
  YYFPRINTF (stderr, "Stack now");
  for (; yybottom <= yytop; yybottom++)
    {
      int yybot = *yybottom;
      YYFPRINTF (stderr, " %d", yybot);
    }
  YYFPRINTF (stderr, "\n");
}

# define YY_STACK_PRINT(Bottom, Top)				\
do {								\
  if (yydebug)							\
    yy_stack_print ((Bottom), (Top));				\
} while (YYID (0))


/*------------------------------------------------.
| Report that the YYRULE is going to be reduced.  |
`------------------------------------------------*/

#if (defined __STDC__ || defined __C99__FUNC__ \
     || defined __cplusplus || defined _MSC_VER)
static void
yy_reduce_print (YYSTYPE *yyvsp, int yyrule)
#else
static void
yy_reduce_print (yyvsp, yyrule)
    YYSTYPE *yyvsp;
    int yyrule;
#endif
{
  int yynrhs = yyr2[yyrule];
  int yyi;
  unsigned long int yylno = yyrline[yyrule];
  YYFPRINTF (stderr, "Reducing stack by rule %d (line %lu):\n",
	     yyrule - 1, yylno);
  /* The symbols being reduced.  */
  for (yyi = 0; yyi < yynrhs; yyi++)
    {
      YYFPRINTF (stderr, "   $%d = ", yyi + 1);
      yy_symbol_print (stderr, yyrhs[yyprhs[yyrule] + yyi],
		       &(yyvsp[(yyi + 1) - (yynrhs)])
		       		       );
      YYFPRINTF (stderr, "\n");
    }
}

# define YY_REDUCE_PRINT(Rule)		\
do {					\
  if (yydebug)				\
    yy_reduce_print (yyvsp, Rule); \
} while (YYID (0))

/* Nonzero means print parse trace.  It is left uninitialized so that
   multiple parsers can coexist.  */
int yydebug;
#else /* !YYDEBUG */
# define YYDPRINTF(Args)
# define YY_SYMBOL_PRINT(Title, Type, Value, Location)
# define YY_STACK_PRINT(Bottom, Top)
# define YY_REDUCE_PRINT(Rule)
#endif /* !YYDEBUG */


/* YYINITDEPTH -- initial size of the parser's stacks.  */
#ifndef	YYINITDEPTH
# define YYINITDEPTH 200
#endif

/* YYMAXDEPTH -- maximum size the stacks can grow to (effective only
   if the built-in stack extension method is used).

   Do not make this value too large; the results are undefined if
   YYSTACK_ALLOC_MAXIMUM < YYSTACK_BYTES (YYMAXDEPTH)
   evaluated with infinite-precision integer arithmetic.  */

#ifndef YYMAXDEPTH
# define YYMAXDEPTH 10000
#endif


#if YYERROR_VERBOSE

# ifndef yystrlen
#  if defined __GLIBC__ && defined _STRING_H
#   define yystrlen strlen
#  else
/* Return the length of YYSTR.  */
#if (defined __STDC__ || defined __C99__FUNC__ \
     || defined __cplusplus || defined _MSC_VER)
static YYSIZE_T
yystrlen (const char *yystr)
#else
static YYSIZE_T
yystrlen (yystr)
    const char *yystr;
#endif
{
  YYSIZE_T yylen;
  for (yylen = 0; yystr[yylen]; yylen++)
    continue;
  return yylen;
}
#  endif
# endif

# ifndef yystpcpy
#  if defined __GLIBC__ && defined _STRING_H && defined _GNU_SOURCE
#   define yystpcpy stpcpy
#  else
/* Copy YYSRC to YYDEST, returning the address of the terminating '\0' in
   YYDEST.  */
#if (defined __STDC__ || defined __C99__FUNC__ \
     || defined __cplusplus || defined _MSC_VER)
static char *
yystpcpy (char *yydest, const char *yysrc)
#else
static char *
yystpcpy (yydest, yysrc)
    char *yydest;
    const char *yysrc;
#endif
{
  char *yyd = yydest;
  const char *yys = yysrc;

  while ((*yyd++ = *yys++) != '\0')
    continue;

  return yyd - 1;
}
#  endif
# endif

# ifndef yytnamerr
/* Copy to YYRES the contents of YYSTR after stripping away unnecessary
   quotes and backslashes, so that it's suitable for yyerror.  The
   heuristic is that double-quoting is unnecessary unless the string
   contains an apostrophe, a comma, or backslash (other than
   backslash-backslash).  YYSTR is taken from yytname.  If YYRES is
   null, do not copy; instead, return the length of what the result
   would have been.  */
static YYSIZE_T
yytnamerr (char *yyres, const char *yystr)
{
  if (*yystr == '"')
    {
      YYSIZE_T yyn = 0;
      char const *yyp = yystr;

      for (;;)
	switch (*++yyp)
	  {
	  case '\'':
	  case ',':
	    goto do_not_strip_quotes;

	  case '\\':
	    if (*++yyp != '\\')
	      goto do_not_strip_quotes;
	    /* Fall through.  */
	  default:
	    if (yyres)
	      yyres[yyn] = *yyp;
	    yyn++;
	    break;

	  case '"':
	    if (yyres)
	      yyres[yyn] = '\0';
	    return yyn;
	  }
    do_not_strip_quotes: ;
    }

  if (! yyres)
    return yystrlen (yystr);

  return yystpcpy (yyres, yystr) - yyres;
}
# endif

/* Copy into *YYMSG, which is of size *YYMSG_ALLOC, an error message
   about the unexpected token YYTOKEN for the state stack whose top is
   YYSSP.

   Return 0 if *YYMSG was successfully written.  Return 1 if *YYMSG is
   not large enough to hold the message.  In that case, also set
   *YYMSG_ALLOC to the required number of bytes.  Return 2 if the
   required number of bytes is too large to store.  */
static int
yysyntax_error (YYSIZE_T *yymsg_alloc, char **yymsg,
                yytype_int16 *yyssp, int yytoken)
{
  YYSIZE_T yysize0 = yytnamerr (YY_NULL, yytname[yytoken]);
  YYSIZE_T yysize = yysize0;
  enum { YYERROR_VERBOSE_ARGS_MAXIMUM = 5 };
  /* Internationalized format string. */
  const char *yyformat = YY_NULL;
  /* Arguments of yyformat. */
  char const *yyarg[YYERROR_VERBOSE_ARGS_MAXIMUM];
  /* Number of reported tokens (one for the "unexpected", one per
     "expected"). */
  int yycount = 0;

  /* There are many possibilities here to consider:
     - Assume YYFAIL is not used.  It's too flawed to consider.  See
       <http://lists.gnu.org/archive/html/bison-patches/2009-12/msg00024.html>
       for details.  YYERROR is fine as it does not invoke this
       function.
     - If this state is a consistent state with a default action, then
       the only way this function was invoked is if the default action
       is an error action.  In that case, don't check for expected
       tokens because there are none.
     - The only way there can be no lookahead present (in yychar) is if
       this state is a consistent state with a default action.  Thus,
       detecting the absence of a lookahead is sufficient to determine
       that there is no unexpected or expected token to report.  In that
       case, just report a simple "syntax error".
     - Don't assume there isn't a lookahead just because this state is a
       consistent state with a default action.  There might have been a
       previous inconsistent state, consistent state with a non-default
       action, or user semantic action that manipulated yychar.
     - Of course, the expected token list depends on states to have
       correct lookahead information, and it depends on the parser not
       to perform extra reductions after fetching a lookahead from the
       scanner and before detecting a syntax error.  Thus, state merging
       (from LALR or IELR) and default reductions corrupt the expected
       token list.  However, the list is correct for canonical LR with
       one exception: it will still contain any token that will not be
       accepted due to an error action in a later state.
  */
  if (yytoken != YYEMPTY)
    {
      int yyn = yypact[*yyssp];
      yyarg[yycount++] = yytname[yytoken];
      if (!yypact_value_is_default (yyn))
        {
          /* Start YYX at -YYN if negative to avoid negative indexes in
             YYCHECK.  In other words, skip the first -YYN actions for
             this state because they are default actions.  */
          int yyxbegin = yyn < 0 ? -yyn : 0;
          /* Stay within bounds of both yycheck and yytname.  */
          int yychecklim = YYLAST - yyn + 1;
          int yyxend = yychecklim < YYNTOKENS ? yychecklim : YYNTOKENS;
          int yyx;

          for (yyx = yyxbegin; yyx < yyxend; ++yyx)
            if (yycheck[yyx + yyn] == yyx && yyx != YYTERROR
                && !yytable_value_is_error (yytable[yyx + yyn]))
              {
                if (yycount == YYERROR_VERBOSE_ARGS_MAXIMUM)
                  {
                    yycount = 1;
                    yysize = yysize0;
                    break;
                  }
                yyarg[yycount++] = yytname[yyx];
                {
                  YYSIZE_T yysize1 = yysize + yytnamerr (YY_NULL, yytname[yyx]);
                  if (! (yysize <= yysize1
                         && yysize1 <= YYSTACK_ALLOC_MAXIMUM))
                    return 2;
                  yysize = yysize1;
                }
              }
        }
    }

  switch (yycount)
    {
# define YYCASE_(N, S)                      \
      case N:                               \
        yyformat = S;                       \
      break
      YYCASE_(0, YY_("syntax error"));
      YYCASE_(1, YY_("syntax error, unexpected %s"));
      YYCASE_(2, YY_("syntax error, unexpected %s, expecting %s"));
      YYCASE_(3, YY_("syntax error, unexpected %s, expecting %s or %s"));
      YYCASE_(4, YY_("syntax error, unexpected %s, expecting %s or %s or %s"));
      YYCASE_(5, YY_("syntax error, unexpected %s, expecting %s or %s or %s or %s"));
# undef YYCASE_
    }

  {
    YYSIZE_T yysize1 = yysize + yystrlen (yyformat);
    if (! (yysize <= yysize1 && yysize1 <= YYSTACK_ALLOC_MAXIMUM))
      return 2;
    yysize = yysize1;
  }

  if (*yymsg_alloc < yysize)
    {
      *yymsg_alloc = 2 * yysize;
      if (! (yysize <= *yymsg_alloc
             && *yymsg_alloc <= YYSTACK_ALLOC_MAXIMUM))
        *yymsg_alloc = YYSTACK_ALLOC_MAXIMUM;
      return 1;
    }

  /* Avoid sprintf, as that infringes on the user's name space.
     Don't have undefined behavior even if the translation
     produced a string with the wrong number of "%s"s.  */
  {
    char *yyp = *yymsg;
    int yyi = 0;
    while ((*yyp = *yyformat) != '\0')
      if (*yyp == '%' && yyformat[1] == 's' && yyi < yycount)
        {
          yyp += yytnamerr (yyp, yyarg[yyi++]);
          yyformat += 2;
        }
      else
        {
          yyp++;
          yyformat++;
        }
  }
  return 0;
}
#endif /* YYERROR_VERBOSE */

/*-----------------------------------------------.
| Release the memory associated to this symbol.  |
`-----------------------------------------------*/

/*ARGSUSED*/
#if (defined __STDC__ || defined __C99__FUNC__ \
     || defined __cplusplus || defined _MSC_VER)
static void
yydestruct (const char *yymsg, int yytype, YYSTYPE *yyvaluep)
#else
static void
yydestruct (yymsg, yytype, yyvaluep)
    const char *yymsg;
    int yytype;
    YYSTYPE *yyvaluep;
#endif
{
  YYUSE (yyvaluep);

  if (!yymsg)
    yymsg = "Deleting";
  YY_SYMBOL_PRINT (yymsg, yytype, yyvaluep, yylocationp);

  YYUSE (yytype);
}




/* The lookahead symbol.  */
int yychar;


#ifndef YY_IGNORE_MAYBE_UNINITIALIZED_BEGIN
# define YY_IGNORE_MAYBE_UNINITIALIZED_BEGIN
# define YY_IGNORE_MAYBE_UNINITIALIZED_END
#endif
#ifndef YY_INITIAL_VALUE
# define YY_INITIAL_VALUE(Value) /* Nothing. */
#endif

/* The semantic value of the lookahead symbol.  */
YYSTYPE yylval YY_INITIAL_VALUE(yyval_default);

/* Number of syntax errors so far.  */
int yynerrs;


/*----------.
| yyparse.  |
`----------*/

#ifdef YYPARSE_PARAM
#if (defined __STDC__ || defined __C99__FUNC__ \
     || defined __cplusplus || defined _MSC_VER)
int
yyparse (void *YYPARSE_PARAM)
#else
int
yyparse (YYPARSE_PARAM)
    void *YYPARSE_PARAM;
#endif
#else /* ! YYPARSE_PARAM */
#if (defined __STDC__ || defined __C99__FUNC__ \
     || defined __cplusplus || defined _MSC_VER)
int
yyparse (void)
#else
int
yyparse ()

#endif
#endif
{
    int yystate;
    /* Number of tokens to shift before error messages enabled.  */
    int yyerrstatus;

    /* The stacks and their tools:
       `yyss': related to states.
       `yyvs': related to semantic values.

       Refer to the stacks through separate pointers, to allow yyoverflow
       to reallocate them elsewhere.  */

    /* The state stack.  */
    yytype_int16 yyssa[YYINITDEPTH];
    yytype_int16 *yyss;
    yytype_int16 *yyssp;

    /* The semantic value stack.  */
    YYSTYPE yyvsa[YYINITDEPTH];
    YYSTYPE *yyvs;
    YYSTYPE *yyvsp;

    YYSIZE_T yystacksize;

  int yyn;
  int yyresult;
  /* Lookahead token as an internal (translated) token number.  */
  int yytoken = 0;
  /* The variables used to return semantic value and location from the
     action routines.  */
  YYSTYPE yyval;

#if YYERROR_VERBOSE
  /* Buffer for error messages, and its allocated size.  */
  char yymsgbuf[128];
  char *yymsg = yymsgbuf;
  YYSIZE_T yymsg_alloc = sizeof yymsgbuf;
#endif

#define YYPOPSTACK(N)   (yyvsp -= (N), yyssp -= (N))

  /* The number of symbols on the RHS of the reduced rule.
     Keep to zero when no symbol should be popped.  */
  int yylen = 0;

  yyssp = yyss = yyssa;
  yyvsp = yyvs = yyvsa;
  yystacksize = YYINITDEPTH;

  YYDPRINTF ((stderr, "Starting parse\n"));

  yystate = 0;
  yyerrstatus = 0;
  yynerrs = 0;
  yychar = YYEMPTY; /* Cause a token to be read.  */
  goto yysetstate;

/*------------------------------------------------------------.
| yynewstate -- Push a new state, which is found in yystate.  |
`------------------------------------------------------------*/
 yynewstate:
  /* In all cases, when you get here, the value and location stacks
     have just been pushed.  So pushing a state here evens the stacks.  */
  yyssp++;

 yysetstate:
  *yyssp = yystate;

  if (yyss + yystacksize - 1 <= yyssp)
    {
      /* Get the current used size of the three stacks, in elements.  */
      YYSIZE_T yysize = yyssp - yyss + 1;

#ifdef yyoverflow
      {
	/* Give user a chance to reallocate the stack.  Use copies of
	   these so that the &'s don't force the real ones into
	   memory.  */
	YYSTYPE *yyvs1 = yyvs;
	yytype_int16 *yyss1 = yyss;

	/* Each stack pointer address is followed by the size of the
	   data in use in that stack, in bytes.  This used to be a
	   conditional around just the two extra args, but that might
	   be undefined if yyoverflow is a macro.  */
	yyoverflow (YY_("memory exhausted"),
		    &yyss1, yysize * sizeof (*yyssp),
		    &yyvs1, yysize * sizeof (*yyvsp),
		    &yystacksize);

	yyss = yyss1;
	yyvs = yyvs1;
      }
#else /* no yyoverflow */
# ifndef YYSTACK_RELOCATE
      goto yyexhaustedlab;
# else
      /* Extend the stack our own way.  */
      if (YYMAXDEPTH <= yystacksize)
	goto yyexhaustedlab;
      yystacksize *= 2;
      if (YYMAXDEPTH < yystacksize)
	yystacksize = YYMAXDEPTH;

      {
	yytype_int16 *yyss1 = yyss;
	union yyalloc *yyptr =
	  (union yyalloc *) YYSTACK_ALLOC (YYSTACK_BYTES (yystacksize));
	if (! yyptr)
	  goto yyexhaustedlab;
	YYSTACK_RELOCATE (yyss_alloc, yyss);
	YYSTACK_RELOCATE (yyvs_alloc, yyvs);
#  undef YYSTACK_RELOCATE
	if (yyss1 != yyssa)
	  YYSTACK_FREE (yyss1);
      }
# endif
#endif /* no yyoverflow */

      yyssp = yyss + yysize - 1;
      yyvsp = yyvs + yysize - 1;

      YYDPRINTF ((stderr, "Stack size increased to %lu\n",
		  (unsigned long int) yystacksize));

      if (yyss + yystacksize - 1 <= yyssp)
	YYABORT;
    }

  YYDPRINTF ((stderr, "Entering state %d\n", yystate));

  if (yystate == YYFINAL)
    YYACCEPT;

  goto yybackup;

/*-----------.
| yybackup.  |
`-----------*/
yybackup:

  /* Do appropriate processing given the current state.  Read a
     lookahead token if we need one and don't already have one.  */

  /* First try to decide what to do without reference to lookahead token.  */
  yyn = yypact[yystate];
  if (yypact_value_is_default (yyn))
    goto yydefault;

  /* Not known => get a lookahead token if don't already have one.  */

  /* YYCHAR is either YYEMPTY or YYEOF or a valid lookahead symbol.  */
  if (yychar == YYEMPTY)
    {
      YYDPRINTF ((stderr, "Reading a token: "));
      yychar = YYLEX;
    }

  if (yychar <= YYEOF)
    {
      yychar = yytoken = YYEOF;
      YYDPRINTF ((stderr, "Now at end of input.\n"));
    }
  else
    {
      yytoken = YYTRANSLATE (yychar);
      YY_SYMBOL_PRINT ("Next token is", yytoken, &yylval, &yylloc);
    }

  /* If the proper action on seeing token YYTOKEN is to reduce or to
     detect an error, take that action.  */
  yyn += yytoken;
  if (yyn < 0 || YYLAST < yyn || yycheck[yyn] != yytoken)
    goto yydefault;
  yyn = yytable[yyn];
  if (yyn <= 0)
    {
      if (yytable_value_is_error (yyn))
        goto yyerrlab;
      yyn = -yyn;
      goto yyreduce;
    }

  /* Count tokens shifted since error; after three, turn off error
     status.  */
  if (yyerrstatus)
    yyerrstatus--;

  /* Shift the lookahead token.  */
  YY_SYMBOL_PRINT ("Shifting", yytoken, &yylval, &yylloc);

  /* Discard the shifted token.  */
  yychar = YYEMPTY;

  yystate = yyn;
  YY_IGNORE_MAYBE_UNINITIALIZED_BEGIN
  *++yyvsp = yylval;
  YY_IGNORE_MAYBE_UNINITIALIZED_END

  goto yynewstate;


/*-----------------------------------------------------------.
| yydefault -- do the default action for the current state.  |
`-----------------------------------------------------------*/
yydefault:
  yyn = yydefact[yystate];
  if (yyn == 0)
    goto yyerrlab;
  goto yyreduce;


/*-----------------------------.
| yyreduce -- Do a reduction.  |
`-----------------------------*/
yyreduce:
  /* yyn is the number of a rule to reduce with.  */
  yylen = yyr2[yyn];

  /* If YYLEN is nonzero, implement the default value of the action:
     `$$ = $1'.

     Otherwise, the following line sets YYVAL to garbage.
     This behavior is undocumented and Bison
     users should not rely upon it.  Assigning to YYVAL
     unconditionally makes the parser a bit smaller, and it avoids a
     GCC warning that YYVAL may be used uninitialized.  */
  yyval = yyvsp[1-yylen];


  YY_REDUCE_PRINT (yyn);
  switch (yyn)
    {
        case 2:
/* Line 1787 of yacc.c  */
#line 303 "parser/faustparser.y"
    { (yyval.exp) = (yyvsp[(1) - (1)].exp); gGlobal->gResult = formatDefinitions((yyval.exp)); }
    break;

  case 3:
/* Line 1787 of yacc.c  */
#line 306 "parser/faustparser.y"
    { (yyval.exp) = gGlobal->nil; }
    break;

  case 4:
/* Line 1787 of yacc.c  */
#line 307 "parser/faustparser.y"
    { (yyval.exp) = cons ((yyvsp[(2) - (2)].exp),(yyvsp[(1) - (2)].exp)); }
    break;

  case 5:
/* Line 1787 of yacc.c  */
#line 309 "parser/faustparser.y"
    { (yyval.exp) = gGlobal->nil; }
    break;

  case 6:
/* Line 1787 of yacc.c  */
#line 310 "parser/faustparser.y"
    { (yyval.exp) = cons ((yyvsp[(2) - (2)].exp),(yyvsp[(1) - (2)].exp)); }
    break;

  case 7:
/* Line 1787 of yacc.c  */
<<<<<<< HEAD
#line 317 "parser/faustparser.y"
    { (yyval.exp) = cons((yyvsp[(1) - (1)].exp),gGlobal->nil); }
=======
#line 324 "parser/faustparser.y"
    { gWaveForm.push_back((yyvsp[(1) - (1)].exp)); }
>>>>>>> 66761ae1
    break;

  case 8:
/* Line 1787 of yacc.c  */
<<<<<<< HEAD
#line 318 "parser/faustparser.y"
    { (yyval.exp) = cons ((yyvsp[(3) - (3)].exp),(yyvsp[(1) - (3)].exp)); }
=======
#line 325 "parser/faustparser.y"
    { gWaveForm.push_back((yyvsp[(3) - (3)].exp)); }
>>>>>>> 66761ae1
    break;

  case 9:
/* Line 1787 of yacc.c  */
#line 321 "parser/faustparser.y"
    { (yyval.exp) = boxInt(atoi(yytext)); }
    break;

  case 10:
/* Line 1787 of yacc.c  */
#line 322 "parser/faustparser.y"
    { (yyval.exp) = boxReal(atof(yytext)); }
    break;

  case 11:
/* Line 1787 of yacc.c  */
#line 323 "parser/faustparser.y"
    { (yyval.exp) = boxInt (atoi(yytext)); }
    break;

  case 12:
/* Line 1787 of yacc.c  */
#line 324 "parser/faustparser.y"
    { (yyval.exp) = boxReal(atof(yytext)); }
    break;

  case 13:
/* Line 1787 of yacc.c  */
#line 325 "parser/faustparser.y"
    { (yyval.exp) = boxInt ( -atoi(yytext) ); }
    break;

  case 14:
/* Line 1787 of yacc.c  */
#line 326 "parser/faustparser.y"
    { (yyval.exp) = boxReal( -atof(yytext) ); }
    break;

  case 15:
/* Line 1787 of yacc.c  */
#line 330 "parser/faustparser.y"
    { (yyval.exp) = importFile((yyvsp[(3) - (5)].exp)); }
    break;

  case 16:
/* Line 1787 of yacc.c  */
#line 331 "parser/faustparser.y"
    { declareMetadata((yyvsp[(2) - (4)].exp),(yyvsp[(3) - (4)].exp)); (yyval.exp) = gGlobal->nil; }
    break;

  case 17:
/* Line 1787 of yacc.c  */
#line 332 "parser/faustparser.y"
    { (yyval.exp) = (yyvsp[(1) - (1)].exp); }
    break;

  case 18:
/* Line 1787 of yacc.c  */
#line 333 "parser/faustparser.y"
    { declareDoc((yyvsp[(2) - (3)].exp)); (yyval.exp) = gGlobal->nil; /* cerr << "Yacc : doc : " << *$2 << endl; */ }
    break;

  case 19:
/* Line 1787 of yacc.c  */
#line 336 "parser/faustparser.y"
    { (yyval.exp) = gGlobal->nil; }
    break;

  case 20:
/* Line 1787 of yacc.c  */
#line 337 "parser/faustparser.y"
    { (yyval.exp) = cons ((yyvsp[(2) - (2)].exp),(yyvsp[(1) - (2)].exp)); }
    break;

  case 21:
/* Line 1787 of yacc.c  */
#line 340 "parser/faustparser.y"
    { (yyval.exp) = docTxt((yyvsp[(1) - (1)].cppstr)->c_str()); delete (yyvsp[(1) - (1)].cppstr); }
    break;

  case 22:
/* Line 1787 of yacc.c  */
#line 341 "parser/faustparser.y"
    { (yyval.exp) = docEqn((yyvsp[(1) - (1)].exp)); }
    break;

  case 23:
/* Line 1787 of yacc.c  */
#line 342 "parser/faustparser.y"
    { (yyval.exp) = docDgm((yyvsp[(1) - (1)].exp)); }
    break;

  case 24:
/* Line 1787 of yacc.c  */
#line 343 "parser/faustparser.y"
    { (yyval.exp) = docNtc(); }
    break;

  case 25:
/* Line 1787 of yacc.c  */
#line 344 "parser/faustparser.y"
    { (yyval.exp) = docLst(); }
    break;

  case 26:
/* Line 1787 of yacc.c  */
#line 345 "parser/faustparser.y"
    { (yyval.exp) = docMtd((yyvsp[(1) - (1)].exp)); }
    break;

  case 27:
/* Line 1787 of yacc.c  */
#line 348 "parser/faustparser.y"
    { (yyval.cppstr) = new string(); }
    break;

  case 28:
/* Line 1787 of yacc.c  */
#line 349 "parser/faustparser.y"
    { (yyval.cppstr) = &((yyvsp[(1) - (2)].cppstr)->append(yytext)); }
    break;

  case 29:
/* Line 1787 of yacc.c  */
#line 352 "parser/faustparser.y"
    { (yyval.exp) = (yyvsp[(2) - (3)].exp); }
    break;

  case 30:
/* Line 1787 of yacc.c  */
#line 355 "parser/faustparser.y"
    { (yyval.exp) = (yyvsp[(2) - (3)].exp); }
    break;

  case 31:
/* Line 1787 of yacc.c  */
#line 358 "parser/faustparser.y"
    { }
    break;

  case 32:
/* Line 1787 of yacc.c  */
#line 361 "parser/faustparser.y"
    { }
    break;

  case 33:
/* Line 1787 of yacc.c  */
#line 364 "parser/faustparser.y"
    { }
    break;

  case 34:
/* Line 1787 of yacc.c  */
#line 365 "parser/faustparser.y"
    { }
    break;

  case 35:
/* Line 1787 of yacc.c  */
#line 368 "parser/faustparser.y"
    { gGlobal->gLstDependenciesSwitch = (yyvsp[(4) - (5)].b); }
    break;

  case 36:
/* Line 1787 of yacc.c  */
#line 369 "parser/faustparser.y"
    { gGlobal->gStripDocSwitch = (yyvsp[(4) - (5)].b); gGlobal->gStripDocSwitch==true ? gGlobal->gStripDocSwitch=false : gGlobal->gStripDocSwitch=true; }
    break;

  case 37:
/* Line 1787 of yacc.c  */
#line 370 "parser/faustparser.y"
    { gGlobal->gLstDistributedSwitch = (yyvsp[(4) - (5)].b); }
    break;

  case 38:
/* Line 1787 of yacc.c  */
#line 373 "parser/faustparser.y"
    { (yyval.b) = true; }
    break;

  case 39:
/* Line 1787 of yacc.c  */
#line 374 "parser/faustparser.y"
    { (yyval.b) = false; }
    break;

  case 40:
/* Line 1787 of yacc.c  */
#line 377 "parser/faustparser.y"
    { (yyval.exp) = (yyvsp[(2) - (3)].exp); }
    break;

  case 41:
/* Line 1787 of yacc.c  */
#line 380 "parser/faustparser.y"
    { (yyval.exp) = cons((yyvsp[(1) - (7)].exp),cons((yyvsp[(3) - (7)].exp),(yyvsp[(6) - (7)].exp))); }
    break;

  case 42:
/* Line 1787 of yacc.c  */
#line 381 "parser/faustparser.y"
    { (yyval.exp) = cons((yyvsp[(1) - (4)].exp),cons(gGlobal->nil,(yyvsp[(3) - (4)].exp))); }
    break;

  case 43:
/* Line 1787 of yacc.c  */
#line 382 "parser/faustparser.y"
    { (yyval.exp) = gGlobal->nil; yyerr++; }
    break;

  case 44:
/* Line 1787 of yacc.c  */
#line 385 "parser/faustparser.y"
    { (yyval.exp)=(yyvsp[(1) - (1)].exp); setDefProp((yyvsp[(1) - (1)].exp), yyfilename, yylineno); }
    break;

  case 45:
/* Line 1787 of yacc.c  */
#line 388 "parser/faustparser.y"
    { (yyval.exp) = cons((yyvsp[(1) - (1)].exp),gGlobal->nil); }
    break;

  case 46:
/* Line 1787 of yacc.c  */
#line 389 "parser/faustparser.y"
    { (yyval.exp) = cons((yyvsp[(3) - (3)].exp),(yyvsp[(1) - (3)].exp)); }
    break;

  case 47:
/* Line 1787 of yacc.c  */
#line 392 "parser/faustparser.y"
    { (yyval.exp) = boxWithLocalDef((yyvsp[(1) - (5)].exp),formatDefinitions((yyvsp[(4) - (5)].exp))); }
    break;

  case 48:
/* Line 1787 of yacc.c  */
#line 393 "parser/faustparser.y"
    { (yyval.exp) = boxPar((yyvsp[(1) - (3)].exp),(yyvsp[(3) - (3)].exp)); }
    break;

  case 49:
/* Line 1787 of yacc.c  */
#line 394 "parser/faustparser.y"
    { (yyval.exp) = boxSeq((yyvsp[(1) - (3)].exp),(yyvsp[(3) - (3)].exp)); }
    break;

  case 50:
/* Line 1787 of yacc.c  */
#line 395 "parser/faustparser.y"
    { (yyval.exp) = boxSplit((yyvsp[(1) - (3)].exp),(yyvsp[(3) - (3)].exp)); }
    break;

  case 51:
/* Line 1787 of yacc.c  */
#line 396 "parser/faustparser.y"
    { (yyval.exp) = boxMerge((yyvsp[(1) - (3)].exp),(yyvsp[(3) - (3)].exp)); }
    break;

  case 52:
/* Line 1787 of yacc.c  */
#line 397 "parser/faustparser.y"
    { (yyval.exp) = boxRec((yyvsp[(1) - (3)].exp),(yyvsp[(3) - (3)].exp)); }
    break;

  case 53:
/* Line 1787 of yacc.c  */
#line 398 "parser/faustparser.y"
    { (yyval.exp) = (yyvsp[(1) - (1)].exp); }
    break;

  case 54:
/* Line 1787 of yacc.c  */
#line 401 "parser/faustparser.y"
    { (yyval.exp) = boxSeq(boxPar((yyvsp[(1) - (3)].exp),(yyvsp[(3) - (3)].exp)),boxPrim2(sigAdd)); }
    break;

  case 55:
/* Line 1787 of yacc.c  */
#line 402 "parser/faustparser.y"
    { (yyval.exp) = boxSeq(boxPar((yyvsp[(1) - (3)].exp),(yyvsp[(3) - (3)].exp)),boxPrim2(sigSub)); }
    break;

  case 56:
/* Line 1787 of yacc.c  */
#line 403 "parser/faustparser.y"
    { (yyval.exp) = boxSeq(boxPar((yyvsp[(1) - (3)].exp),(yyvsp[(3) - (3)].exp)),boxPrim2(sigMul)); }
    break;

  case 57:
/* Line 1787 of yacc.c  */
#line 404 "parser/faustparser.y"
    { (yyval.exp) = boxSeq(boxPar((yyvsp[(1) - (3)].exp),(yyvsp[(3) - (3)].exp)),boxPrim2(sigDiv)); }
    break;

  case 58:
/* Line 1787 of yacc.c  */
#line 405 "parser/faustparser.y"
    { (yyval.exp) = boxSeq(boxPar((yyvsp[(1) - (3)].exp),(yyvsp[(3) - (3)].exp)),boxPrim2(sigRem)); }
    break;

  case 59:
/* Line 1787 of yacc.c  */
#line 406 "parser/faustparser.y"
    { (yyval.exp) = boxSeq(boxPar((yyvsp[(1) - (3)].exp),(yyvsp[(3) - (3)].exp)),gGlobal->gPowPrim->box()); }
    break;

  case 60:
/* Line 1787 of yacc.c  */
#line 407 "parser/faustparser.y"
    { (yyval.exp) = boxSeq(boxPar((yyvsp[(1) - (3)].exp),(yyvsp[(3) - (3)].exp)),boxPrim2(sigFixDelay)); }
    break;

  case 61:
/* Line 1787 of yacc.c  */
#line 408 "parser/faustparser.y"
    { (yyval.exp) = boxSeq((yyvsp[(1) - (2)].exp),boxPrim1(sigDelay1)); }
    break;

  case 62:
/* Line 1787 of yacc.c  */
#line 409 "parser/faustparser.y"
    { (yyval.exp) = boxAccess((yyvsp[(1) - (3)].exp),(yyvsp[(3) - (3)].exp)); }
    break;

  case 63:
/* Line 1787 of yacc.c  */
#line 411 "parser/faustparser.y"
    { (yyval.exp) = boxSeq(boxPar((yyvsp[(1) - (3)].exp),(yyvsp[(3) - (3)].exp)),boxPrim2(sigAND)); }
    break;

  case 64:
/* Line 1787 of yacc.c  */
#line 412 "parser/faustparser.y"
    { (yyval.exp) = boxSeq(boxPar((yyvsp[(1) - (3)].exp),(yyvsp[(3) - (3)].exp)),boxPrim2(sigOR)); }
    break;

  case 65:
/* Line 1787 of yacc.c  */
#line 413 "parser/faustparser.y"
    { (yyval.exp) = boxSeq(boxPar((yyvsp[(1) - (3)].exp),(yyvsp[(3) - (3)].exp)),boxPrim2(sigXOR)); }
    break;

  case 66:
/* Line 1787 of yacc.c  */
#line 415 "parser/faustparser.y"
    { (yyval.exp) = boxSeq(boxPar((yyvsp[(1) - (3)].exp),(yyvsp[(3) - (3)].exp)),boxPrim2(sigLeftShift)); }
    break;

  case 67:
/* Line 1787 of yacc.c  */
#line 416 "parser/faustparser.y"
    { (yyval.exp) = boxSeq(boxPar((yyvsp[(1) - (3)].exp),(yyvsp[(3) - (3)].exp)),boxPrim2(sigRightShift)); }
    break;

  case 68:
/* Line 1787 of yacc.c  */
#line 418 "parser/faustparser.y"
    { (yyval.exp) = boxSeq(boxPar((yyvsp[(1) - (3)].exp),(yyvsp[(3) - (3)].exp)),boxPrim2(sigLT)); }
    break;

  case 69:
/* Line 1787 of yacc.c  */
#line 419 "parser/faustparser.y"
    { (yyval.exp) = boxSeq(boxPar((yyvsp[(1) - (3)].exp),(yyvsp[(3) - (3)].exp)),boxPrim2(sigLE)); }
    break;

  case 70:
/* Line 1787 of yacc.c  */
#line 420 "parser/faustparser.y"
    { (yyval.exp) = boxSeq(boxPar((yyvsp[(1) - (3)].exp),(yyvsp[(3) - (3)].exp)),boxPrim2(sigGT)); }
    break;

  case 71:
/* Line 1787 of yacc.c  */
#line 421 "parser/faustparser.y"
    { (yyval.exp) = boxSeq(boxPar((yyvsp[(1) - (3)].exp),(yyvsp[(3) - (3)].exp)),boxPrim2(sigGE)); }
    break;

  case 72:
/* Line 1787 of yacc.c  */
#line 422 "parser/faustparser.y"
    { (yyval.exp) = boxSeq(boxPar((yyvsp[(1) - (3)].exp),(yyvsp[(3) - (3)].exp)),boxPrim2(sigEQ)); }
    break;

  case 73:
/* Line 1787 of yacc.c  */
#line 423 "parser/faustparser.y"
    { (yyval.exp) = boxSeq(boxPar((yyvsp[(1) - (3)].exp),(yyvsp[(3) - (3)].exp)),boxPrim2(sigNE)); }
    break;

  case 74:
/* Line 1787 of yacc.c  */
#line 425 "parser/faustparser.y"
    { (yyval.exp) = buildBoxAppl((yyvsp[(1) - (4)].exp),(yyvsp[(3) - (4)].exp)); }
    break;

  case 75:
/* Line 1787 of yacc.c  */
#line 426 "parser/faustparser.y"
    { (yyval.exp) = boxModifLocalDef((yyvsp[(1) - (4)].exp),formatDefinitions((yyvsp[(3) - (4)].exp))); }
    break;

  case 76:
/* Line 1787 of yacc.c  */
#line 428 "parser/faustparser.y"
    { (yyval.exp) = (yyvsp[(1) - (1)].exp); }
    break;

  case 77:
/* Line 1787 of yacc.c  */
#line 431 "parser/faustparser.y"
    { (yyval.exp) = boxInt(atoi(yytext)); }
    break;

  case 78:
/* Line 1787 of yacc.c  */
#line 432 "parser/faustparser.y"
    { (yyval.exp) = boxReal(atof(yytext)); }
    break;

  case 79:
/* Line 1787 of yacc.c  */
#line 434 "parser/faustparser.y"
    { (yyval.exp) = boxInt (atoi(yytext)); }
    break;

  case 80:
/* Line 1787 of yacc.c  */
#line 435 "parser/faustparser.y"
    { (yyval.exp) = boxReal(atof(yytext)); }
    break;

  case 81:
/* Line 1787 of yacc.c  */
#line 437 "parser/faustparser.y"
    { (yyval.exp) = boxInt ( -atoi(yytext) ); }
    break;

  case 82:
/* Line 1787 of yacc.c  */
#line 438 "parser/faustparser.y"
    { (yyval.exp) = boxReal( -atof(yytext) ); }
    break;

  case 83:
/* Line 1787 of yacc.c  */
#line 440 "parser/faustparser.y"
    { (yyval.exp) = boxWire(); }
    break;

  case 84:
/* Line 1787 of yacc.c  */
#line 441 "parser/faustparser.y"
    { (yyval.exp) = boxCut(); }
    break;

  case 85:
/* Line 1787 of yacc.c  */
#line 443 "parser/faustparser.y"
    { (yyval.exp) = boxPrim1(sigDelay1); }
    break;

  case 86:
/* Line 1787 of yacc.c  */
#line 444 "parser/faustparser.y"
    { (yyval.exp) = boxPrim2(sigPrefix); }
    break;

  case 87:
/* Line 1787 of yacc.c  */
#line 446 "parser/faustparser.y"
    { (yyval.exp) = boxPrim1(sigIntCast); }
    break;

  case 88:
/* Line 1787 of yacc.c  */
#line 447 "parser/faustparser.y"
    { (yyval.exp) = boxPrim1(sigFloatCast); }
    break;

  case 89:
/* Line 1787 of yacc.c  */
#line 449 "parser/faustparser.y"
    { (yyval.exp) = boxPrim2(sigAdd); }
    break;

  case 90:
/* Line 1787 of yacc.c  */
#line 450 "parser/faustparser.y"
    { (yyval.exp) = boxPrim2(sigSub); }
    break;

  case 91:
/* Line 1787 of yacc.c  */
#line 451 "parser/faustparser.y"
    { (yyval.exp) = boxPrim2(sigMul); }
    break;

  case 92:
/* Line 1787 of yacc.c  */
#line 452 "parser/faustparser.y"
    { (yyval.exp) = boxPrim2(sigDiv); }
    break;

  case 93:
/* Line 1787 of yacc.c  */
#line 453 "parser/faustparser.y"
    { (yyval.exp) = boxPrim2(sigRem); }
    break;

  case 94:
/* Line 1787 of yacc.c  */
#line 454 "parser/faustparser.y"
    { (yyval.exp) = boxPrim2(sigFixDelay); }
    break;

  case 95:
/* Line 1787 of yacc.c  */
#line 456 "parser/faustparser.y"
    { (yyval.exp) = boxPrim2(sigAND); }
    break;

  case 96:
/* Line 1787 of yacc.c  */
#line 457 "parser/faustparser.y"
    { (yyval.exp) = boxPrim2(sigOR); }
    break;

  case 97:
/* Line 1787 of yacc.c  */
#line 458 "parser/faustparser.y"
    { (yyval.exp) = boxPrim2(sigXOR); }
    break;

  case 98:
/* Line 1787 of yacc.c  */
#line 460 "parser/faustparser.y"
    { (yyval.exp) = boxPrim2(sigLeftShift); }
    break;

  case 99:
/* Line 1787 of yacc.c  */
#line 461 "parser/faustparser.y"
    { (yyval.exp) = boxPrim2(sigRightShift); }
    break;

  case 100:
/* Line 1787 of yacc.c  */
#line 463 "parser/faustparser.y"
    { (yyval.exp) = boxPrim2(sigLT); }
    break;

  case 101:
/* Line 1787 of yacc.c  */
#line 464 "parser/faustparser.y"
    { (yyval.exp) = boxPrim2(sigLE); }
    break;

  case 102:
/* Line 1787 of yacc.c  */
#line 465 "parser/faustparser.y"
    { (yyval.exp) = boxPrim2(sigGT); }
    break;

  case 103:
/* Line 1787 of yacc.c  */
#line 466 "parser/faustparser.y"
    { (yyval.exp) = boxPrim2(sigGE); }
    break;

  case 104:
/* Line 1787 of yacc.c  */
#line 467 "parser/faustparser.y"
    { (yyval.exp) = boxPrim2(sigEQ); }
    break;

  case 105:
/* Line 1787 of yacc.c  */
#line 468 "parser/faustparser.y"
    { (yyval.exp) = boxPrim2(sigNE); }
    break;

  case 106:
/* Line 1787 of yacc.c  */
#line 470 "parser/faustparser.y"
    { (yyval.exp) = boxPrim2(sigAttach); }
    break;

  case 107:
/* Line 1787 of yacc.c  */
#line 472 "parser/faustparser.y"
    { (yyval.exp) = gGlobal->gAcosPrim->box(); }
    break;

  case 108:
/* Line 1787 of yacc.c  */
#line 473 "parser/faustparser.y"
    { (yyval.exp) = gGlobal->gAsinPrim->box(); }
    break;

  case 109:
/* Line 1787 of yacc.c  */
#line 474 "parser/faustparser.y"
    { (yyval.exp) = gGlobal->gAtanPrim->box(); }
    break;

  case 110:
/* Line 1787 of yacc.c  */
#line 475 "parser/faustparser.y"
    { (yyval.exp) = gGlobal->gAtan2Prim->box(); }
    break;

  case 111:
/* Line 1787 of yacc.c  */
#line 476 "parser/faustparser.y"
    { (yyval.exp) = gGlobal->gCosPrim->box(); }
    break;

  case 112:
/* Line 1787 of yacc.c  */
#line 477 "parser/faustparser.y"
    { (yyval.exp) = gGlobal->gSinPrim->box(); }
    break;

  case 113:
/* Line 1787 of yacc.c  */
#line 478 "parser/faustparser.y"
    { (yyval.exp) = gGlobal->gTanPrim->box(); }
    break;

  case 114:
/* Line 1787 of yacc.c  */
#line 480 "parser/faustparser.y"
    { (yyval.exp) = gGlobal->gExpPrim->box(); }
    break;

  case 115:
/* Line 1787 of yacc.c  */
#line 481 "parser/faustparser.y"
    { (yyval.exp) = gGlobal->gLogPrim->box(); }
    break;

  case 116:
/* Line 1787 of yacc.c  */
#line 482 "parser/faustparser.y"
    { (yyval.exp) = gGlobal->gLog10Prim->box(); }
    break;

  case 117:
/* Line 1787 of yacc.c  */
#line 483 "parser/faustparser.y"
    { (yyval.exp) = gGlobal->gPowPrim->box(); }
    break;

  case 118:
/* Line 1787 of yacc.c  */
#line 484 "parser/faustparser.y"
    { (yyval.exp) = gGlobal->gPowPrim->box(); }
    break;

  case 119:
/* Line 1787 of yacc.c  */
#line 485 "parser/faustparser.y"
    { (yyval.exp) = gGlobal->gSqrtPrim->box(); }
    break;

  case 120:
/* Line 1787 of yacc.c  */
#line 487 "parser/faustparser.y"
    { (yyval.exp) = gGlobal->gAbsPrim->box(); }
    break;

  case 121:
/* Line 1787 of yacc.c  */
#line 488 "parser/faustparser.y"
    { (yyval.exp) = gGlobal->gMinPrim->box(); }
    break;

  case 122:
/* Line 1787 of yacc.c  */
#line 489 "parser/faustparser.y"
    { (yyval.exp) = gGlobal->gMaxPrim->box(); }
    break;

  case 123:
/* Line 1787 of yacc.c  */
#line 491 "parser/faustparser.y"
    { (yyval.exp) = gGlobal->gFmodPrim->box(); }
    break;

  case 124:
/* Line 1787 of yacc.c  */
#line 492 "parser/faustparser.y"
    { (yyval.exp) = gGlobal->gRemainderPrim->box(); }
    break;

  case 125:
/* Line 1787 of yacc.c  */
#line 494 "parser/faustparser.y"
    { (yyval.exp) = gGlobal->gFloorPrim->box(); }
    break;

  case 126:
/* Line 1787 of yacc.c  */
#line 495 "parser/faustparser.y"
    { (yyval.exp) = gGlobal->gCeilPrim->box(); }
    break;

  case 127:
/* Line 1787 of yacc.c  */
#line 496 "parser/faustparser.y"
    { (yyval.exp) = gGlobal->gRintPrim->box(); }
    break;

  case 128:
/* Line 1787 of yacc.c  */
#line 499 "parser/faustparser.y"
    { (yyval.exp) = boxPrim3(sigReadOnlyTable); }
    break;

  case 129:
/* Line 1787 of yacc.c  */
#line 500 "parser/faustparser.y"
    { (yyval.exp) = boxPrim5(sigWriteReadTable); }
    break;

  case 130:
/* Line 1787 of yacc.c  */
#line 502 "parser/faustparser.y"
    { (yyval.exp) = boxPrim3(sigSelect2); }
    break;

  case 131:
/* Line 1787 of yacc.c  */
#line 503 "parser/faustparser.y"
    { (yyval.exp) = boxPrim4(sigSelect3); }
    break;

  case 132:
/* Line 1787 of yacc.c  */
#line 505 "parser/faustparser.y"
    { (yyval.exp) = (yyvsp[(1) - (1)].exp); }
    break;

  case 133:
/* Line 1787 of yacc.c  */
#line 506 "parser/faustparser.y"
    { (yyval.exp) = boxSeq(boxPar(boxInt(0),(yyvsp[(2) - (2)].exp)),boxPrim2(sigSub)); }
    break;

  case 134:
/* Line 1787 of yacc.c  */
#line 508 "parser/faustparser.y"
    { (yyval.exp) = (yyvsp[(2) - (3)].exp); }
    break;

  case 135:
/* Line 1787 of yacc.c  */
#line 510 "parser/faustparser.y"
    { (yyval.exp) = buildBoxAbstr((yyvsp[(3) - (8)].exp),(yyvsp[(7) - (8)].exp)); }
    break;

  case 136:
/* Line 1787 of yacc.c  */
#line 512 "parser/faustparser.y"
    { (yyval.exp) = boxCase(checkRulelist((yyvsp[(3) - (4)].exp))); }
    break;

  case 137:
/* Line 1787 of yacc.c  */
#line 514 "parser/faustparser.y"
    { (yyval.exp) = boxFFun((yyvsp[(1) - (1)].exp)); }
    break;

  case 138:
/* Line 1787 of yacc.c  */
#line 515 "parser/faustparser.y"
    { (yyval.exp) = (yyvsp[(1) - (1)].exp); }
    break;

  case 139:
/* Line 1787 of yacc.c  */
#line 516 "parser/faustparser.y"
    { (yyval.exp) = (yyvsp[(1) - (1)].exp); }
    break;

  case 140:
/* Line 1787 of yacc.c  */
#line 517 "parser/faustparser.y"
    { (yyval.exp) = boxComponent((yyvsp[(3) - (4)].exp)); }
    break;

  case 141:
/* Line 1787 of yacc.c  */
#line 518 "parser/faustparser.y"
    { (yyval.exp) = boxLibrary((yyvsp[(3) - (4)].exp)); }
    break;

  case 142:
/* Line 1787 of yacc.c  */
#line 519 "parser/faustparser.y"
    { (yyval.exp) = boxWithLocalDef(boxEnvironment(),formatDefinitions((yyvsp[(3) - (4)].exp))); }
    break;

  case 143:
/* Line 1787 of yacc.c  */
<<<<<<< HEAD
#line 520 "parser/faustparser.y"
    { (yyval.exp) = boxWaveform(reverse((yyvsp[(3) - (4)].exp))); }
=======
#line 527 "parser/faustparser.y"
    { (yyval.exp) = boxWaveform(gWaveForm); gWaveForm.clear(); }
>>>>>>> 66761ae1
    break;

  case 144:
/* Line 1787 of yacc.c  */
#line 522 "parser/faustparser.y"
    { (yyval.exp) = (yyvsp[(1) - (1)].exp); }
    break;

  case 145:
/* Line 1787 of yacc.c  */
#line 523 "parser/faustparser.y"
    { (yyval.exp) = (yyvsp[(1) - (1)].exp); }
    break;

  case 146:
/* Line 1787 of yacc.c  */
#line 524 "parser/faustparser.y"
    { (yyval.exp) = (yyvsp[(1) - (1)].exp); }
    break;

  case 147:
/* Line 1787 of yacc.c  */
#line 525 "parser/faustparser.y"
    { (yyval.exp) = (yyvsp[(1) - (1)].exp); }
    break;

  case 148:
/* Line 1787 of yacc.c  */
#line 526 "parser/faustparser.y"
    { (yyval.exp) = (yyvsp[(1) - (1)].exp); }
    break;

  case 149:
/* Line 1787 of yacc.c  */
#line 527 "parser/faustparser.y"
    { (yyval.exp) = (yyvsp[(1) - (1)].exp); }
    break;

  case 150:
/* Line 1787 of yacc.c  */
#line 528 "parser/faustparser.y"
    { (yyval.exp) = (yyvsp[(1) - (1)].exp); }
    break;

  case 151:
/* Line 1787 of yacc.c  */
#line 529 "parser/faustparser.y"
    { (yyval.exp) = (yyvsp[(1) - (1)].exp); }
    break;

  case 152:
/* Line 1787 of yacc.c  */
#line 530 "parser/faustparser.y"
    { (yyval.exp) = (yyvsp[(1) - (1)].exp); }
    break;

  case 153:
/* Line 1787 of yacc.c  */
#line 531 "parser/faustparser.y"
    { (yyval.exp) = (yyvsp[(1) - (1)].exp); }
    break;

  case 154:
/* Line 1787 of yacc.c  */
#line 533 "parser/faustparser.y"
    { (yyval.exp) = (yyvsp[(1) - (1)].exp); }
    break;

  case 155:
/* Line 1787 of yacc.c  */
#line 534 "parser/faustparser.y"
    { (yyval.exp) = (yyvsp[(1) - (1)].exp); }
    break;

  case 156:
/* Line 1787 of yacc.c  */
#line 535 "parser/faustparser.y"
    { (yyval.exp) = (yyvsp[(1) - (1)].exp); }
    break;

  case 157:
/* Line 1787 of yacc.c  */
#line 536 "parser/faustparser.y"
    { (yyval.exp) = (yyvsp[(1) - (1)].exp); }
    break;

  case 158:
/* Line 1787 of yacc.c  */
#line 538 "parser/faustparser.y"
    { (yyval.exp) = (yyvsp[(1) - (1)].exp); }
    break;

  case 159:
/* Line 1787 of yacc.c  */
#line 539 "parser/faustparser.y"
    { (yyval.exp) = (yyvsp[(1) - (1)].exp); }
    break;

  case 160:
/* Line 1787 of yacc.c  */
#line 544 "parser/faustparser.y"
    { (yyval.exp) = boxIdent(yytext); }
    break;

  case 161:
/* Line 1787 of yacc.c  */
#line 547 "parser/faustparser.y"
    { (yyval.exp) = tree(yytext); }
    break;

  case 162:
/* Line 1787 of yacc.c  */
#line 552 "parser/faustparser.y"
    { (yyval.exp) = cons((yyvsp[(1) - (1)].exp),gGlobal->nil); }
    break;

  case 163:
/* Line 1787 of yacc.c  */
#line 553 "parser/faustparser.y"
    { (yyval.exp) = cons((yyvsp[(3) - (3)].exp),(yyvsp[(1) - (3)].exp)); }
    break;

  case 164:
/* Line 1787 of yacc.c  */
#line 556 "parser/faustparser.y"
    { (yyval.exp) = boxSeq((yyvsp[(1) - (3)].exp),(yyvsp[(3) - (3)].exp)); }
    break;

  case 165:
/* Line 1787 of yacc.c  */
#line 557 "parser/faustparser.y"
    { (yyval.exp) = boxSplit((yyvsp[(1) - (3)].exp),(yyvsp[(3) - (3)].exp)); }
    break;

  case 166:
/* Line 1787 of yacc.c  */
#line 558 "parser/faustparser.y"
    { (yyval.exp) = boxMerge((yyvsp[(1) - (3)].exp),(yyvsp[(3) - (3)].exp)); }
    break;

  case 167:
/* Line 1787 of yacc.c  */
#line 559 "parser/faustparser.y"
    { (yyval.exp) = boxRec((yyvsp[(1) - (3)].exp),(yyvsp[(3) - (3)].exp)); }
    break;

  case 168:
/* Line 1787 of yacc.c  */
#line 560 "parser/faustparser.y"
    { (yyval.exp) = (yyvsp[(1) - (1)].exp); }
    break;

  case 169:
/* Line 1787 of yacc.c  */
#line 563 "parser/faustparser.y"
    { (yyval.exp) = tree(yytext); }
    break;

  case 170:
/* Line 1787 of yacc.c  */
#line 566 "parser/faustparser.y"
    { (yyval.exp) = unquote(yytext); }
    break;

  case 171:
/* Line 1787 of yacc.c  */
#line 569 "parser/faustparser.y"
    { (yyval.exp) = tree(yytext); }
    break;

  case 172:
/* Line 1787 of yacc.c  */
#line 570 "parser/faustparser.y"
    { (yyval.exp) = tree(yytext); }
    break;

  case 173:
/* Line 1787 of yacc.c  */
#line 576 "parser/faustparser.y"
    { (yyval.exp) = boxIPar((yyvsp[(3) - (8)].exp),(yyvsp[(5) - (8)].exp),(yyvsp[(7) - (8)].exp)); }
    break;

  case 174:
/* Line 1787 of yacc.c  */
#line 580 "parser/faustparser.y"
    { (yyval.exp) = boxISeq((yyvsp[(3) - (8)].exp),(yyvsp[(5) - (8)].exp),(yyvsp[(7) - (8)].exp)); }
    break;

  case 175:
/* Line 1787 of yacc.c  */
#line 584 "parser/faustparser.y"
    { (yyval.exp) = boxISum((yyvsp[(3) - (8)].exp),(yyvsp[(5) - (8)].exp),(yyvsp[(7) - (8)].exp)); }
    break;

  case 176:
/* Line 1787 of yacc.c  */
#line 588 "parser/faustparser.y"
    { (yyval.exp) = boxIProd((yyvsp[(3) - (8)].exp),(yyvsp[(5) - (8)].exp),(yyvsp[(7) - (8)].exp)); }
    break;

  case 177:
/* Line 1787 of yacc.c  */
#line 592 "parser/faustparser.y"
    { (yyval.exp) = boxInputs((yyvsp[(3) - (4)].exp)); }
    break;

  case 178:
/* Line 1787 of yacc.c  */
#line 595 "parser/faustparser.y"
    { (yyval.exp) = boxOutputs((yyvsp[(3) - (4)].exp)); }
    break;

  case 179:
/* Line 1787 of yacc.c  */
#line 603 "parser/faustparser.y"
    { (yyval.exp) = ffunction((yyvsp[(3) - (8)].exp),(yyvsp[(5) - (8)].exp),(yyvsp[(7) - (8)].exp)); }
    break;

  case 180:
/* Line 1787 of yacc.c  */
#line 607 "parser/faustparser.y"
    { (yyval.exp) = boxFConst((yyvsp[(3) - (7)].exp),(yyvsp[(4) - (7)].exp),(yyvsp[(6) - (7)].exp)); }
    break;

  case 181:
/* Line 1787 of yacc.c  */
#line 610 "parser/faustparser.y"
    { (yyval.exp) = boxFVar((yyvsp[(3) - (7)].exp),(yyvsp[(4) - (7)].exp),(yyvsp[(6) - (7)].exp)); }
    break;

  case 182:
/* Line 1787 of yacc.c  */
#line 614 "parser/faustparser.y"
    { (yyval.exp) = boxButton((yyvsp[(3) - (4)].exp)); }
    break;

  case 183:
/* Line 1787 of yacc.c  */
#line 617 "parser/faustparser.y"
    { (yyval.exp) = boxCheckbox((yyvsp[(3) - (4)].exp)); }
    break;

  case 184:
/* Line 1787 of yacc.c  */
#line 621 "parser/faustparser.y"
    { (yyval.exp) = boxVSlider((yyvsp[(3) - (12)].exp),(yyvsp[(5) - (12)].exp),(yyvsp[(7) - (12)].exp),(yyvsp[(9) - (12)].exp),(yyvsp[(11) - (12)].exp)); }
    break;

  case 185:
/* Line 1787 of yacc.c  */
#line 624 "parser/faustparser.y"
    { (yyval.exp) = boxHSlider((yyvsp[(3) - (12)].exp),(yyvsp[(5) - (12)].exp),(yyvsp[(7) - (12)].exp),(yyvsp[(9) - (12)].exp),(yyvsp[(11) - (12)].exp)); }
    break;

  case 186:
/* Line 1787 of yacc.c  */
#line 627 "parser/faustparser.y"
    { (yyval.exp) = boxNumEntry((yyvsp[(3) - (12)].exp),(yyvsp[(5) - (12)].exp),(yyvsp[(7) - (12)].exp),(yyvsp[(9) - (12)].exp),(yyvsp[(11) - (12)].exp)); }
    break;

  case 187:
/* Line 1787 of yacc.c  */
#line 630 "parser/faustparser.y"
    { (yyval.exp) = boxVGroup((yyvsp[(3) - (6)].exp), (yyvsp[(5) - (6)].exp)); }
    break;

  case 188:
/* Line 1787 of yacc.c  */
#line 633 "parser/faustparser.y"
    { (yyval.exp) = boxHGroup((yyvsp[(3) - (6)].exp), (yyvsp[(5) - (6)].exp)); }
    break;

  case 189:
/* Line 1787 of yacc.c  */
#line 636 "parser/faustparser.y"
    { (yyval.exp) = boxTGroup((yyvsp[(3) - (6)].exp), (yyvsp[(5) - (6)].exp)); }
    break;

  case 190:
/* Line 1787 of yacc.c  */
#line 640 "parser/faustparser.y"
    { (yyval.exp) = boxVBargraph((yyvsp[(3) - (8)].exp),(yyvsp[(5) - (8)].exp),(yyvsp[(7) - (8)].exp)); }
    break;

  case 191:
/* Line 1787 of yacc.c  */
#line 643 "parser/faustparser.y"
    { (yyval.exp) = boxHBargraph((yyvsp[(3) - (8)].exp),(yyvsp[(5) - (8)].exp),(yyvsp[(7) - (8)].exp)); }
    break;

  case 192:
/* Line 1787 of yacc.c  */
#line 649 "parser/faustparser.y"
    { (yyval.exp) = cons((yyvsp[(1) - (5)].exp), cons(cons((yyvsp[(2) - (5)].exp),cons((yyvsp[(2) - (5)].exp),cons((yyvsp[(2) - (5)].exp),gGlobal->nil))), (yyvsp[(4) - (5)].exp))); }
    break;

  case 193:
/* Line 1787 of yacc.c  */
#line 650 "parser/faustparser.y"
    { (yyval.exp) = cons((yyvsp[(1) - (7)].exp), cons(cons((yyvsp[(2) - (7)].exp),cons((yyvsp[(4) - (7)].exp),cons((yyvsp[(4) - (7)].exp),gGlobal->nil))), (yyvsp[(6) - (7)].exp))); }
    break;

  case 194:
/* Line 1787 of yacc.c  */
#line 651 "parser/faustparser.y"
    { (yyval.exp) = cons((yyvsp[(1) - (9)].exp), cons(cons((yyvsp[(2) - (9)].exp),cons((yyvsp[(4) - (9)].exp),cons((yyvsp[(6) - (9)].exp),gGlobal->nil))), (yyvsp[(8) - (9)].exp))); }
    break;

  case 195:
/* Line 1787 of yacc.c  */
#line 653 "parser/faustparser.y"
    { (yyval.exp) = cons((yyvsp[(1) - (4)].exp), cons(cons((yyvsp[(2) - (4)].exp),cons((yyvsp[(2) - (4)].exp),cons((yyvsp[(2) - (4)].exp),gGlobal->nil))), gGlobal->nil)); }
    break;

  case 196:
/* Line 1787 of yacc.c  */
#line 654 "parser/faustparser.y"
    { (yyval.exp) = cons((yyvsp[(1) - (6)].exp), cons(cons((yyvsp[(2) - (6)].exp),cons((yyvsp[(4) - (6)].exp),cons((yyvsp[(4) - (6)].exp),gGlobal->nil))), gGlobal->nil)); }
    break;

  case 197:
/* Line 1787 of yacc.c  */
#line 655 "parser/faustparser.y"
    { (yyval.exp) = cons((yyvsp[(1) - (8)].exp), cons(cons((yyvsp[(2) - (8)].exp),cons((yyvsp[(4) - (8)].exp),cons((yyvsp[(6) - (8)].exp),gGlobal->nil))), gGlobal->nil)); }
    break;

  case 198:
/* Line 1787 of yacc.c  */
#line 658 "parser/faustparser.y"
    { (yyval.exp) = tree(yytext); }
    break;

  case 199:
/* Line 1787 of yacc.c  */
#line 661 "parser/faustparser.y"
    { (yyval.exp) = cons((yyvsp[(1) - (1)].exp),gGlobal->nil); }
    break;

  case 200:
/* Line 1787 of yacc.c  */
#line 662 "parser/faustparser.y"
    { (yyval.exp) = cons((yyvsp[(3) - (3)].exp),(yyvsp[(1) - (3)].exp)); }
    break;

  case 201:
/* Line 1787 of yacc.c  */
#line 665 "parser/faustparser.y"
    { (yyval.exp) = cons((yyvsp[(1) - (1)].exp),gGlobal->nil); }
    break;

  case 202:
/* Line 1787 of yacc.c  */
#line 666 "parser/faustparser.y"
    { (yyval.exp) = cons((yyvsp[(2) - (2)].exp),(yyvsp[(1) - (2)].exp)); }
    break;

  case 203:
/* Line 1787 of yacc.c  */
#line 670 "parser/faustparser.y"
    { (yyval.exp) = cons((yyvsp[(2) - (6)].exp),(yyvsp[(5) - (6)].exp)); }
    break;

  case 204:
/* Line 1787 of yacc.c  */
#line 673 "parser/faustparser.y"
    { (yyval.exp) = tree(0); }
    break;

  case 205:
/* Line 1787 of yacc.c  */
#line 674 "parser/faustparser.y"
    { (yyval.exp) = tree(1); }
    break;


/* Line 1787 of yacc.c  */
#line 3205 "parser/faustparser.cpp"
      default: break;
    }
  /* User semantic actions sometimes alter yychar, and that requires
     that yytoken be updated with the new translation.  We take the
     approach of translating immediately before every use of yytoken.
     One alternative is translating here after every semantic action,
     but that translation would be missed if the semantic action invokes
     YYABORT, YYACCEPT, or YYERROR immediately after altering yychar or
     if it invokes YYBACKUP.  In the case of YYABORT or YYACCEPT, an
     incorrect destructor might then be invoked immediately.  In the
     case of YYERROR or YYBACKUP, subsequent parser actions might lead
     to an incorrect destructor call or verbose syntax error message
     before the lookahead is translated.  */
  YY_SYMBOL_PRINT ("-> $$ =", yyr1[yyn], &yyval, &yyloc);

  YYPOPSTACK (yylen);
  yylen = 0;
  YY_STACK_PRINT (yyss, yyssp);

  *++yyvsp = yyval;

  /* Now `shift' the result of the reduction.  Determine what state
     that goes to, based on the state we popped back to and the rule
     number reduced by.  */

  yyn = yyr1[yyn];

  yystate = yypgoto[yyn - YYNTOKENS] + *yyssp;
  if (0 <= yystate && yystate <= YYLAST && yycheck[yystate] == *yyssp)
    yystate = yytable[yystate];
  else
    yystate = yydefgoto[yyn - YYNTOKENS];

  goto yynewstate;


/*------------------------------------.
| yyerrlab -- here on detecting error |
`------------------------------------*/
yyerrlab:
  /* Make sure we have latest lookahead translation.  See comments at
     user semantic actions for why this is necessary.  */
  yytoken = yychar == YYEMPTY ? YYEMPTY : YYTRANSLATE (yychar);

  /* If not already recovering from an error, report this error.  */
  if (!yyerrstatus)
    {
      ++yynerrs;
#if ! YYERROR_VERBOSE
      yyerror (YY_("syntax error"));
#else
# define YYSYNTAX_ERROR yysyntax_error (&yymsg_alloc, &yymsg, \
                                        yyssp, yytoken)
      {
        char const *yymsgp = YY_("syntax error");
        int yysyntax_error_status;
        yysyntax_error_status = YYSYNTAX_ERROR;
        if (yysyntax_error_status == 0)
          yymsgp = yymsg;
        else if (yysyntax_error_status == 1)
          {
            if (yymsg != yymsgbuf)
              YYSTACK_FREE (yymsg);
            yymsg = (char *) YYSTACK_ALLOC (yymsg_alloc);
            if (!yymsg)
              {
                yymsg = yymsgbuf;
                yymsg_alloc = sizeof yymsgbuf;
                yysyntax_error_status = 2;
              }
            else
              {
                yysyntax_error_status = YYSYNTAX_ERROR;
                yymsgp = yymsg;
              }
          }
        yyerror (yymsgp);
        if (yysyntax_error_status == 2)
          goto yyexhaustedlab;
      }
# undef YYSYNTAX_ERROR
#endif
    }



  if (yyerrstatus == 3)
    {
      /* If just tried and failed to reuse lookahead token after an
	 error, discard it.  */

      if (yychar <= YYEOF)
	{
	  /* Return failure if at end of input.  */
	  if (yychar == YYEOF)
	    YYABORT;
	}
      else
	{
	  yydestruct ("Error: discarding",
		      yytoken, &yylval);
	  yychar = YYEMPTY;
	}
    }

  /* Else will try to reuse lookahead token after shifting the error
     token.  */
  goto yyerrlab1;


/*---------------------------------------------------.
| yyerrorlab -- error raised explicitly by YYERROR.  |
`---------------------------------------------------*/
yyerrorlab:

  /* Pacify compilers like GCC when the user code never invokes
     YYERROR and the label yyerrorlab therefore never appears in user
     code.  */
  if (/*CONSTCOND*/ 0)
     goto yyerrorlab;

  /* Do not reclaim the symbols of the rule which action triggered
     this YYERROR.  */
  YYPOPSTACK (yylen);
  yylen = 0;
  YY_STACK_PRINT (yyss, yyssp);
  yystate = *yyssp;
  goto yyerrlab1;


/*-------------------------------------------------------------.
| yyerrlab1 -- common code for both syntax error and YYERROR.  |
`-------------------------------------------------------------*/
yyerrlab1:
  yyerrstatus = 3;	/* Each real token shifted decrements this.  */

  for (;;)
    {
      yyn = yypact[yystate];
      if (!yypact_value_is_default (yyn))
	{
	  yyn += YYTERROR;
	  if (0 <= yyn && yyn <= YYLAST && yycheck[yyn] == YYTERROR)
	    {
	      yyn = yytable[yyn];
	      if (0 < yyn)
		break;
	    }
	}

      /* Pop the current state because it cannot handle the error token.  */
      if (yyssp == yyss)
	YYABORT;


      yydestruct ("Error: popping",
		  yystos[yystate], yyvsp);
      YYPOPSTACK (1);
      yystate = *yyssp;
      YY_STACK_PRINT (yyss, yyssp);
    }

  YY_IGNORE_MAYBE_UNINITIALIZED_BEGIN
  *++yyvsp = yylval;
  YY_IGNORE_MAYBE_UNINITIALIZED_END


  /* Shift the error token.  */
  YY_SYMBOL_PRINT ("Shifting", yystos[yyn], yyvsp, yylsp);

  yystate = yyn;
  goto yynewstate;


/*-------------------------------------.
| yyacceptlab -- YYACCEPT comes here.  |
`-------------------------------------*/
yyacceptlab:
  yyresult = 0;
  goto yyreturn;

/*-----------------------------------.
| yyabortlab -- YYABORT comes here.  |
`-----------------------------------*/
yyabortlab:
  yyresult = 1;
  goto yyreturn;

#if !defined yyoverflow || YYERROR_VERBOSE
/*-------------------------------------------------.
| yyexhaustedlab -- memory exhaustion comes here.  |
`-------------------------------------------------*/
yyexhaustedlab:
  yyerror (YY_("memory exhausted"));
  yyresult = 2;
  /* Fall through.  */
#endif

yyreturn:
  if (yychar != YYEMPTY)
    {
      /* Make sure we have latest lookahead translation.  See comments at
         user semantic actions for why this is necessary.  */
      yytoken = YYTRANSLATE (yychar);
      yydestruct ("Cleanup: discarding lookahead",
                  yytoken, &yylval);
    }
  /* Do not reclaim the symbols of the rule which action triggered
     this YYABORT or YYACCEPT.  */
  YYPOPSTACK (yylen);
  YY_STACK_PRINT (yyss, yyssp);
  while (yyssp != yyss)
    {
      yydestruct ("Cleanup: popping",
		  yystos[*yyssp], yyvsp);
      YYPOPSTACK (1);
    }
#ifndef yyoverflow
  if (yyss != yyssa)
    YYSTACK_FREE (yyss);
#endif
#if YYERROR_VERBOSE
  if (yymsg != yymsgbuf)
    YYSTACK_FREE (yymsg);
#endif
  /* Make sure YYID is used.  */
  return YYID (yyresult);
}


/* Line 2050 of yacc.c  */
#line 677 "parser/faustparser.y"

<|MERGE_RESOLUTION|>--- conflicted
+++ resolved
@@ -91,18 +91,6 @@
 extern const char* 	yyfilename;
 extern int 			yylineno;
 extern int 			yyerr;
-<<<<<<< HEAD
-=======
-extern Tree 		gResult;
-extern bool         gStripDocSwitch;
-extern bool         gLstDependenciesSwitch;
-extern bool         gLstDistributedSwitch;
-extern bool        	gLstMdocTagsSwitch;
-	
-extern map<Tree, set<Tree> > gMetaDataSet;
-extern vector<Tree>          gDocVector;
-extern tvec                  gWaveForm; 
->>>>>>> 66761ae1
 
 int yylex();
 
@@ -2019,24 +2007,14 @@
 
   case 7:
 /* Line 1787 of yacc.c  */
-<<<<<<< HEAD
 #line 317 "parser/faustparser.y"
-    { (yyval.exp) = cons((yyvsp[(1) - (1)].exp),gGlobal->nil); }
-=======
-#line 324 "parser/faustparser.y"
-    { gWaveForm.push_back((yyvsp[(1) - (1)].exp)); }
->>>>>>> 66761ae1
+    { gGlobal->gWaveForm.push_back((yyvsp[(1) - (1)].exp)); }
     break;
 
   case 8:
 /* Line 1787 of yacc.c  */
-<<<<<<< HEAD
 #line 318 "parser/faustparser.y"
-    { (yyval.exp) = cons ((yyvsp[(3) - (3)].exp),(yyvsp[(1) - (3)].exp)); }
-=======
-#line 325 "parser/faustparser.y"
-    { gWaveForm.push_back((yyvsp[(3) - (3)].exp)); }
->>>>>>> 66761ae1
+    { gGlobal->gWaveForm.push_back((yyvsp[(3) - (3)].exp)); }
     break;
 
   case 9:
@@ -2845,13 +2823,8 @@
 
   case 143:
 /* Line 1787 of yacc.c  */
-<<<<<<< HEAD
 #line 520 "parser/faustparser.y"
-    { (yyval.exp) = boxWaveform(reverse((yyvsp[(3) - (4)].exp))); }
-=======
-#line 527 "parser/faustparser.y"
-    { (yyval.exp) = boxWaveform(gWaveForm); gWaveForm.clear(); }
->>>>>>> 66761ae1
+    { (yyval.exp) = boxWaveform(gGlobal->gWaveForm); gGlobal->gWaveForm.clear(); }
     break;
 
   case 144:
