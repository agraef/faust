/* A Bison parser, made by GNU Bison 3.0.4.  */

/* Bison implementation for Yacc-like parsers in C

   Copyright (C) 1984, 1989-1990, 2000-2015 Free Software Foundation, Inc.

   This program is free software: you can redistribute it and/or modify
   it under the terms of the GNU General Public License as published by
   the Free Software Foundation, either version 3 of the License, or
   (at your option) any later version.

   This program is distributed in the hope that it will be useful,
   but WITHOUT ANY WARRANTY; without even the implied warranty of
   MERCHANTABILITY or FITNESS FOR A PARTICULAR PURPOSE.  See the
   GNU General Public License for more details.

   You should have received a copy of the GNU General Public License
   along with this program.  If not, see <http://www.gnu.org/licenses/>.  */

/* As a special exception, you may create a larger work that contains
   part or all of the Bison parser skeleton and distribute that work
   under terms of your choice, so long as that work isn't itself a
   parser generator using the skeleton or a modified version thereof
   as a parser skeleton.  Alternatively, if you modify or redistribute
   the parser skeleton itself, you may (at your option) remove this
   special exception, which will cause the skeleton and the resulting
   Bison output files to be licensed under the GNU General Public
   License without this special exception.

   This special exception was added by the Free Software Foundation in
   version 2.2 of Bison.  */

/* C LALR(1) parser skeleton written by Richard Stallman, by
   simplifying the original so-called "semantic" parser.  */

/* All symbols defined below should begin with yy or YY, to avoid
   infringing on user name space.  This should be done even for local
   variables, as they might otherwise be expanded by user macros.
   There are some unavoidable exceptions within include files to
   define necessary library symbols; they are noted "INFRINGES ON
   USER NAME SPACE" below.  */

/* Identify Bison output.  */
#define YYBISON 1

/* Bison version.  */
#define YYBISON_VERSION "3.0.4"

/* Skeleton name.  */
#define YYSKELETON_NAME "yacc.c"

/* Pure parsers.  */
#define YYPURE 0

/* Push parsers.  */
#define YYPUSH 0

/* Pull parsers.  */
#define YYPULL 1




/* Copy the first part of user declarations.  */
#line 5 "parser/faustparser.y" /* yacc.c:339  */


#include "global.hh"

#include "tree.hh"
#include "xtended.hh"
#include "boxes.hh"
#include "prim2.hh"
#include "signals.hh"
#include "errormsg.hh"
#include "sourcereader.hh"
#include "doc.hh"
#include "ppbox.hh"

#include <string>
#include <list>

#define YYDEBUG 1
#define YYERROR_VERBOSE 1
#define YYMAXDEPTH	100000
	
using namespace std;

extern char* 		yytext;
extern const char* 	yyfilename;
extern int 			yylineno;
extern int 			yyerr;

int yylex();

//----------------------------------------------------------
// unquote() : remove enclosing quotes and carriage return 
// characters from string. Returns a Tree 
//----------------------------------------------------------
char replaceCR(char c)
{
	return (c!='\n') ? c : ' ';
}

Tree unquote(char* str)
{
	//-----------copy unquoted filename-------------
	char buf[512];
	int j=0;

	if (str[0] == '"') {
		//it is a quoted string, we remove the quotes
		for (int i=1; j<511 && str[i];) {
			buf[j++] = replaceCR(str[i++]);
		}
		// remove last quote
		if (j>0) buf[j-1] = 0;
	} else {
		for (int i=0; j<511 && str[i];) {
			buf[j++] = replaceCR(str[i++]);
		}
	}
	buf[j] = 0;

	return tree(buf);
	//----------------------------------------------
}


#line 131 "parser/faustparser.cpp" /* yacc.c:339  */

# ifndef YY_NULLPTR
#  if defined __cplusplus && 201103L <= __cplusplus
#   define YY_NULLPTR nullptr
#  else
#   define YY_NULLPTR 0
#  endif
# endif

/* Enabling verbose error messages.  */
#ifdef YYERROR_VERBOSE
# undef YYERROR_VERBOSE
# define YYERROR_VERBOSE 1
#else
# define YYERROR_VERBOSE 0
#endif

/* In a future release of Bison, this section will be replaced
   by #include "faustparser.hpp".  */
#ifndef YY_YY_PARSER_FAUSTPARSER_HPP_INCLUDED
# define YY_YY_PARSER_FAUSTPARSER_HPP_INCLUDED
/* Debug traces.  */
#ifndef YYDEBUG
# define YYDEBUG 0
#endif
#if YYDEBUG
extern int yydebug;
#endif

/* Token type.  */
#ifndef YYTOKENTYPE
# define YYTOKENTYPE
  enum yytokentype
  {
    WITH = 258,
    LETREC = 259,
    SPLIT = 260,
    MIX = 261,
    SEQ = 262,
    PAR = 263,
    REC = 264,
    LT = 265,
    LE = 266,
    EQ = 267,
    GT = 268,
    GE = 269,
    NE = 270,
    ADD = 271,
    SUB = 272,
    OR = 273,
    MUL = 274,
    DIV = 275,
    MOD = 276,
    AND = 277,
    XOR = 278,
    LSH = 279,
    RSH = 280,
    POWOP = 281,
    FDELAY = 282,
    DELAY1 = 283,
    APPL = 284,
    DOT = 285,
    MEM = 286,
    PREFIX = 287,
    INTCAST = 288,
    FLOATCAST = 289,
    FFUNCTION = 290,
    FCONSTANT = 291,
    FVARIABLE = 292,
    BUTTON = 293,
    CHECKBOX = 294,
    VSLIDER = 295,
    HSLIDER = 296,
    NENTRY = 297,
    VGROUP = 298,
    HGROUP = 299,
    TGROUP = 300,
    HBARGRAPH = 301,
    VBARGRAPH = 302,
    ATTACH = 303,
    ACOS = 304,
    ASIN = 305,
    ATAN = 306,
    ATAN2 = 307,
    COS = 308,
    SIN = 309,
    TAN = 310,
    EXP = 311,
    LOG = 312,
    LOG10 = 313,
    POWFUN = 314,
    SQRT = 315,
    ABS = 316,
    MIN = 317,
    MAX = 318,
    FMOD = 319,
    REMAINDER = 320,
    FLOOR = 321,
    CEIL = 322,
    RINT = 323,
    RDTBL = 324,
    RWTBL = 325,
    SELECT2 = 326,
    SELECT3 = 327,
    INT = 328,
    FLOAT = 329,
    LAMBDA = 330,
    WIRE = 331,
    CUT = 332,
    ENDDEF = 333,
    VIRG = 334,
    LPAR = 335,
    RPAR = 336,
    LBRAQ = 337,
    RBRAQ = 338,
    LCROC = 339,
    RCROC = 340,
    DEF = 341,
    IMPORT = 342,
    COMPONENT = 343,
    LIBRARY = 344,
    ENVIRONMENT = 345,
    WAVEFORM = 346,
    IPAR = 347,
    ISEQ = 348,
    ISUM = 349,
    IPROD = 350,
    INPUTS = 351,
    OUTPUTS = 352,
    STRING = 353,
    FSTRING = 354,
    IDENT = 355,
    EXTRA = 356,
    DECLARE = 357,
    CASE = 358,
    ARROW = 359,
    BDOC = 360,
    EDOC = 361,
    BEQN = 362,
    EEQN = 363,
    BDGM = 364,
    EDGM = 365,
    BLST = 366,
    ELST = 367,
    BMETADATA = 368,
    EMETADATA = 369,
    DOCCHAR = 370,
    NOTICE = 371,
    LISTING = 372,
    LSTTRUE = 373,
    LSTFALSE = 374,
    LSTDEPENDENCIES = 375,
    LSTMDOCTAGS = 376,
    LSTDISTRIBUTED = 377,
    LSTEQ = 378,
    LSTQ = 379
  };
#endif

/* Value type.  */
#if ! defined YYSTYPE && ! defined YYSTYPE_IS_DECLARED

union YYSTYPE
{
#line 71 "parser/faustparser.y" /* yacc.c:355  */

	CTree* 	exp;
	char* str;
	string* cppstr;
	bool b;

#line 303 "parser/faustparser.cpp" /* yacc.c:355  */
};

typedef union YYSTYPE YYSTYPE;
# define YYSTYPE_IS_TRIVIAL 1
# define YYSTYPE_IS_DECLARED 1
#endif


extern YYSTYPE yylval;

int yyparse (void);

#endif /* !YY_YY_PARSER_FAUSTPARSER_HPP_INCLUDED  */

/* Copy the second part of user declarations.  */

#line 320 "parser/faustparser.cpp" /* yacc.c:358  */

#ifdef short
# undef short
#endif

#ifdef YYTYPE_UINT8
typedef YYTYPE_UINT8 yytype_uint8;
#else
typedef unsigned char yytype_uint8;
#endif

#ifdef YYTYPE_INT8
typedef YYTYPE_INT8 yytype_int8;
#else
typedef signed char yytype_int8;
#endif

#ifdef YYTYPE_UINT16
typedef YYTYPE_UINT16 yytype_uint16;
#else
typedef unsigned short int yytype_uint16;
#endif

#ifdef YYTYPE_INT16
typedef YYTYPE_INT16 yytype_int16;
#else
typedef short int yytype_int16;
#endif

#ifndef YYSIZE_T
# ifdef __SIZE_TYPE__
#  define YYSIZE_T __SIZE_TYPE__
# elif defined size_t
#  define YYSIZE_T size_t
# elif ! defined YYSIZE_T
#  include <stddef.h> /* INFRINGES ON USER NAME SPACE */
#  define YYSIZE_T size_t
# else
#  define YYSIZE_T unsigned int
# endif
#endif

#define YYSIZE_MAXIMUM ((YYSIZE_T) -1)

#ifndef YY_
# if defined YYENABLE_NLS && YYENABLE_NLS
#  if ENABLE_NLS
#   include <libintl.h> /* INFRINGES ON USER NAME SPACE */
#   define YY_(Msgid) dgettext ("bison-runtime", Msgid)
#  endif
# endif
# ifndef YY_
#  define YY_(Msgid) Msgid
# endif
#endif

#ifndef YY_ATTRIBUTE
# if (defined __GNUC__                                               \
      && (2 < __GNUC__ || (__GNUC__ == 2 && 96 <= __GNUC_MINOR__)))  \
     || defined __SUNPRO_C && 0x5110 <= __SUNPRO_C
#  define YY_ATTRIBUTE(Spec) __attribute__(Spec)
# else
#  define YY_ATTRIBUTE(Spec) /* empty */
# endif
#endif

#ifndef YY_ATTRIBUTE_PURE
# define YY_ATTRIBUTE_PURE   YY_ATTRIBUTE ((__pure__))
#endif

#ifndef YY_ATTRIBUTE_UNUSED
# define YY_ATTRIBUTE_UNUSED YY_ATTRIBUTE ((__unused__))
#endif

#if !defined _Noreturn \
     && (!defined __STDC_VERSION__ || __STDC_VERSION__ < 201112)
# if defined _MSC_VER && 1200 <= _MSC_VER
#  define _Noreturn __declspec (noreturn)
# else
#  define _Noreturn YY_ATTRIBUTE ((__noreturn__))
# endif
#endif

/* Suppress unused-variable warnings by "using" E.  */
#if ! defined lint || defined __GNUC__
# define YYUSE(E) ((void) (E))
#else
# define YYUSE(E) /* empty */
#endif

#if defined __GNUC__ && 407 <= __GNUC__ * 100 + __GNUC_MINOR__
/* Suppress an incorrect diagnostic about yylval being uninitialized.  */
# define YY_IGNORE_MAYBE_UNINITIALIZED_BEGIN \
    _Pragma ("GCC diagnostic push") \
    _Pragma ("GCC diagnostic ignored \"-Wuninitialized\"")\
    _Pragma ("GCC diagnostic ignored \"-Wmaybe-uninitialized\"")
# define YY_IGNORE_MAYBE_UNINITIALIZED_END \
    _Pragma ("GCC diagnostic pop")
#else
# define YY_INITIAL_VALUE(Value) Value
#endif
#ifndef YY_IGNORE_MAYBE_UNINITIALIZED_BEGIN
# define YY_IGNORE_MAYBE_UNINITIALIZED_BEGIN
# define YY_IGNORE_MAYBE_UNINITIALIZED_END
#endif
#ifndef YY_INITIAL_VALUE
# define YY_INITIAL_VALUE(Value) /* Nothing. */
#endif


#if ! defined yyoverflow || YYERROR_VERBOSE

/* The parser invokes alloca or malloc; define the necessary symbols.  */

# ifdef YYSTACK_USE_ALLOCA
#  if YYSTACK_USE_ALLOCA
#   ifdef __GNUC__
#    define YYSTACK_ALLOC __builtin_alloca
#   elif defined __BUILTIN_VA_ARG_INCR
#    include <alloca.h> /* INFRINGES ON USER NAME SPACE */
#   elif defined _AIX
#    define YYSTACK_ALLOC __alloca
#   elif defined _MSC_VER
#    include <malloc.h> /* INFRINGES ON USER NAME SPACE */
#    define alloca _alloca
#   else
#    define YYSTACK_ALLOC alloca
#    if ! defined _ALLOCA_H && ! defined EXIT_SUCCESS
#     include <stdlib.h> /* INFRINGES ON USER NAME SPACE */
      /* Use EXIT_SUCCESS as a witness for stdlib.h.  */
#     ifndef EXIT_SUCCESS
#      define EXIT_SUCCESS 0
#     endif
#    endif
#   endif
#  endif
# endif

# ifdef YYSTACK_ALLOC
   /* Pacify GCC's 'empty if-body' warning.  */
#  define YYSTACK_FREE(Ptr) do { /* empty */; } while (0)
#  ifndef YYSTACK_ALLOC_MAXIMUM
    /* The OS might guarantee only one guard page at the bottom of the stack,
       and a page size can be as small as 4096 bytes.  So we cannot safely
       invoke alloca (N) if N exceeds 4096.  Use a slightly smaller number
       to allow for a few compiler-allocated temporary stack slots.  */
#   define YYSTACK_ALLOC_MAXIMUM 4032 /* reasonable circa 2006 */
#  endif
# else
#  define YYSTACK_ALLOC YYMALLOC
#  define YYSTACK_FREE YYFREE
#  ifndef YYSTACK_ALLOC_MAXIMUM
#   define YYSTACK_ALLOC_MAXIMUM YYSIZE_MAXIMUM
#  endif
#  if (defined __cplusplus && ! defined EXIT_SUCCESS \
       && ! ((defined YYMALLOC || defined malloc) \
             && (defined YYFREE || defined free)))
#   include <stdlib.h> /* INFRINGES ON USER NAME SPACE */
#   ifndef EXIT_SUCCESS
#    define EXIT_SUCCESS 0
#   endif
#  endif
#  ifndef YYMALLOC
#   define YYMALLOC malloc
#   if ! defined malloc && ! defined EXIT_SUCCESS
void *malloc (YYSIZE_T); /* INFRINGES ON USER NAME SPACE */
#   endif
#  endif
#  ifndef YYFREE
#   define YYFREE free
#   if ! defined free && ! defined EXIT_SUCCESS
void free (void *); /* INFRINGES ON USER NAME SPACE */
#   endif
#  endif
# endif
#endif /* ! defined yyoverflow || YYERROR_VERBOSE */


#if (! defined yyoverflow \
     && (! defined __cplusplus \
         || (defined YYSTYPE_IS_TRIVIAL && YYSTYPE_IS_TRIVIAL)))

/* A type that is properly aligned for any stack member.  */
union yyalloc
{
  yytype_int16 yyss_alloc;
  YYSTYPE yyvs_alloc;
};

/* The size of the maximum gap between one aligned stack and the next.  */
# define YYSTACK_GAP_MAXIMUM (sizeof (union yyalloc) - 1)

/* The size of an array large to enough to hold all stacks, each with
   N elements.  */
# define YYSTACK_BYTES(N) \
     ((N) * (sizeof (yytype_int16) + sizeof (YYSTYPE)) \
      + YYSTACK_GAP_MAXIMUM)

# define YYCOPY_NEEDED 1

/* Relocate STACK from its old location to the new one.  The
   local variables YYSIZE and YYSTACKSIZE give the old and new number of
   elements in the stack, and YYPTR gives the new location of the
   stack.  Advance YYPTR to a properly aligned location for the next
   stack.  */
# define YYSTACK_RELOCATE(Stack_alloc, Stack)                           \
    do                                                                  \
      {                                                                 \
        YYSIZE_T yynewbytes;                                            \
        YYCOPY (&yyptr->Stack_alloc, Stack, yysize);                    \
        Stack = &yyptr->Stack_alloc;                                    \
        yynewbytes = yystacksize * sizeof (*Stack) + YYSTACK_GAP_MAXIMUM; \
        yyptr += yynewbytes / sizeof (*yyptr);                          \
      }                                                                 \
    while (0)

#endif

#if defined YYCOPY_NEEDED && YYCOPY_NEEDED
/* Copy COUNT objects from SRC to DST.  The source and destination do
   not overlap.  */
# ifndef YYCOPY
#  if defined __GNUC__ && 1 < __GNUC__
#   define YYCOPY(Dst, Src, Count) \
      __builtin_memcpy (Dst, Src, (Count) * sizeof (*(Src)))
#  else
#   define YYCOPY(Dst, Src, Count)              \
      do                                        \
        {                                       \
          YYSIZE_T yyi;                         \
          for (yyi = 0; yyi < (Count); yyi++)   \
            (Dst)[yyi] = (Src)[yyi];            \
        }                                       \
      while (0)
#  endif
# endif
#endif /* !YYCOPY_NEEDED */

/* YYFINAL -- State number of the termination state.  */
#define YYFINAL  3
/* YYLAST -- Last index in YYTABLE.  */
#define YYLAST   693

/* YYNTOKENS -- Number of terminals.  */
#define YYNTOKENS  125
/* YYNNTS -- Number of nonterminals.  */
#define YYNNTS  59
/* YYNRULES -- Number of rules.  */
#define YYNRULES  211
/* YYNSTATES -- Number of states.  */
#define YYNSTATES  456

/* YYTRANSLATE[YYX] -- Symbol number corresponding to YYX as returned
   by yylex, with out-of-bounds checking.  */
#define YYUNDEFTOK  2
#define YYMAXUTOK   379

#define YYTRANSLATE(YYX)                                                \
  ((unsigned int) (YYX) <= YYMAXUTOK ? yytranslate[YYX] : YYUNDEFTOK)

/* YYTRANSLATE[TOKEN-NUM] -- Symbol number corresponding to TOKEN-NUM
   as returned by yylex, without out-of-bounds checking.  */
static const yytype_uint8 yytranslate[] =
{
       0,     2,     2,     2,     2,     2,     2,     2,     2,     2,
       2,     2,     2,     2,     2,     2,     2,     2,     2,     2,
       2,     2,     2,     2,     2,     2,     2,     2,     2,     2,
       2,     2,     2,     2,     2,     2,     2,     2,     2,     2,
       2,     2,     2,     2,     2,     2,     2,     2,     2,     2,
       2,     2,     2,     2,     2,     2,     2,     2,     2,     2,
       2,     2,     2,     2,     2,     2,     2,     2,     2,     2,
       2,     2,     2,     2,     2,     2,     2,     2,     2,     2,
       2,     2,     2,     2,     2,     2,     2,     2,     2,     2,
       2,     2,     2,     2,     2,     2,     2,     2,     2,     2,
       2,     2,     2,     2,     2,     2,     2,     2,     2,     2,
       2,     2,     2,     2,     2,     2,     2,     2,     2,     2,
       2,     2,     2,     2,     2,     2,     2,     2,     2,     2,
       2,     2,     2,     2,     2,     2,     2,     2,     2,     2,
       2,     2,     2,     2,     2,     2,     2,     2,     2,     2,
       2,     2,     2,     2,     2,     2,     2,     2,     2,     2,
       2,     2,     2,     2,     2,     2,     2,     2,     2,     2,
       2,     2,     2,     2,     2,     2,     2,     2,     2,     2,
       2,     2,     2,     2,     2,     2,     2,     2,     2,     2,
       2,     2,     2,     2,     2,     2,     2,     2,     2,     2,
       2,     2,     2,     2,     2,     2,     2,     2,     2,     2,
       2,     2,     2,     2,     2,     2,     2,     2,     2,     2,
       2,     2,     2,     2,     2,     2,     2,     2,     2,     2,
       2,     2,     2,     2,     2,     2,     2,     2,     2,     2,
       2,     2,     2,     2,     2,     2,     2,     2,     2,     2,
       2,     2,     2,     2,     2,     2,     1,     2,     3,     4,
       5,     6,     7,     8,     9,    10,    11,    12,    13,    14,
      15,    16,    17,    18,    19,    20,    21,    22,    23,    24,
      25,    26,    27,    28,    29,    30,    31,    32,    33,    34,
      35,    36,    37,    38,    39,    40,    41,    42,    43,    44,
      45,    46,    47,    48,    49,    50,    51,    52,    53,    54,
      55,    56,    57,    58,    59,    60,    61,    62,    63,    64,
      65,    66,    67,    68,    69,    70,    71,    72,    73,    74,
      75,    76,    77,    78,    79,    80,    81,    82,    83,    84,
      85,    86,    87,    88,    89,    90,    91,    92,    93,    94,
      95,    96,    97,    98,    99,   100,   101,   102,   103,   104,
     105,   106,   107,   108,   109,   110,   111,   112,   113,   114,
     115,   116,   117,   118,   119,   120,   121,   122,   123,   124
};

#if YYDEBUG
  /* YYRLINE[YYN] -- Source line where rule number YYN was defined.  */
static const yytype_uint16 yyrline[] =
{
       0,   308,   308,   311,   312,   314,   315,   319,   320,   327,
     328,   331,   332,   333,   334,   335,   336,   340,   341,   342,
     343,   346,   347,   350,   351,   352,   353,   354,   355,   358,
     359,   362,   365,   368,   371,   374,   375,   378,   379,   380,
     383,   384,   387,   390,   391,   392,   395,   396,   399,   402,
     405,   406,   409,   410,   411,   412,   413,   414,   415,   416,
     419,   420,   421,   422,   423,   424,   425,   426,   427,   429,
     430,   431,   433,   434,   436,   437,   438,   439,   440,   441,
     443,   444,   446,   449,   450,   452,   453,   455,   456,   458,
     459,   461,   462,   464,   465,   467,   468,   469,   470,   471,
     472,   474,   475,   476,   478,   479,   481,   482,   483,   484,
     485,   486,   488,   490,   491,   492,   493,   494,   495,   496,
     498,   499,   500,   501,   502,   503,   505,   506,   507,   509,
     510,   512,   513,   514,   517,   518,   520,   521,   523,   524,
     526,   527,   530,   532,   533,   534,   535,   536,   537,   538,
     539,   540,   541,   542,   543,   544,   545,   546,   547,   548,
     550,   551,   552,   553,   555,   556,   561,   564,   569,   570,
     573,   574,   575,   576,   577,   580,   583,   586,   587,   592,
     596,   600,   604,   609,   612,   619,   623,   626,   631,   634,
     637,   640,   643,   646,   649,   652,   656,   659,   666,   667,
     668,   670,   671,   672,   675,   678,   679,   682,   683,   686,
     690,   691
};
#endif

#if YYDEBUG || YYERROR_VERBOSE || 0
/* YYTNAME[SYMBOL-NUM] -- String name of the symbol SYMBOL-NUM.
   First, the terminals, then, starting at YYNTOKENS, nonterminals.  */
static const char *const yytname[] =
{
  "$end", "error", "$undefined", "WITH", "LETREC", "SPLIT", "MIX", "SEQ",
  "PAR", "REC", "LT", "LE", "EQ", "GT", "GE", "NE", "ADD", "SUB", "OR",
  "MUL", "DIV", "MOD", "AND", "XOR", "LSH", "RSH", "POWOP", "FDELAY",
  "DELAY1", "APPL", "DOT", "MEM", "PREFIX", "INTCAST", "FLOATCAST",
  "FFUNCTION", "FCONSTANT", "FVARIABLE", "BUTTON", "CHECKBOX", "VSLIDER",
  "HSLIDER", "NENTRY", "VGROUP", "HGROUP", "TGROUP", "HBARGRAPH",
  "VBARGRAPH", "ATTACH", "ACOS", "ASIN", "ATAN", "ATAN2", "COS", "SIN",
  "TAN", "EXP", "LOG", "LOG10", "POWFUN", "SQRT", "ABS", "MIN", "MAX",
  "FMOD", "REMAINDER", "FLOOR", "CEIL", "RINT", "RDTBL", "RWTBL",
  "SELECT2", "SELECT3", "INT", "FLOAT", "LAMBDA", "WIRE", "CUT", "ENDDEF",
  "VIRG", "LPAR", "RPAR", "LBRAQ", "RBRAQ", "LCROC", "RCROC", "DEF",
  "IMPORT", "COMPONENT", "LIBRARY", "ENVIRONMENT", "WAVEFORM", "IPAR",
  "ISEQ", "ISUM", "IPROD", "INPUTS", "OUTPUTS", "STRING", "FSTRING",
  "IDENT", "EXTRA", "DECLARE", "CASE", "ARROW", "BDOC", "EDOC", "BEQN",
  "EEQN", "BDGM", "EDGM", "BLST", "ELST", "BMETADATA", "EMETADATA",
  "DOCCHAR", "NOTICE", "LISTING", "LSTTRUE", "LSTFALSE", "LSTDEPENDENCIES",
  "LSTMDOCTAGS", "LSTDISTRIBUTED", "LSTEQ", "LSTQ", "$accept", "program",
  "stmtlist", "deflist", "reclist", "vallist", "number", "statement",
  "doc", "docelem", "doctxt", "doceqn", "docdgm", "docntc", "doclst",
  "lstattrlist", "lstattrdef", "lstattrval", "docmtd", "definition",
  "recinition", "defname", "recname", "params", "expression", "infixexp",
  "primitive", "ident", "name", "arglist", "argument", "string",
  "uqstring", "fstring", "fpar", "fseq", "fsum", "fprod", "finputs",
  "foutputs", "ffunction", "fconst", "fvariable", "button", "checkbox",
  "vslider", "hslider", "nentry", "vgroup", "hgroup", "tgroup",
  "vbargraph", "hbargraph", "signature", "fun", "typelist", "rulelist",
  "rule", "type", YY_NULLPTR
};
#endif

# ifdef YYPRINT
/* YYTOKNUM[NUM] -- (External) token number corresponding to the
   (internal) symbol number NUM (which must be that of a token).  */
static const yytype_uint16 yytoknum[] =
{
       0,   256,   257,   258,   259,   260,   261,   262,   263,   264,
     265,   266,   267,   268,   269,   270,   271,   272,   273,   274,
     275,   276,   277,   278,   279,   280,   281,   282,   283,   284,
     285,   286,   287,   288,   289,   290,   291,   292,   293,   294,
     295,   296,   297,   298,   299,   300,   301,   302,   303,   304,
     305,   306,   307,   308,   309,   310,   311,   312,   313,   314,
     315,   316,   317,   318,   319,   320,   321,   322,   323,   324,
     325,   326,   327,   328,   329,   330,   331,   332,   333,   334,
     335,   336,   337,   338,   339,   340,   341,   342,   343,   344,
     345,   346,   347,   348,   349,   350,   351,   352,   353,   354,
     355,   356,   357,   358,   359,   360,   361,   362,   363,   364,
     365,   366,   367,   368,   369,   370,   371,   372,   373,   374,
     375,   376,   377,   378,   379
};
# endif

#define YYPACT_NINF -321

#define yypact_value_is_default(Yystate) \
  (!!((Yystate) == (-321)))

#define YYTABLE_NINF -3

#define yytable_value_is_error(Yytable_value) \
  0

  /* YYPACT[STATE-NUM] -- Index in YYTABLE of the portion describing
     STATE-NUM.  */
static const yytype_int16 yypact[] =
{
    -321,     4,    16,  -321,   -13,    37,  -321,   161,  -321,  -321,
    -321,   120,  -321,  -321,    54,  -321,   188,   457,   392,   392,
    -321,   214,  -321,   219,  -321,   392,   392,  -321,   161,  -321,
    -321,    20,  -321,  -321,  -321,  -321,  -321,  -321,  -321,  -321,
    -321,  -321,  -321,    58,   270,  -321,  -321,  -321,  -321,  -321,
    -321,  -321,  -321,  -321,  -321,  -321,  -321,  -321,  -321,   234,
     238,   240,   252,   256,   262,   267,   277,   312,   340,   341,
     342,   390,  -321,  -321,  -321,  -321,  -321,  -321,  -321,  -321,
    -321,  -321,  -321,  -321,  -321,  -321,  -321,  -321,  -321,  -321,
    -321,  -321,  -321,  -321,  -321,  -321,  -321,  -321,  -321,   391,
    -321,  -321,   392,   410,   411,   226,   230,   413,   414,   430,
     450,   462,   464,   243,   501,  -321,  -321,    39,   142,  -321,
    -321,  -321,  -321,  -321,  -321,  -321,  -321,  -321,  -321,  -321,
    -321,  -321,  -321,  -321,  -321,  -321,  -321,  -321,    35,   501,
     467,  -321,    26,     5,   228,   231,  -321,  -321,  -321,  -321,
    -321,  -321,    76,    76,    76,    54,    54,    54,    54,    54,
      54,    54,    54,    54,    54,   255,    45,    54,    54,  -321,
     170,   255,   255,   255,   255,   392,   392,   466,   392,   392,
     392,   392,   392,   392,   392,   392,   392,   392,   392,   392,
     392,   392,   392,   392,   392,   392,  -321,   255,   392,  -321,
     392,   461,   392,   392,   392,   392,   477,   478,   392,   392,
     392,   392,   392,  -321,  -321,  -321,  -321,  -321,   442,   444,
     446,  -321,  -321,  -321,  -321,   564,   474,   161,   161,   494,
     495,   569,   571,   572,   574,   575,   576,   583,   584,    74,
    -321,  -321,   514,   515,    25,   254,   278,  -321,  -321,    28,
    -321,   586,   660,   661,   662,    52,    65,   392,    22,  -321,
      70,    70,    70,    70,    70,    70,   513,   513,   513,   274,
     274,   274,   274,   274,   274,   274,   303,   257,  -321,    77,
      14,   142,   392,   142,   142,   298,  -321,  -321,  -321,   355,
     355,   358,   370,  -321,   547,   548,   549,   283,  -321,    27,
     666,   667,  -321,  -321,   392,   392,   392,   392,   392,   392,
     392,   392,   255,   646,  -321,  -321,  -321,  -321,  -321,  -321,
    -321,   170,  -321,   392,   392,   392,   392,  -321,  -321,   137,
    -321,  -321,  -321,  -321,  -321,   470,    36,    18,   266,   266,
     266,  -321,  -321,   669,   474,   288,   283,   283,   581,   593,
     598,    72,   176,   218,   603,   608,  -321,   599,  -321,   613,
     618,   623,   628,   577,  -321,  -321,   600,   255,  -321,  -321,
     594,  -321,  -321,   558,   559,   560,   188,   119,  -321,   201,
    -321,   604,   605,   392,   392,   392,  -321,  -321,  -321,   392,
     392,   392,   392,   392,   392,   392,   392,  -321,  -321,   392,
    -321,  -321,  -321,   606,   474,   290,    76,  -321,  -321,  -321,
     633,   638,   643,    57,   210,   225,   232,   245,   265,   272,
     493,   500,  -321,   609,  -321,   248,  -321,   392,   392,   392,
    -321,  -321,  -321,  -321,  -321,  -321,  -321,  -321,  -321,   305,
    -321,   648,   653,   658,  -321,   275,   392,   392,   392,  -321,
     253,   287,   310,  -321,  -321,  -321
};

  /* YYDEFACT[STATE-NUM] -- Default reduction number in state STATE-NUM.
     Performed when YYTABLE does not specify something else to do.  Zero
     means the default is an error.  */
static const yytype_uint8 yydefact[] =
{
       3,     0,     0,     1,     0,     0,   166,     0,    21,     4,
      19,     0,    48,    45,     0,   167,     0,    29,     0,     0,
     176,     0,   175,     0,    20,     0,     0,    35,     0,    33,
      22,    23,    24,    25,    26,    27,    28,   106,   107,   110,
     108,   109,   111,    95,    96,   102,    97,    98,    99,   101,
     103,   104,   105,   123,   100,    91,    92,    93,    94,     0,
       0,     0,     0,     0,     0,     0,     0,     0,     0,     0,
       0,     0,   112,   113,   114,   115,   116,   117,   118,   119,
     120,   121,   122,   124,   125,   126,   127,   128,   129,   130,
     131,   132,   133,   134,   135,   136,   137,    83,    84,     0,
      89,    90,     0,     0,     0,     0,     0,     0,     0,     0,
       0,     0,     0,     0,   174,    82,   138,     0,   168,   160,
     161,   162,   163,   164,   165,   143,   144,   145,   150,   151,
     152,   153,   154,   155,   156,   157,   158,   159,     0,    59,
       0,    18,     0,     0,     0,     0,    30,    85,    86,    87,
      88,   139,     0,     0,     0,     0,     0,     0,     0,     0,
       0,     0,     0,     0,     0,     0,     0,     0,     0,     3,
       0,     0,     0,     0,     0,     0,     0,     0,     0,     0,
       0,     0,     0,     0,     0,     0,     0,     0,     0,     0,
       0,     0,     0,     0,     0,     0,    67,     0,     0,     5,
       0,     0,     0,     0,     0,     0,     0,     0,     0,     0,
       0,     0,     0,    44,    17,    31,    32,    34,     0,     0,
       0,    36,    42,   210,   211,     0,     0,     0,     0,     0,
       0,     0,     0,     0,     0,     0,     0,     0,     0,     0,
      50,   140,     0,     0,     0,     0,     0,    11,    12,     0,
       9,     0,     0,     0,     0,     0,     0,     0,     0,   207,
      74,    75,    78,    76,    77,    79,    60,    61,    70,    62,
      63,    64,    69,    71,    72,    73,    65,    66,    68,     0,
       0,   169,     0,   171,   172,   170,   173,     5,     7,    56,
      57,    55,    54,    58,     0,     0,     0,     0,   204,     0,
       0,     0,   188,   189,     0,     0,     0,     0,     0,     0,
       0,     0,     0,     0,   146,   147,   148,    13,    14,    15,
      16,     0,   149,     0,     0,     0,     0,   183,   184,     0,
     142,   208,    80,    81,     6,     0,     0,     0,     0,     0,
       0,   177,   178,     0,     0,     0,     0,     0,     0,     0,
       0,     0,     0,     0,     0,     0,    51,     0,    10,     0,
       0,     0,     0,     0,    43,    52,     0,     0,    53,     8,
       0,    40,    41,     0,     0,     0,     0,     0,   201,     0,
     205,     0,     0,     0,     0,     0,   193,   194,   195,     0,
       0,     0,     0,     0,     0,     0,     0,    47,    49,     0,
      37,    38,    39,     0,     0,     0,     0,   198,   186,   187,
       0,     0,     0,     0,     0,     0,     0,     0,     0,     0,
       0,     0,   185,     0,   202,     0,   206,     0,     0,     0,
     197,   196,   141,   179,   180,   181,   182,   209,    46,     0,
     199,     0,     0,     0,   203,     0,     0,     0,     0,   200,
       0,     0,     0,   190,   191,   192
};

  /* YYPGOTO[NTERM-NUM].  */
static const yytype_int16 yypgoto[] =
{
    -321,  -321,   519,   403,  -321,  -321,   371,  -321,  -321,  -321,
    -321,  -321,  -321,  -321,  -321,  -321,  -321,    49,  -321,   -38,
    -321,  -321,  -321,  -321,     2,   -19,  -321,    23,   -23,   -59,
    -182,   315,   394,    53,  -321,  -321,  -321,  -321,  -321,  -321,
    -321,  -321,  -321,  -321,  -321,  -321,  -321,  -321,  -321,  -321,
    -321,  -321,  -321,  -321,  -320,  -299,  -321,   435,  -151
};

  /* YYDEFGOTO[NTERM-NUM].  */
static const yytype_int16 yydefgoto[] =
{
      -1,     1,     2,   280,   337,   249,   250,     9,    17,    30,
      31,    32,    33,    34,    35,   144,   221,   373,    36,    10,
     369,    11,   370,   239,   138,   114,   115,   116,    16,   117,
     118,    23,    21,   343,   119,   120,   121,   122,   123,   124,
     125,   126,   127,   128,   129,   130,   131,   132,   133,   134,
     135,   136,   137,   225,   299,   379,   258,   259,   380
};

  /* YYTABLE[YYPACT[STATE-NUM]] -- What to do in state STATE-NUM.  If
     positive, shift that token.  If negative, reduce the rule whose
     number is the opposite.  If YYTABLE_NINF, syntax error.  */
static const yytype_int16 yytable[] =
{
     139,   226,   227,   228,     3,   145,   139,   139,   206,   207,
     208,   209,   210,   211,   212,     4,    -2,     4,   281,   366,
     283,   284,   285,   286,   377,    12,     4,   142,   143,   206,
     207,   208,   209,   210,   211,   212,   321,     4,   206,   207,
     208,   209,   210,   211,   212,   344,   367,   200,   206,   207,
     208,   209,   210,   211,   212,   206,   207,   208,   209,   210,
     211,   212,   202,   203,   204,    13,   205,   151,   206,   207,
     208,   209,   210,   211,   212,   206,   207,   208,   209,   210,
     211,   212,   312,   139,   423,   200,   184,   185,   186,   187,
     188,   189,   190,   191,   192,   193,   194,   195,   196,   333,
     197,   368,   257,     5,   166,   330,   425,   345,   316,   223,
     224,   322,     5,   213,     6,   216,     6,    14,     7,   365,
     201,     8,   348,   349,   350,     6,   241,     7,   354,   355,
       8,   147,   148,   327,   215,   146,     6,   404,   430,   279,
     445,   359,   360,   361,   362,   200,   328,   202,   203,   204,
     198,   205,    20,   386,   199,   313,   139,   139,   332,   260,
     261,   262,   263,   264,   265,   266,   267,   268,   269,   270,
     271,   272,   273,   274,   275,   276,   277,   255,   256,   206,
     207,   208,   209,   210,   211,   212,   245,   246,   240,   139,
     139,   139,   139,   139,   251,   252,   253,   254,   329,   405,
      18,   410,   411,   412,   300,   301,    19,   413,   414,   406,
     289,   290,   291,   292,   293,   202,   203,   204,   363,   205,
     278,   206,   207,   208,   209,   210,   211,   212,   206,   207,
     208,   209,   210,   211,   212,   206,   207,   208,   209,   210,
     211,   212,   334,   247,   248,   441,   442,   443,   206,   207,
     208,   209,   210,   211,   212,   426,   406,   387,   202,   203,
     204,    15,   205,   139,   450,   451,   452,    12,   206,   207,
     208,   209,   210,   211,   212,   206,   207,   208,   209,   210,
     211,   212,   407,   406,   335,   196,    22,   197,   139,   139,
     139,   431,   202,   203,   204,   140,   205,   141,   334,   388,
     194,   195,   196,    12,   197,   204,   432,   205,   169,   351,
     352,   353,   170,   433,   152,   202,   203,   204,   153,   205,
     154,   223,   224,   223,   224,   177,   434,   317,   318,   440,
     195,   196,   155,   197,   453,   356,   156,   198,   223,   224,
     217,   199,   157,   149,   150,   222,   435,   158,   218,   219,
     220,   319,   320,   436,   198,     6,   449,   159,   199,    12,
     208,   209,   210,   211,   212,   210,   211,   212,   454,   378,
       6,   424,   139,   139,   139,   139,   139,   139,   211,   212,
     139,   341,   342,   198,   371,   372,   444,   199,   374,   375,
     398,   455,   160,   415,   416,   417,   418,   419,   420,   381,
     382,   421,    37,    38,    39,    40,    41,    42,    43,    44,
      45,    46,    47,    48,    49,    50,    51,    52,    53,    54,
     161,   162,   163,    55,    56,    57,    58,    59,    60,    61,
      62,    63,    64,    65,    66,    67,    68,    69,    70,    71,
      72,    73,    74,    75,    76,    77,    78,    79,    80,    81,
      82,    83,    84,    85,    86,    87,    88,    89,    90,    91,
      92,    93,    94,    95,    96,    97,    98,    99,   100,   101,
     164,   165,   102,   206,   207,   208,   209,   210,   211,   212,
     103,   104,   105,   106,   107,   108,   109,   110,   111,   112,
     167,   168,     6,   171,   172,   113,   206,   207,   208,   209,
     210,   211,   212,   206,   207,   208,   209,   210,   211,   212,
     173,   178,   179,   180,   181,   182,   183,   184,   185,   186,
     187,   188,   189,   190,   191,   192,   193,   194,   195,   196,
     174,   197,   187,   188,   189,   190,   191,   192,   193,   194,
     195,   196,   175,   197,   176,   214,   257,   282,   364,   229,
     230,   231,   232,   233,   234,   235,   236,   237,   238,   287,
     288,   242,   243,    24,    25,   294,    26,   295,    27,   296,
      28,   437,   297,    29,   298,   302,   303,   304,   438,   305,
     306,   198,   307,   308,   309,   199,   202,   203,   204,   383,
     205,   310,   311,   198,   323,   314,   315,   199,   202,   203,
     204,   384,   205,   202,   203,   204,   385,   205,   202,   203,
     204,   389,   205,   202,   203,   204,   390,   205,   202,   203,
     204,   392,   205,   202,   203,   204,   393,   205,   202,   203,
     204,   394,   205,   202,   203,   204,   395,   205,   202,   203,
     204,   427,   205,   202,   203,   204,   428,   205,   202,   203,
     204,   429,   205,   202,   203,   204,   446,   205,   202,   203,
     204,   447,   205,   202,   203,   204,   448,   205,   324,   325,
     326,   338,   339,   340,   346,   347,   357,   376,   397,   391,
     399,   396,   400,   401,   402,   408,   409,   422,   244,   439,
     336,   403,   358,   331
};

static const yytype_uint16 yycheck[] =
{
      19,   152,   153,   154,     0,    28,    25,    26,     3,     4,
       5,     6,     7,     8,     9,     1,     0,     1,   200,     1,
     202,   203,   204,   205,   344,     2,     1,    25,    26,     3,
       4,     5,     6,     7,     8,     9,     8,     1,     3,     4,
       5,     6,     7,     8,     9,    18,    28,     8,     3,     4,
       5,     6,     7,     8,     9,     3,     4,     5,     6,     7,
       8,     9,     5,     6,     7,    78,     9,    44,     3,     4,
       5,     6,     7,     8,     9,     3,     4,     5,     6,     7,
       8,     9,     8,   102,   404,     8,    16,    17,    18,    19,
      20,    21,    22,    23,    24,    25,    26,    27,    28,    85,
      30,    83,    80,    87,   102,    83,   405,    80,    83,    33,
      34,    83,    87,    78,   100,   110,   100,    80,   102,    83,
      81,   105,   304,   305,   306,   100,    81,   102,   310,   311,
     105,    73,    74,    81,   108,   115,   100,    18,    81,   198,
     439,   323,   324,   325,   326,     8,    81,     5,     6,     7,
      80,     9,    98,    81,    84,    81,   175,   176,    81,   178,
     179,   180,   181,   182,   183,   184,   185,   186,   187,   188,
     189,   190,   191,   192,   193,   194,   195,   175,   176,     3,
       4,     5,     6,     7,     8,     9,    16,    17,   165,   208,
     209,   210,   211,   212,   171,   172,   173,   174,   257,    80,
      80,   383,   384,   385,   227,   228,    86,   389,   390,     8,
     208,   209,   210,   211,   212,     5,     6,     7,    81,     9,
     197,     3,     4,     5,     6,     7,     8,     9,     3,     4,
       5,     6,     7,     8,     9,     3,     4,     5,     6,     7,
       8,     9,   280,    73,    74,   427,   428,   429,     3,     4,
       5,     6,     7,     8,     9,   406,     8,    81,     5,     6,
       7,   100,     9,   282,   446,   447,   448,   244,     3,     4,
       5,     6,     7,     8,     9,     3,     4,     5,     6,     7,
       8,     9,    81,     8,   282,    28,    98,    30,   307,   308,
     309,    81,     5,     6,     7,    81,     9,    78,   336,    81,
      26,    27,    28,   280,    30,     7,    81,     9,    82,   307,
     308,   309,    82,    81,    80,     5,     6,     7,    80,     9,
      80,    33,    34,    33,    34,    82,    81,    73,    74,    81,
      27,    28,    80,    30,    81,   312,    80,    80,    33,    34,
     112,    84,    80,    73,    74,   114,    81,    80,   120,   121,
     122,    73,    74,    81,    80,   100,    81,    80,    84,   336,
       5,     6,     7,     8,     9,     7,     8,     9,    81,    81,
     100,    81,   391,   392,   393,   394,   395,   396,     8,     9,
     399,    98,    99,    80,   118,   119,    81,    84,   339,   340,
     367,    81,    80,   391,   392,   393,   394,   395,   396,   346,
     347,   399,    10,    11,    12,    13,    14,    15,    16,    17,
      18,    19,    20,    21,    22,    23,    24,    25,    26,    27,
      80,    80,    80,    31,    32,    33,    34,    35,    36,    37,
      38,    39,    40,    41,    42,    43,    44,    45,    46,    47,
      48,    49,    50,    51,    52,    53,    54,    55,    56,    57,
      58,    59,    60,    61,    62,    63,    64,    65,    66,    67,
      68,    69,    70,    71,    72,    73,    74,    75,    76,    77,
      80,    80,    80,     3,     4,     5,     6,     7,     8,     9,
      88,    89,    90,    91,    92,    93,    94,    95,    96,    97,
      80,    80,   100,    80,    80,   103,     3,     4,     5,     6,
       7,     8,     9,     3,     4,     5,     6,     7,     8,     9,
      80,    10,    11,    12,    13,    14,    15,    16,    17,    18,
      19,    20,    21,    22,    23,    24,    25,    26,    27,    28,
      80,    30,    19,    20,    21,    22,    23,    24,    25,    26,
      27,    28,    80,    30,    80,    78,    80,    86,    78,   155,
     156,   157,   158,   159,   160,   161,   162,   163,   164,    82,
      82,   167,   168,   106,   107,   123,   109,   123,   111,   123,
     113,    78,     8,   116,   100,    81,    81,     8,    78,     8,
       8,    80,     8,     8,     8,    84,     5,     6,     7,     8,
       9,     8,     8,    80,     8,    81,    81,    84,     5,     6,
       7,     8,     9,     5,     6,     7,     8,     9,     5,     6,
       7,     8,     9,     5,     6,     7,     8,     9,     5,     6,
       7,     8,     9,     5,     6,     7,     8,     9,     5,     6,
       7,     8,     9,     5,     6,     7,     8,     9,     5,     6,
       7,     8,     9,     5,     6,     7,     8,     9,     5,     6,
       7,     8,     9,     5,     6,     7,     8,     9,     5,     6,
       7,     8,     9,     5,     6,     7,     8,     9,     8,     8,
       8,   124,   124,   124,     8,     8,    30,     8,    78,    80,
      86,   104,   124,   124,   124,    81,    81,    81,   169,    80,
     287,   376,   321,   258
};

  /* YYSTOS[STATE-NUM] -- The (internal number of the) accessing
     symbol of state STATE-NUM.  */
static const yytype_uint8 yystos[] =
{
       0,   126,   127,     0,     1,    87,   100,   102,   105,   132,
     144,   146,   152,    78,    80,   100,   153,   133,    80,    86,
      98,   157,    98,   156,   106,   107,   109,   111,   113,   116,
     134,   135,   136,   137,   138,   139,   143,    10,    11,    12,
      13,    14,    15,    16,    17,    18,    19,    20,    21,    22,
      23,    24,    25,    26,    27,    31,    32,    33,    34,    35,
      36,    37,    38,    39,    40,    41,    42,    43,    44,    45,
      46,    47,    48,    49,    50,    51,    52,    53,    54,    55,
      56,    57,    58,    59,    60,    61,    62,    63,    64,    65,
      66,    67,    68,    69,    70,    71,    72,    73,    74,    75,
      76,    77,    80,    88,    89,    90,    91,    92,    93,    94,
      95,    96,    97,   103,   150,   151,   152,   154,   155,   159,
     160,   161,   162,   163,   164,   165,   166,   167,   168,   169,
     170,   171,   172,   173,   174,   175,   176,   177,   149,   150,
      81,    78,   149,   149,   140,   153,   115,    73,    74,    73,
      74,   152,    80,    80,    80,    80,    80,    80,    80,    80,
      80,    80,    80,    80,    80,    80,   149,    80,    80,    82,
      82,    80,    80,    80,    80,    80,    80,    82,    10,    11,
      12,    13,    14,    15,    16,    17,    18,    19,    20,    21,
      22,    23,    24,    25,    26,    27,    28,    30,    80,    84,
       8,    81,     5,     6,     7,     9,     3,     4,     5,     6,
       7,     8,     9,    78,    78,   108,   110,   112,   120,   121,
     122,   141,   114,    33,    34,   178,   183,   183,   183,   157,
     157,   157,   157,   157,   157,   157,   157,   157,   157,   148,
     152,    81,   157,   157,   127,    16,    17,    73,    74,   130,
     131,   152,   152,   152,   152,   149,   149,    80,   181,   182,
     150,   150,   150,   150,   150,   150,   150,   150,   150,   150,
     150,   150,   150,   150,   150,   150,   150,   150,   152,   154,
     128,   155,    86,   155,   155,   155,   155,    82,    82,   149,
     149,   149,   149,   149,   123,   123,   123,     8,   100,   179,
     153,   153,    81,    81,     8,     8,     8,     8,     8,     8,
       8,     8,     8,    81,    81,    81,    83,    73,    74,    73,
      74,     8,    83,     8,     8,     8,     8,    81,    81,   154,
      83,   182,    81,    85,   144,   149,   128,   129,   124,   124,
     124,    98,    99,   158,    18,    80,     8,     8,   155,   155,
     155,   149,   149,   149,   155,   155,   152,    30,   131,   155,
     155,   155,   155,    81,    78,    83,     1,    28,    83,   145,
     147,   118,   119,   142,   142,   142,     8,   179,    81,   180,
     183,   158,   158,     8,     8,     8,    81,    81,    81,     8,
       8,    80,     8,     8,     8,     8,   104,    78,   152,    86,
     124,   124,   124,   156,    18,    80,     8,    81,    81,    81,
     155,   155,   155,   155,   155,   149,   149,   149,   149,   149,
     149,   149,    81,   179,    81,   180,   183,     8,     8,     8,
      81,    81,    81,    81,    81,    81,    81,    78,    78,    80,
      81,   155,   155,   155,    81,   180,     8,     8,     8,    81,
     155,   155,   155,    81,    81,    81
};

  /* YYR1[YYN] -- Symbol number of symbol that rule YYN derives.  */
static const yytype_uint8 yyr1[] =
{
       0,   125,   126,   127,   127,   128,   128,   129,   129,   130,
     130,   131,   131,   131,   131,   131,   131,   132,   132,   132,
     132,   133,   133,   134,   134,   134,   134,   134,   134,   135,
     135,   136,   137,   138,   139,   140,   140,   141,   141,   141,
     142,   142,   143,   144,   144,   144,   145,   145,   146,   147,
     148,   148,   149,   149,   149,   149,   149,   149,   149,   149,
     150,   150,   150,   150,   150,   150,   150,   150,   150,   150,
     150,   150,   150,   150,   150,   150,   150,   150,   150,   150,
     150,   150,   150,   151,   151,   151,   151,   151,   151,   151,
     151,   151,   151,   151,   151,   151,   151,   151,   151,   151,
     151,   151,   151,   151,   151,   151,   151,   151,   151,   151,
     151,   151,   151,   151,   151,   151,   151,   151,   151,   151,
     151,   151,   151,   151,   151,   151,   151,   151,   151,   151,
     151,   151,   151,   151,   151,   151,   151,   151,   151,   151,
     151,   151,   151,   151,   151,   151,   151,   151,   151,   151,
     151,   151,   151,   151,   151,   151,   151,   151,   151,   151,
     151,   151,   151,   151,   151,   151,   152,   153,   154,   154,
     155,   155,   155,   155,   155,   156,   157,   158,   158,   159,
     160,   161,   162,   163,   164,   165,   166,   167,   168,   169,
     170,   171,   172,   173,   174,   175,   176,   177,   178,   178,
     178,   178,   178,   178,   179,   180,   180,   181,   181,   182,
     183,   183
};

  /* YYR2[YYN] -- Number of symbols on the right hand side of rule YYN.  */
static const yytype_uint8 yyr2[] =
{
       0,     2,     1,     0,     2,     0,     2,     0,     2,     1,
       3,     1,     1,     2,     2,     2,     2,     5,     4,     1,
       3,     0,     2,     1,     1,     1,     1,     1,     1,     0,
       2,     3,     3,     1,     3,     0,     2,     5,     5,     5,
       1,     1,     3,     7,     4,     2,     4,     2,     1,     2,
       1,     3,     5,     5,     3,     3,     3,     3,     3,     1,
       3,     3,     3,     3,     3,     3,     3,     2,     3,     3,
       3,     3,     3,     3,     3,     3,     3,     3,     3,     3,
       4,     4,     1,     1,     1,     2,     2,     2,     2,     1,
       1,     1,     1,     1,     1,     1,     1,     1,     1,     1,
       1,     1,     1,     1,     1,     1,     1,     1,     1,     1,
       1,     1,     1,     1,     1,     1,     1,     1,     1,     1,
       1,     1,     1,     1,     1,     1,     1,     1,     1,     1,
       1,     1,     1,     1,     1,     1,     1,     1,     1,     2,
       3,     8,     4,     1,     1,     1,     4,     4,     4,     4,
       1,     1,     1,     1,     1,     1,     1,     1,     1,     1,
       1,     1,     1,     1,     1,     1,     1,     1,     1,     3,
       3,     3,     3,     3,     1,     1,     1,     1,     1,     8,
       8,     8,     8,     4,     4,     8,     7,     7,     4,     4,
      12,    12,    12,     6,     6,     6,     8,     8,     5,     7,
       9,     4,     6,     8,     1,     1,     3,     1,     2,     6,
       1,     1
};


#define yyerrok         (yyerrstatus = 0)
#define yyclearin       (yychar = YYEMPTY)
#define YYEMPTY         (-2)
#define YYEOF           0

#define YYACCEPT        goto yyacceptlab
#define YYABORT         goto yyabortlab
#define YYERROR         goto yyerrorlab


#define YYRECOVERING()  (!!yyerrstatus)

#define YYBACKUP(Token, Value)                                  \
do                                                              \
  if (yychar == YYEMPTY)                                        \
    {                                                           \
      yychar = (Token);                                         \
      yylval = (Value);                                         \
      YYPOPSTACK (yylen);                                       \
      yystate = *yyssp;                                         \
      goto yybackup;                                            \
    }                                                           \
  else                                                          \
    {                                                           \
      yyerror (YY_("syntax error: cannot back up")); \
      YYERROR;                                                  \
    }                                                           \
while (0)

/* Error token number */
#define YYTERROR        1
#define YYERRCODE       256



/* Enable debugging if requested.  */
#if YYDEBUG

# ifndef YYFPRINTF
#  include <stdio.h> /* INFRINGES ON USER NAME SPACE */
#  define YYFPRINTF fprintf
# endif

# define YYDPRINTF(Args)                        \
do {                                            \
  if (yydebug)                                  \
    YYFPRINTF Args;                             \
} while (0)

/* This macro is provided for backward compatibility. */
#ifndef YY_LOCATION_PRINT
# define YY_LOCATION_PRINT(File, Loc) ((void) 0)
#endif


# define YY_SYMBOL_PRINT(Title, Type, Value, Location)                    \
do {                                                                      \
  if (yydebug)                                                            \
    {                                                                     \
      YYFPRINTF (stderr, "%s ", Title);                                   \
      yy_symbol_print (stderr,                                            \
                  Type, Value); \
      YYFPRINTF (stderr, "\n");                                           \
    }                                                                     \
} while (0)


/*----------------------------------------.
| Print this symbol's value on YYOUTPUT.  |
`----------------------------------------*/

static void
yy_symbol_value_print (FILE *yyoutput, int yytype, YYSTYPE const * const yyvaluep)
{
  FILE *yyo = yyoutput;
  YYUSE (yyo);
  if (!yyvaluep)
    return;
# ifdef YYPRINT
  if (yytype < YYNTOKENS)
    YYPRINT (yyoutput, yytoknum[yytype], *yyvaluep);
# endif
  YYUSE (yytype);
}


/*--------------------------------.
| Print this symbol on YYOUTPUT.  |
`--------------------------------*/

static void
yy_symbol_print (FILE *yyoutput, int yytype, YYSTYPE const * const yyvaluep)
{
  YYFPRINTF (yyoutput, "%s %s (",
             yytype < YYNTOKENS ? "token" : "nterm", yytname[yytype]);

  yy_symbol_value_print (yyoutput, yytype, yyvaluep);
  YYFPRINTF (yyoutput, ")");
}

/*------------------------------------------------------------------.
| yy_stack_print -- Print the state stack from its BOTTOM up to its |
| TOP (included).                                                   |
`------------------------------------------------------------------*/

static void
yy_stack_print (yytype_int16 *yybottom, yytype_int16 *yytop)
{
  YYFPRINTF (stderr, "Stack now");
  for (; yybottom <= yytop; yybottom++)
    {
      int yybot = *yybottom;
      YYFPRINTF (stderr, " %d", yybot);
    }
  YYFPRINTF (stderr, "\n");
}

# define YY_STACK_PRINT(Bottom, Top)                            \
do {                                                            \
  if (yydebug)                                                  \
    yy_stack_print ((Bottom), (Top));                           \
} while (0)


/*------------------------------------------------.
| Report that the YYRULE is going to be reduced.  |
`------------------------------------------------*/

static void
yy_reduce_print (yytype_int16 *yyssp, YYSTYPE *yyvsp, int yyrule)
{
  unsigned long int yylno = yyrline[yyrule];
  int yynrhs = yyr2[yyrule];
  int yyi;
  YYFPRINTF (stderr, "Reducing stack by rule %d (line %lu):\n",
             yyrule - 1, yylno);
  /* The symbols being reduced.  */
  for (yyi = 0; yyi < yynrhs; yyi++)
    {
      YYFPRINTF (stderr, "   $%d = ", yyi + 1);
      yy_symbol_print (stderr,
                       yystos[yyssp[yyi + 1 - yynrhs]],
                       &(yyvsp[(yyi + 1) - (yynrhs)])
                                              );
      YYFPRINTF (stderr, "\n");
    }
}

# define YY_REDUCE_PRINT(Rule)          \
do {                                    \
  if (yydebug)                          \
    yy_reduce_print (yyssp, yyvsp, Rule); \
} while (0)

/* Nonzero means print parse trace.  It is left uninitialized so that
   multiple parsers can coexist.  */
int yydebug;
#else /* !YYDEBUG */
# define YYDPRINTF(Args)
# define YY_SYMBOL_PRINT(Title, Type, Value, Location)
# define YY_STACK_PRINT(Bottom, Top)
# define YY_REDUCE_PRINT(Rule)
#endif /* !YYDEBUG */


/* YYINITDEPTH -- initial size of the parser's stacks.  */
#ifndef YYINITDEPTH
# define YYINITDEPTH 200
#endif

/* YYMAXDEPTH -- maximum size the stacks can grow to (effective only
   if the built-in stack extension method is used).

   Do not make this value too large; the results are undefined if
   YYSTACK_ALLOC_MAXIMUM < YYSTACK_BYTES (YYMAXDEPTH)
   evaluated with infinite-precision integer arithmetic.  */

#ifndef YYMAXDEPTH
# define YYMAXDEPTH 10000
#endif


#if YYERROR_VERBOSE

# ifndef yystrlen
#  if defined __GLIBC__ && defined _STRING_H
#   define yystrlen strlen
#  else
/* Return the length of YYSTR.  */
static YYSIZE_T
yystrlen (const char *yystr)
{
  YYSIZE_T yylen;
  for (yylen = 0; yystr[yylen]; yylen++)
    continue;
  return yylen;
}
#  endif
# endif

# ifndef yystpcpy
#  if defined __GLIBC__ && defined _STRING_H && defined _GNU_SOURCE
#   define yystpcpy stpcpy
#  else
/* Copy YYSRC to YYDEST, returning the address of the terminating '\0' in
   YYDEST.  */
static char *
yystpcpy (char *yydest, const char *yysrc)
{
  char *yyd = yydest;
  const char *yys = yysrc;

  while ((*yyd++ = *yys++) != '\0')
    continue;

  return yyd - 1;
}
#  endif
# endif

# ifndef yytnamerr
/* Copy to YYRES the contents of YYSTR after stripping away unnecessary
   quotes and backslashes, so that it's suitable for yyerror.  The
   heuristic is that double-quoting is unnecessary unless the string
   contains an apostrophe, a comma, or backslash (other than
   backslash-backslash).  YYSTR is taken from yytname.  If YYRES is
   null, do not copy; instead, return the length of what the result
   would have been.  */
static YYSIZE_T
yytnamerr (char *yyres, const char *yystr)
{
  if (*yystr == '"')
    {
      YYSIZE_T yyn = 0;
      char const *yyp = yystr;

      for (;;)
        switch (*++yyp)
          {
          case '\'':
          case ',':
            goto do_not_strip_quotes;

          case '\\':
            if (*++yyp != '\\')
              goto do_not_strip_quotes;
            /* Fall through.  */
          default:
            if (yyres)
              yyres[yyn] = *yyp;
            yyn++;
            break;

          case '"':
            if (yyres)
              yyres[yyn] = '\0';
            return yyn;
          }
    do_not_strip_quotes: ;
    }

  if (! yyres)
    return yystrlen (yystr);

  return yystpcpy (yyres, yystr) - yyres;
}
# endif

/* Copy into *YYMSG, which is of size *YYMSG_ALLOC, an error message
   about the unexpected token YYTOKEN for the state stack whose top is
   YYSSP.

   Return 0 if *YYMSG was successfully written.  Return 1 if *YYMSG is
   not large enough to hold the message.  In that case, also set
   *YYMSG_ALLOC to the required number of bytes.  Return 2 if the
   required number of bytes is too large to store.  */
static int
yysyntax_error (YYSIZE_T *yymsg_alloc, char **yymsg,
                yytype_int16 *yyssp, int yytoken)
{
  YYSIZE_T yysize0 = yytnamerr (YY_NULLPTR, yytname[yytoken]);
  YYSIZE_T yysize = yysize0;
  enum { YYERROR_VERBOSE_ARGS_MAXIMUM = 5 };
  /* Internationalized format string. */
  const char *yyformat = YY_NULLPTR;
  /* Arguments of yyformat. */
  char const *yyarg[YYERROR_VERBOSE_ARGS_MAXIMUM];
  /* Number of reported tokens (one for the "unexpected", one per
     "expected"). */
  int yycount = 0;

  /* There are many possibilities here to consider:
     - If this state is a consistent state with a default action, then
       the only way this function was invoked is if the default action
       is an error action.  In that case, don't check for expected
       tokens because there are none.
     - The only way there can be no lookahead present (in yychar) is if
       this state is a consistent state with a default action.  Thus,
       detecting the absence of a lookahead is sufficient to determine
       that there is no unexpected or expected token to report.  In that
       case, just report a simple "syntax error".
     - Don't assume there isn't a lookahead just because this state is a
       consistent state with a default action.  There might have been a
       previous inconsistent state, consistent state with a non-default
       action, or user semantic action that manipulated yychar.
     - Of course, the expected token list depends on states to have
       correct lookahead information, and it depends on the parser not
       to perform extra reductions after fetching a lookahead from the
       scanner and before detecting a syntax error.  Thus, state merging
       (from LALR or IELR) and default reductions corrupt the expected
       token list.  However, the list is correct for canonical LR with
       one exception: it will still contain any token that will not be
       accepted due to an error action in a later state.
  */
  if (yytoken != YYEMPTY)
    {
      int yyn = yypact[*yyssp];
      yyarg[yycount++] = yytname[yytoken];
      if (!yypact_value_is_default (yyn))
        {
          /* Start YYX at -YYN if negative to avoid negative indexes in
             YYCHECK.  In other words, skip the first -YYN actions for
             this state because they are default actions.  */
          int yyxbegin = yyn < 0 ? -yyn : 0;
          /* Stay within bounds of both yycheck and yytname.  */
          int yychecklim = YYLAST - yyn + 1;
          int yyxend = yychecklim < YYNTOKENS ? yychecklim : YYNTOKENS;
          int yyx;

          for (yyx = yyxbegin; yyx < yyxend; ++yyx)
            if (yycheck[yyx + yyn] == yyx && yyx != YYTERROR
                && !yytable_value_is_error (yytable[yyx + yyn]))
              {
                if (yycount == YYERROR_VERBOSE_ARGS_MAXIMUM)
                  {
                    yycount = 1;
                    yysize = yysize0;
                    break;
                  }
                yyarg[yycount++] = yytname[yyx];
                {
                  YYSIZE_T yysize1 = yysize + yytnamerr (YY_NULLPTR, yytname[yyx]);
                  if (! (yysize <= yysize1
                         && yysize1 <= YYSTACK_ALLOC_MAXIMUM))
                    return 2;
                  yysize = yysize1;
                }
              }
        }
    }

  switch (yycount)
    {
# define YYCASE_(N, S)                      \
      case N:                               \
        yyformat = S;                       \
      break
      YYCASE_(0, YY_("syntax error"));
      YYCASE_(1, YY_("syntax error, unexpected %s"));
      YYCASE_(2, YY_("syntax error, unexpected %s, expecting %s"));
      YYCASE_(3, YY_("syntax error, unexpected %s, expecting %s or %s"));
      YYCASE_(4, YY_("syntax error, unexpected %s, expecting %s or %s or %s"));
      YYCASE_(5, YY_("syntax error, unexpected %s, expecting %s or %s or %s or %s"));
# undef YYCASE_
    }

  {
    YYSIZE_T yysize1 = yysize + yystrlen (yyformat);
    if (! (yysize <= yysize1 && yysize1 <= YYSTACK_ALLOC_MAXIMUM))
      return 2;
    yysize = yysize1;
  }

  if (*yymsg_alloc < yysize)
    {
      *yymsg_alloc = 2 * yysize;
      if (! (yysize <= *yymsg_alloc
             && *yymsg_alloc <= YYSTACK_ALLOC_MAXIMUM))
        *yymsg_alloc = YYSTACK_ALLOC_MAXIMUM;
      return 1;
    }

  /* Avoid sprintf, as that infringes on the user's name space.
     Don't have undefined behavior even if the translation
     produced a string with the wrong number of "%s"s.  */
  {
    char *yyp = *yymsg;
    int yyi = 0;
    while ((*yyp = *yyformat) != '\0')
      if (*yyp == '%' && yyformat[1] == 's' && yyi < yycount)
        {
          yyp += yytnamerr (yyp, yyarg[yyi++]);
          yyformat += 2;
        }
      else
        {
          yyp++;
          yyformat++;
        }
  }
  return 0;
}
#endif /* YYERROR_VERBOSE */

/*-----------------------------------------------.
| Release the memory associated to this symbol.  |
`-----------------------------------------------*/

static void
yydestruct (const char *yymsg, int yytype, YYSTYPE *yyvaluep)
{
  YYUSE (yyvaluep);
  if (!yymsg)
    yymsg = "Deleting";
  YY_SYMBOL_PRINT (yymsg, yytype, yyvaluep, yylocationp);

  YY_IGNORE_MAYBE_UNINITIALIZED_BEGIN
  YYUSE (yytype);
  YY_IGNORE_MAYBE_UNINITIALIZED_END
}




/* The lookahead symbol.  */
int yychar;

/* The semantic value of the lookahead symbol.  */
YYSTYPE yylval;
/* Number of syntax errors so far.  */
int yynerrs;


/*----------.
| yyparse.  |
`----------*/

int
yyparse (void)
{
    int yystate;
    /* Number of tokens to shift before error messages enabled.  */
    int yyerrstatus;

    /* The stacks and their tools:
       'yyss': related to states.
       'yyvs': related to semantic values.

       Refer to the stacks through separate pointers, to allow yyoverflow
       to reallocate them elsewhere.  */

    /* The state stack.  */
    yytype_int16 yyssa[YYINITDEPTH];
    yytype_int16 *yyss;
    yytype_int16 *yyssp;

    /* The semantic value stack.  */
    YYSTYPE yyvsa[YYINITDEPTH];
    YYSTYPE *yyvs;
    YYSTYPE *yyvsp;

    YYSIZE_T yystacksize;

  int yyn;
  int yyresult;
  /* Lookahead token as an internal (translated) token number.  */
  int yytoken = 0;
  /* The variables used to return semantic value and location from the
     action routines.  */
  YYSTYPE yyval;

#if YYERROR_VERBOSE
  /* Buffer for error messages, and its allocated size.  */
  char yymsgbuf[128];
  char *yymsg = yymsgbuf;
  YYSIZE_T yymsg_alloc = sizeof yymsgbuf;
#endif

#define YYPOPSTACK(N)   (yyvsp -= (N), yyssp -= (N))

  /* The number of symbols on the RHS of the reduced rule.
     Keep to zero when no symbol should be popped.  */
  int yylen = 0;

  yyssp = yyss = yyssa;
  yyvsp = yyvs = yyvsa;
  yystacksize = YYINITDEPTH;

  YYDPRINTF ((stderr, "Starting parse\n"));

  yystate = 0;
  yyerrstatus = 0;
  yynerrs = 0;
  yychar = YYEMPTY; /* Cause a token to be read.  */
  goto yysetstate;

/*------------------------------------------------------------.
| yynewstate -- Push a new state, which is found in yystate.  |
`------------------------------------------------------------*/
 yynewstate:
  /* In all cases, when you get here, the value and location stacks
     have just been pushed.  So pushing a state here evens the stacks.  */
  yyssp++;

 yysetstate:
  *yyssp = yystate;

  if (yyss + yystacksize - 1 <= yyssp)
    {
      /* Get the current used size of the three stacks, in elements.  */
      YYSIZE_T yysize = yyssp - yyss + 1;

#ifdef yyoverflow
      {
        /* Give user a chance to reallocate the stack.  Use copies of
           these so that the &'s don't force the real ones into
           memory.  */
        YYSTYPE *yyvs1 = yyvs;
        yytype_int16 *yyss1 = yyss;

        /* Each stack pointer address is followed by the size of the
           data in use in that stack, in bytes.  This used to be a
           conditional around just the two extra args, but that might
           be undefined if yyoverflow is a macro.  */
        yyoverflow (YY_("memory exhausted"),
                    &yyss1, yysize * sizeof (*yyssp),
                    &yyvs1, yysize * sizeof (*yyvsp),
                    &yystacksize);

        yyss = yyss1;
        yyvs = yyvs1;
      }
#else /* no yyoverflow */
# ifndef YYSTACK_RELOCATE
      goto yyexhaustedlab;
# else
      /* Extend the stack our own way.  */
      if (YYMAXDEPTH <= yystacksize)
        goto yyexhaustedlab;
      yystacksize *= 2;
      if (YYMAXDEPTH < yystacksize)
        yystacksize = YYMAXDEPTH;

      {
        yytype_int16 *yyss1 = yyss;
        union yyalloc *yyptr =
          (union yyalloc *) YYSTACK_ALLOC (YYSTACK_BYTES (yystacksize));
        if (! yyptr)
          goto yyexhaustedlab;
        YYSTACK_RELOCATE (yyss_alloc, yyss);
        YYSTACK_RELOCATE (yyvs_alloc, yyvs);
#  undef YYSTACK_RELOCATE
        if (yyss1 != yyssa)
          YYSTACK_FREE (yyss1);
      }
# endif
#endif /* no yyoverflow */

      yyssp = yyss + yysize - 1;
      yyvsp = yyvs + yysize - 1;

      YYDPRINTF ((stderr, "Stack size increased to %lu\n",
                  (unsigned long int) yystacksize));

      if (yyss + yystacksize - 1 <= yyssp)
        YYABORT;
    }

  YYDPRINTF ((stderr, "Entering state %d\n", yystate));

  if (yystate == YYFINAL)
    YYACCEPT;

  goto yybackup;

/*-----------.
| yybackup.  |
`-----------*/
yybackup:

  /* Do appropriate processing given the current state.  Read a
     lookahead token if we need one and don't already have one.  */

  /* First try to decide what to do without reference to lookahead token.  */
  yyn = yypact[yystate];
  if (yypact_value_is_default (yyn))
    goto yydefault;

  /* Not known => get a lookahead token if don't already have one.  */

  /* YYCHAR is either YYEMPTY or YYEOF or a valid lookahead symbol.  */
  if (yychar == YYEMPTY)
    {
      YYDPRINTF ((stderr, "Reading a token: "));
      yychar = yylex ();
    }

  if (yychar <= YYEOF)
    {
      yychar = yytoken = YYEOF;
      YYDPRINTF ((stderr, "Now at end of input.\n"));
    }
  else
    {
      yytoken = YYTRANSLATE (yychar);
      YY_SYMBOL_PRINT ("Next token is", yytoken, &yylval, &yylloc);
    }

  /* If the proper action on seeing token YYTOKEN is to reduce or to
     detect an error, take that action.  */
  yyn += yytoken;
  if (yyn < 0 || YYLAST < yyn || yycheck[yyn] != yytoken)
    goto yydefault;
  yyn = yytable[yyn];
  if (yyn <= 0)
    {
      if (yytable_value_is_error (yyn))
        goto yyerrlab;
      yyn = -yyn;
      goto yyreduce;
    }

  /* Count tokens shifted since error; after three, turn off error
     status.  */
  if (yyerrstatus)
    yyerrstatus--;

  /* Shift the lookahead token.  */
  YY_SYMBOL_PRINT ("Shifting", yytoken, &yylval, &yylloc);

  /* Discard the shifted token.  */
  yychar = YYEMPTY;

  yystate = yyn;
  YY_IGNORE_MAYBE_UNINITIALIZED_BEGIN
  *++yyvsp = yylval;
  YY_IGNORE_MAYBE_UNINITIALIZED_END

  goto yynewstate;


/*-----------------------------------------------------------.
| yydefault -- do the default action for the current state.  |
`-----------------------------------------------------------*/
yydefault:
  yyn = yydefact[yystate];
  if (yyn == 0)
    goto yyerrlab;
  goto yyreduce;


/*-----------------------------.
| yyreduce -- Do a reduction.  |
`-----------------------------*/
yyreduce:
  /* yyn is the number of a rule to reduce with.  */
  yylen = yyr2[yyn];

  /* If YYLEN is nonzero, implement the default value of the action:
     '$$ = $1'.

     Otherwise, the following line sets YYVAL to garbage.
     This behavior is undocumented and Bison
     users should not rely upon it.  Assigning to YYVAL
     unconditionally makes the parser a bit smaller, and it avoids a
     GCC warning that YYVAL may be used uninitialized.  */
  yyval = yyvsp[1-yylen];


  YY_REDUCE_PRINT (yyn);
  switch (yyn)
    {
        case 2:
#line 308 "parser/faustparser.y" /* yacc.c:1646  */
    { (yyval.exp) = (yyvsp[0].exp); gGlobal->gResult = formatDefinitions((yyval.exp)); }
#line 1780 "parser/faustparser.cpp" /* yacc.c:1646  */
    break;

  case 3:
#line 311 "parser/faustparser.y" /* yacc.c:1646  */
    { (yyval.exp) = gGlobal->nil; }
#line 1786 "parser/faustparser.cpp" /* yacc.c:1646  */
    break;

  case 4:
#line 312 "parser/faustparser.y" /* yacc.c:1646  */
    { (yyval.exp) = cons ((yyvsp[0].exp),(yyvsp[-1].exp)); }
#line 1792 "parser/faustparser.cpp" /* yacc.c:1646  */
    break;

  case 5:
#line 314 "parser/faustparser.y" /* yacc.c:1646  */
    { (yyval.exp) = gGlobal->nil; }
#line 1798 "parser/faustparser.cpp" /* yacc.c:1646  */
    break;

  case 6:
#line 315 "parser/faustparser.y" /* yacc.c:1646  */
    { (yyval.exp) = cons ((yyvsp[0].exp),(yyvsp[-1].exp)); }
#line 1804 "parser/faustparser.cpp" /* yacc.c:1646  */
    break;

  case 7:
#line 319 "parser/faustparser.y" /* yacc.c:1646  */
    { (yyval.exp) = gGlobal->nil; }
#line 1810 "parser/faustparser.cpp" /* yacc.c:1646  */
    break;

  case 8:
#line 320 "parser/faustparser.y" /* yacc.c:1646  */
    { (yyval.exp) = cons ((yyvsp[0].exp),(yyvsp[-1].exp)); }
#line 1816 "parser/faustparser.cpp" /* yacc.c:1646  */
    break;

  case 9:
#line 327 "parser/faustparser.y" /* yacc.c:1646  */
    { gGlobal->gWaveForm.push_back((yyvsp[0].exp)); }
#line 1822 "parser/faustparser.cpp" /* yacc.c:1646  */
    break;

  case 10:
#line 328 "parser/faustparser.y" /* yacc.c:1646  */
    { gGlobal->gWaveForm.push_back((yyvsp[0].exp)); }
#line 1828 "parser/faustparser.cpp" /* yacc.c:1646  */
    break;

  case 11:
#line 331 "parser/faustparser.y" /* yacc.c:1646  */
    { (yyval.exp) = boxInt(atoi(yytext)); }
#line 1834 "parser/faustparser.cpp" /* yacc.c:1646  */
    break;

  case 12:
#line 332 "parser/faustparser.y" /* yacc.c:1646  */
    { (yyval.exp) = boxReal(atof(yytext)); }
#line 1840 "parser/faustparser.cpp" /* yacc.c:1646  */
    break;

  case 13:
#line 333 "parser/faustparser.y" /* yacc.c:1646  */
    { (yyval.exp) = boxInt (atoi(yytext)); }
#line 1846 "parser/faustparser.cpp" /* yacc.c:1646  */
    break;

  case 14:
#line 334 "parser/faustparser.y" /* yacc.c:1646  */
    { (yyval.exp) = boxReal(atof(yytext)); }
#line 1852 "parser/faustparser.cpp" /* yacc.c:1646  */
    break;

  case 15:
#line 335 "parser/faustparser.y" /* yacc.c:1646  */
    { (yyval.exp) = boxInt ( -atoi(yytext) ); }
#line 1858 "parser/faustparser.cpp" /* yacc.c:1646  */
    break;

  case 16:
#line 336 "parser/faustparser.y" /* yacc.c:1646  */
    { (yyval.exp) = boxReal( -atof(yytext) ); }
#line 1864 "parser/faustparser.cpp" /* yacc.c:1646  */
    break;

  case 17:
#line 340 "parser/faustparser.y" /* yacc.c:1646  */
    { (yyval.exp) = importFile((yyvsp[-2].exp)); }
#line 1870 "parser/faustparser.cpp" /* yacc.c:1646  */
    break;

  case 18:
#line 341 "parser/faustparser.y" /* yacc.c:1646  */
    { declareMetadata((yyvsp[-2].exp),(yyvsp[-1].exp)); (yyval.exp) = gGlobal->nil; }
#line 1876 "parser/faustparser.cpp" /* yacc.c:1646  */
    break;

  case 19:
#line 342 "parser/faustparser.y" /* yacc.c:1646  */
    { (yyval.exp) = (yyvsp[0].exp); }
#line 1882 "parser/faustparser.cpp" /* yacc.c:1646  */
    break;

  case 20:
#line 343 "parser/faustparser.y" /* yacc.c:1646  */
    { declareDoc((yyvsp[-1].exp)); (yyval.exp) = gGlobal->nil; /* cerr << "Yacc : doc : " << *$2 << endl; */ }
#line 1888 "parser/faustparser.cpp" /* yacc.c:1646  */
    break;

  case 21:
#line 346 "parser/faustparser.y" /* yacc.c:1646  */
    { (yyval.exp) = gGlobal->nil; }
#line 1894 "parser/faustparser.cpp" /* yacc.c:1646  */
    break;

  case 22:
#line 347 "parser/faustparser.y" /* yacc.c:1646  */
    { (yyval.exp) = cons ((yyvsp[0].exp),(yyvsp[-1].exp)); }
#line 1900 "parser/faustparser.cpp" /* yacc.c:1646  */
    break;

  case 23:
#line 350 "parser/faustparser.y" /* yacc.c:1646  */
    { (yyval.exp) = docTxt((yyvsp[0].cppstr)->c_str()); delete (yyvsp[0].cppstr); }
#line 1906 "parser/faustparser.cpp" /* yacc.c:1646  */
    break;

  case 24:
#line 351 "parser/faustparser.y" /* yacc.c:1646  */
    { (yyval.exp) = docEqn((yyvsp[0].exp)); }
#line 1912 "parser/faustparser.cpp" /* yacc.c:1646  */
    break;

  case 25:
#line 352 "parser/faustparser.y" /* yacc.c:1646  */
    { (yyval.exp) = docDgm((yyvsp[0].exp)); }
#line 1918 "parser/faustparser.cpp" /* yacc.c:1646  */
    break;

  case 26:
#line 353 "parser/faustparser.y" /* yacc.c:1646  */
    { (yyval.exp) = docNtc(); }
#line 1924 "parser/faustparser.cpp" /* yacc.c:1646  */
    break;

  case 27:
#line 354 "parser/faustparser.y" /* yacc.c:1646  */
    { (yyval.exp) = docLst(); }
#line 1930 "parser/faustparser.cpp" /* yacc.c:1646  */
    break;

  case 28:
#line 355 "parser/faustparser.y" /* yacc.c:1646  */
    { (yyval.exp) = docMtd((yyvsp[0].exp)); }
#line 1936 "parser/faustparser.cpp" /* yacc.c:1646  */
    break;

  case 29:
#line 358 "parser/faustparser.y" /* yacc.c:1646  */
    { (yyval.cppstr) = new string(); }
#line 1942 "parser/faustparser.cpp" /* yacc.c:1646  */
    break;

  case 30:
#line 359 "parser/faustparser.y" /* yacc.c:1646  */
    { (yyval.cppstr) = &((yyvsp[-1].cppstr)->append(yytext)); }
#line 1948 "parser/faustparser.cpp" /* yacc.c:1646  */
    break;

  case 31:
#line 362 "parser/faustparser.y" /* yacc.c:1646  */
    { (yyval.exp) = (yyvsp[-1].exp); }
#line 1954 "parser/faustparser.cpp" /* yacc.c:1646  */
    break;

  case 32:
#line 365 "parser/faustparser.y" /* yacc.c:1646  */
    { (yyval.exp) = (yyvsp[-1].exp); }
#line 1960 "parser/faustparser.cpp" /* yacc.c:1646  */
    break;

  case 33:
#line 368 "parser/faustparser.y" /* yacc.c:1646  */
    { }
#line 1966 "parser/faustparser.cpp" /* yacc.c:1646  */
    break;

  case 34:
#line 371 "parser/faustparser.y" /* yacc.c:1646  */
    { }
#line 1972 "parser/faustparser.cpp" /* yacc.c:1646  */
    break;

  case 35:
#line 374 "parser/faustparser.y" /* yacc.c:1646  */
    { }
#line 1978 "parser/faustparser.cpp" /* yacc.c:1646  */
    break;

  case 36:
#line 375 "parser/faustparser.y" /* yacc.c:1646  */
    { }
#line 1984 "parser/faustparser.cpp" /* yacc.c:1646  */
    break;

  case 37:
#line 378 "parser/faustparser.y" /* yacc.c:1646  */
    { gGlobal->gLstDependenciesSwitch = (yyvsp[-1].b); }
#line 1990 "parser/faustparser.cpp" /* yacc.c:1646  */
    break;

  case 38:
#line 379 "parser/faustparser.y" /* yacc.c:1646  */
    { gGlobal->gStripDocSwitch = (yyvsp[-1].b); gGlobal->gStripDocSwitch==true ? gGlobal->gStripDocSwitch=false : gGlobal->gStripDocSwitch=true; }
#line 1996 "parser/faustparser.cpp" /* yacc.c:1646  */
    break;

  case 39:
#line 380 "parser/faustparser.y" /* yacc.c:1646  */
    { gGlobal->gLstDistributedSwitch = (yyvsp[-1].b); }
#line 2002 "parser/faustparser.cpp" /* yacc.c:1646  */
    break;

  case 40:
#line 383 "parser/faustparser.y" /* yacc.c:1646  */
    { (yyval.b) = true; }
#line 2008 "parser/faustparser.cpp" /* yacc.c:1646  */
    break;

  case 41:
#line 384 "parser/faustparser.y" /* yacc.c:1646  */
    { (yyval.b) = false; }
#line 2014 "parser/faustparser.cpp" /* yacc.c:1646  */
    break;

  case 42:
#line 387 "parser/faustparser.y" /* yacc.c:1646  */
    { (yyval.exp) = (yyvsp[-1].exp); }
#line 2020 "parser/faustparser.cpp" /* yacc.c:1646  */
    break;

  case 43:
<<<<<<< HEAD
#line 390 "parser/faustparser.y" /* yacc.c:1646  */
    { (yyval.exp) = cons((yyvsp[-6].exp),cons((yyvsp[-4].exp),(yyvsp[-1].exp))); }
#line 2026 "parser/faustparser.cpp" /* yacc.c:1646  */
    break;

  case 44:
#line 391 "parser/faustparser.y" /* yacc.c:1646  */
    { (yyval.exp) = cons((yyvsp[-3].exp),cons(gGlobal->nil,(yyvsp[-1].exp))); }
#line 2032 "parser/faustparser.cpp" /* yacc.c:1646  */
=======
#line 397 "parser/faustparser.y" /* yacc.c:1646  */
    { (yyval.exp) = cons((yyvsp[-6].exp),cons((yyvsp[-4].exp),(yyvsp[-1].exp))); setDefProp((yyvsp[-6].exp), yyfilename, yylineno); }
#line 2033 "parser/faustparser.cpp" /* yacc.c:1646  */
    break;

  case 44:
#line 398 "parser/faustparser.y" /* yacc.c:1646  */
    { (yyval.exp) = cons((yyvsp[-3].exp),cons(nil,(yyvsp[-1].exp))); setDefProp((yyvsp[-3].exp), yyfilename, yylineno);  }
#line 2039 "parser/faustparser.cpp" /* yacc.c:1646  */
>>>>>>> 3daa9a97
    break;

  case 45:
#line 392 "parser/faustparser.y" /* yacc.c:1646  */
    { (yyval.exp) = gGlobal->nil; yyerr++; }
#line 2038 "parser/faustparser.cpp" /* yacc.c:1646  */
    break;

  case 46:
<<<<<<< HEAD
#line 395 "parser/faustparser.y" /* yacc.c:1646  */
    { (yyval.exp) = cons((yyvsp[-3].exp),cons(gGlobal->nil,(yyvsp[-1].exp))); }
#line 2044 "parser/faustparser.cpp" /* yacc.c:1646  */
=======
#line 402 "parser/faustparser.y" /* yacc.c:1646  */
    { (yyval.exp) = cons((yyvsp[-3].exp),cons(nil,(yyvsp[-1].exp))); setDefProp((yyvsp[-3].exp), yyfilename, yylineno); }
#line 2051 "parser/faustparser.cpp" /* yacc.c:1646  */
>>>>>>> 3daa9a97
    break;

  case 47:
#line 396 "parser/faustparser.y" /* yacc.c:1646  */
    { (yyval.exp) = gGlobal->nil; yyerr++; }
#line 2050 "parser/faustparser.cpp" /* yacc.c:1646  */
    break;

  case 48:
<<<<<<< HEAD
#line 399 "parser/faustparser.y" /* yacc.c:1646  */
    { (yyval.exp)=(yyvsp[0].exp); setDefProp((yyvsp[0].exp), yyfilename, yylineno); }
#line 2056 "parser/faustparser.cpp" /* yacc.c:1646  */
    break;

  case 49:
#line 402 "parser/faustparser.y" /* yacc.c:1646  */
    { (yyval.exp)=(yyvsp[0].exp); setDefProp((yyvsp[0].exp), yyfilename, yylineno); }
#line 2062 "parser/faustparser.cpp" /* yacc.c:1646  */
=======
#line 406 "parser/faustparser.y" /* yacc.c:1646  */
    { (yyval.exp)=(yyvsp[0].exp); }
#line 2063 "parser/faustparser.cpp" /* yacc.c:1646  */
    break;

  case 49:
#line 409 "parser/faustparser.y" /* yacc.c:1646  */
    { (yyval.exp)=(yyvsp[0].exp); }
#line 2069 "parser/faustparser.cpp" /* yacc.c:1646  */
>>>>>>> 3daa9a97
    break;

  case 50:
#line 405 "parser/faustparser.y" /* yacc.c:1646  */
    { (yyval.exp) = cons((yyvsp[0].exp),gGlobal->nil); }
#line 2068 "parser/faustparser.cpp" /* yacc.c:1646  */
    break;

  case 51:
#line 406 "parser/faustparser.y" /* yacc.c:1646  */
    { (yyval.exp) = cons((yyvsp[0].exp),(yyvsp[-2].exp)); }
#line 2074 "parser/faustparser.cpp" /* yacc.c:1646  */
    break;

  case 52:
#line 409 "parser/faustparser.y" /* yacc.c:1646  */
    { (yyval.exp) = boxWithLocalDef((yyvsp[-4].exp),formatDefinitions((yyvsp[-1].exp))); }
#line 2080 "parser/faustparser.cpp" /* yacc.c:1646  */
    break;

  case 53:
#line 410 "parser/faustparser.y" /* yacc.c:1646  */
    { (yyval.exp) = boxWithRecDef  ((yyvsp[-4].exp),formatDefinitions((yyvsp[-1].exp))); }
#line 2086 "parser/faustparser.cpp" /* yacc.c:1646  */
    break;

  case 54:
#line 411 "parser/faustparser.y" /* yacc.c:1646  */
    { (yyval.exp) = boxPar((yyvsp[-2].exp),(yyvsp[0].exp)); }
#line 2092 "parser/faustparser.cpp" /* yacc.c:1646  */
    break;

  case 55:
#line 412 "parser/faustparser.y" /* yacc.c:1646  */
    { (yyval.exp) = boxSeq((yyvsp[-2].exp),(yyvsp[0].exp)); }
#line 2098 "parser/faustparser.cpp" /* yacc.c:1646  */
    break;

  case 56:
#line 413 "parser/faustparser.y" /* yacc.c:1646  */
    { (yyval.exp) = boxSplit((yyvsp[-2].exp),(yyvsp[0].exp)); }
#line 2104 "parser/faustparser.cpp" /* yacc.c:1646  */
    break;

  case 57:
#line 414 "parser/faustparser.y" /* yacc.c:1646  */
    { (yyval.exp) = boxMerge((yyvsp[-2].exp),(yyvsp[0].exp)); }
#line 2110 "parser/faustparser.cpp" /* yacc.c:1646  */
    break;

  case 58:
#line 415 "parser/faustparser.y" /* yacc.c:1646  */
    { (yyval.exp) = boxRec((yyvsp[-2].exp),(yyvsp[0].exp)); }
#line 2116 "parser/faustparser.cpp" /* yacc.c:1646  */
    break;

  case 59:
#line 416 "parser/faustparser.y" /* yacc.c:1646  */
    { (yyval.exp) = (yyvsp[0].exp); }
#line 2122 "parser/faustparser.cpp" /* yacc.c:1646  */
    break;

  case 60:
#line 419 "parser/faustparser.y" /* yacc.c:1646  */
    { (yyval.exp) = boxSeq(boxPar((yyvsp[-2].exp),(yyvsp[0].exp)),boxPrim2(sigAdd)); }
#line 2128 "parser/faustparser.cpp" /* yacc.c:1646  */
    break;

  case 61:
#line 420 "parser/faustparser.y" /* yacc.c:1646  */
    { (yyval.exp) = boxSeq(boxPar((yyvsp[-2].exp),(yyvsp[0].exp)),boxPrim2(sigSub)); }
#line 2134 "parser/faustparser.cpp" /* yacc.c:1646  */
    break;

  case 62:
#line 421 "parser/faustparser.y" /* yacc.c:1646  */
    { (yyval.exp) = boxSeq(boxPar((yyvsp[-2].exp),(yyvsp[0].exp)),boxPrim2(sigMul)); }
#line 2140 "parser/faustparser.cpp" /* yacc.c:1646  */
    break;

  case 63:
#line 422 "parser/faustparser.y" /* yacc.c:1646  */
    { (yyval.exp) = boxSeq(boxPar((yyvsp[-2].exp),(yyvsp[0].exp)),boxPrim2(sigDiv)); }
#line 2146 "parser/faustparser.cpp" /* yacc.c:1646  */
    break;

  case 64:
#line 423 "parser/faustparser.y" /* yacc.c:1646  */
    { (yyval.exp) = boxSeq(boxPar((yyvsp[-2].exp),(yyvsp[0].exp)),boxPrim2(sigRem)); }
#line 2152 "parser/faustparser.cpp" /* yacc.c:1646  */
    break;

  case 65:
#line 424 "parser/faustparser.y" /* yacc.c:1646  */
    { (yyval.exp) = boxSeq(boxPar((yyvsp[-2].exp),(yyvsp[0].exp)),gGlobal->gPowPrim->box()); }
#line 2158 "parser/faustparser.cpp" /* yacc.c:1646  */
    break;

  case 66:
#line 425 "parser/faustparser.y" /* yacc.c:1646  */
    { (yyval.exp) = boxSeq(boxPar((yyvsp[-2].exp),(yyvsp[0].exp)),boxPrim2(sigFixDelay)); }
#line 2164 "parser/faustparser.cpp" /* yacc.c:1646  */
    break;

  case 67:
#line 426 "parser/faustparser.y" /* yacc.c:1646  */
    { (yyval.exp) = boxSeq((yyvsp[-1].exp),boxPrim1(sigDelay1)); }
#line 2170 "parser/faustparser.cpp" /* yacc.c:1646  */
    break;

  case 68:
#line 427 "parser/faustparser.y" /* yacc.c:1646  */
    { (yyval.exp) = boxAccess((yyvsp[-2].exp),(yyvsp[0].exp)); }
#line 2176 "parser/faustparser.cpp" /* yacc.c:1646  */
    break;

  case 69:
#line 429 "parser/faustparser.y" /* yacc.c:1646  */
    { (yyval.exp) = boxSeq(boxPar((yyvsp[-2].exp),(yyvsp[0].exp)),boxPrim2(sigAND)); }
#line 2182 "parser/faustparser.cpp" /* yacc.c:1646  */
    break;

  case 70:
#line 430 "parser/faustparser.y" /* yacc.c:1646  */
    { (yyval.exp) = boxSeq(boxPar((yyvsp[-2].exp),(yyvsp[0].exp)),boxPrim2(sigOR)); }
#line 2188 "parser/faustparser.cpp" /* yacc.c:1646  */
    break;

  case 71:
#line 431 "parser/faustparser.y" /* yacc.c:1646  */
    { (yyval.exp) = boxSeq(boxPar((yyvsp[-2].exp),(yyvsp[0].exp)),boxPrim2(sigXOR)); }
#line 2194 "parser/faustparser.cpp" /* yacc.c:1646  */
    break;

  case 72:
#line 433 "parser/faustparser.y" /* yacc.c:1646  */
    { (yyval.exp) = boxSeq(boxPar((yyvsp[-2].exp),(yyvsp[0].exp)),boxPrim2(sigLeftShift)); }
#line 2200 "parser/faustparser.cpp" /* yacc.c:1646  */
    break;

  case 73:
#line 434 "parser/faustparser.y" /* yacc.c:1646  */
    { (yyval.exp) = boxSeq(boxPar((yyvsp[-2].exp),(yyvsp[0].exp)),boxPrim2(sigRightShift)); }
#line 2206 "parser/faustparser.cpp" /* yacc.c:1646  */
    break;

  case 74:
#line 436 "parser/faustparser.y" /* yacc.c:1646  */
    { (yyval.exp) = boxSeq(boxPar((yyvsp[-2].exp),(yyvsp[0].exp)),boxPrim2(sigLT)); }
#line 2212 "parser/faustparser.cpp" /* yacc.c:1646  */
    break;

  case 75:
#line 437 "parser/faustparser.y" /* yacc.c:1646  */
    { (yyval.exp) = boxSeq(boxPar((yyvsp[-2].exp),(yyvsp[0].exp)),boxPrim2(sigLE)); }
#line 2218 "parser/faustparser.cpp" /* yacc.c:1646  */
    break;

  case 76:
#line 438 "parser/faustparser.y" /* yacc.c:1646  */
    { (yyval.exp) = boxSeq(boxPar((yyvsp[-2].exp),(yyvsp[0].exp)),boxPrim2(sigGT)); }
#line 2224 "parser/faustparser.cpp" /* yacc.c:1646  */
    break;

  case 77:
#line 439 "parser/faustparser.y" /* yacc.c:1646  */
    { (yyval.exp) = boxSeq(boxPar((yyvsp[-2].exp),(yyvsp[0].exp)),boxPrim2(sigGE)); }
#line 2230 "parser/faustparser.cpp" /* yacc.c:1646  */
    break;

  case 78:
#line 440 "parser/faustparser.y" /* yacc.c:1646  */
    { (yyval.exp) = boxSeq(boxPar((yyvsp[-2].exp),(yyvsp[0].exp)),boxPrim2(sigEQ)); }
#line 2236 "parser/faustparser.cpp" /* yacc.c:1646  */
    break;

  case 79:
#line 441 "parser/faustparser.y" /* yacc.c:1646  */
    { (yyval.exp) = boxSeq(boxPar((yyvsp[-2].exp),(yyvsp[0].exp)),boxPrim2(sigNE)); }
#line 2242 "parser/faustparser.cpp" /* yacc.c:1646  */
    break;

  case 80:
#line 443 "parser/faustparser.y" /* yacc.c:1646  */
    { (yyval.exp) = buildBoxAppl((yyvsp[-3].exp),(yyvsp[-1].exp)); }
#line 2248 "parser/faustparser.cpp" /* yacc.c:1646  */
    break;

  case 81:
#line 444 "parser/faustparser.y" /* yacc.c:1646  */
    { (yyval.exp) = boxModifLocalDef((yyvsp[-3].exp),formatDefinitions((yyvsp[-1].exp))); }
#line 2254 "parser/faustparser.cpp" /* yacc.c:1646  */
    break;

  case 82:
#line 446 "parser/faustparser.y" /* yacc.c:1646  */
    { (yyval.exp) = (yyvsp[0].exp); }
#line 2260 "parser/faustparser.cpp" /* yacc.c:1646  */
    break;

  case 83:
#line 449 "parser/faustparser.y" /* yacc.c:1646  */
    { (yyval.exp) = boxInt(atoi(yytext)); }
#line 2266 "parser/faustparser.cpp" /* yacc.c:1646  */
    break;

  case 84:
#line 450 "parser/faustparser.y" /* yacc.c:1646  */
    { (yyval.exp) = boxReal(atof(yytext)); }
#line 2272 "parser/faustparser.cpp" /* yacc.c:1646  */
    break;

  case 85:
#line 452 "parser/faustparser.y" /* yacc.c:1646  */
    { (yyval.exp) = boxInt (atoi(yytext)); }
#line 2278 "parser/faustparser.cpp" /* yacc.c:1646  */
    break;

  case 86:
#line 453 "parser/faustparser.y" /* yacc.c:1646  */
    { (yyval.exp) = boxReal(atof(yytext)); }
#line 2284 "parser/faustparser.cpp" /* yacc.c:1646  */
    break;

  case 87:
#line 455 "parser/faustparser.y" /* yacc.c:1646  */
    { (yyval.exp) = boxInt ( -atoi(yytext) ); }
#line 2290 "parser/faustparser.cpp" /* yacc.c:1646  */
    break;

  case 88:
#line 456 "parser/faustparser.y" /* yacc.c:1646  */
    { (yyval.exp) = boxReal( -atof(yytext) ); }
#line 2296 "parser/faustparser.cpp" /* yacc.c:1646  */
    break;

  case 89:
#line 458 "parser/faustparser.y" /* yacc.c:1646  */
    { (yyval.exp) = boxWire(); }
#line 2302 "parser/faustparser.cpp" /* yacc.c:1646  */
    break;

  case 90:
#line 459 "parser/faustparser.y" /* yacc.c:1646  */
    { (yyval.exp) = boxCut(); }
#line 2308 "parser/faustparser.cpp" /* yacc.c:1646  */
    break;

  case 91:
#line 461 "parser/faustparser.y" /* yacc.c:1646  */
    { (yyval.exp) = boxPrim1(sigDelay1); }
#line 2314 "parser/faustparser.cpp" /* yacc.c:1646  */
    break;

  case 92:
#line 462 "parser/faustparser.y" /* yacc.c:1646  */
    { (yyval.exp) = boxPrim2(sigPrefix); }
#line 2320 "parser/faustparser.cpp" /* yacc.c:1646  */
    break;

  case 93:
#line 464 "parser/faustparser.y" /* yacc.c:1646  */
    { (yyval.exp) = boxPrim1(sigIntCast); }
#line 2326 "parser/faustparser.cpp" /* yacc.c:1646  */
    break;

  case 94:
#line 465 "parser/faustparser.y" /* yacc.c:1646  */
    { (yyval.exp) = boxPrim1(sigFloatCast); }
#line 2332 "parser/faustparser.cpp" /* yacc.c:1646  */
    break;

  case 95:
#line 467 "parser/faustparser.y" /* yacc.c:1646  */
    { (yyval.exp) = boxPrim2(sigAdd); }
#line 2338 "parser/faustparser.cpp" /* yacc.c:1646  */
    break;

  case 96:
#line 468 "parser/faustparser.y" /* yacc.c:1646  */
    { (yyval.exp) = boxPrim2(sigSub); }
#line 2344 "parser/faustparser.cpp" /* yacc.c:1646  */
    break;

  case 97:
#line 469 "parser/faustparser.y" /* yacc.c:1646  */
    { (yyval.exp) = boxPrim2(sigMul); }
#line 2350 "parser/faustparser.cpp" /* yacc.c:1646  */
    break;

  case 98:
#line 470 "parser/faustparser.y" /* yacc.c:1646  */
    { (yyval.exp) = boxPrim2(sigDiv); }
#line 2356 "parser/faustparser.cpp" /* yacc.c:1646  */
    break;

  case 99:
#line 471 "parser/faustparser.y" /* yacc.c:1646  */
    { (yyval.exp) = boxPrim2(sigRem); }
#line 2362 "parser/faustparser.cpp" /* yacc.c:1646  */
    break;

  case 100:
#line 472 "parser/faustparser.y" /* yacc.c:1646  */
    { (yyval.exp) = boxPrim2(sigFixDelay); }
#line 2368 "parser/faustparser.cpp" /* yacc.c:1646  */
    break;

  case 101:
#line 474 "parser/faustparser.y" /* yacc.c:1646  */
    { (yyval.exp) = boxPrim2(sigAND); }
#line 2374 "parser/faustparser.cpp" /* yacc.c:1646  */
    break;

  case 102:
#line 475 "parser/faustparser.y" /* yacc.c:1646  */
    { (yyval.exp) = boxPrim2(sigOR); }
#line 2380 "parser/faustparser.cpp" /* yacc.c:1646  */
    break;

  case 103:
#line 476 "parser/faustparser.y" /* yacc.c:1646  */
    { (yyval.exp) = boxPrim2(sigXOR); }
#line 2386 "parser/faustparser.cpp" /* yacc.c:1646  */
    break;

  case 104:
#line 478 "parser/faustparser.y" /* yacc.c:1646  */
    { (yyval.exp) = boxPrim2(sigLeftShift); }
#line 2392 "parser/faustparser.cpp" /* yacc.c:1646  */
    break;

  case 105:
#line 479 "parser/faustparser.y" /* yacc.c:1646  */
    { (yyval.exp) = boxPrim2(sigRightShift); }
#line 2398 "parser/faustparser.cpp" /* yacc.c:1646  */
    break;

  case 106:
#line 481 "parser/faustparser.y" /* yacc.c:1646  */
    { (yyval.exp) = boxPrim2(sigLT); }
#line 2404 "parser/faustparser.cpp" /* yacc.c:1646  */
    break;

  case 107:
#line 482 "parser/faustparser.y" /* yacc.c:1646  */
    { (yyval.exp) = boxPrim2(sigLE); }
#line 2410 "parser/faustparser.cpp" /* yacc.c:1646  */
    break;

  case 108:
#line 483 "parser/faustparser.y" /* yacc.c:1646  */
    { (yyval.exp) = boxPrim2(sigGT); }
#line 2416 "parser/faustparser.cpp" /* yacc.c:1646  */
    break;

  case 109:
#line 484 "parser/faustparser.y" /* yacc.c:1646  */
    { (yyval.exp) = boxPrim2(sigGE); }
#line 2422 "parser/faustparser.cpp" /* yacc.c:1646  */
    break;

  case 110:
#line 485 "parser/faustparser.y" /* yacc.c:1646  */
    { (yyval.exp) = boxPrim2(sigEQ); }
#line 2428 "parser/faustparser.cpp" /* yacc.c:1646  */
    break;

  case 111:
#line 486 "parser/faustparser.y" /* yacc.c:1646  */
    { (yyval.exp) = boxPrim2(sigNE); }
#line 2434 "parser/faustparser.cpp" /* yacc.c:1646  */
    break;

  case 112:
#line 488 "parser/faustparser.y" /* yacc.c:1646  */
    { (yyval.exp) = boxPrim2(sigAttach); }
#line 2440 "parser/faustparser.cpp" /* yacc.c:1646  */
    break;

  case 113:
#line 490 "parser/faustparser.y" /* yacc.c:1646  */
    { (yyval.exp) = gGlobal->gAcosPrim->box(); }
#line 2446 "parser/faustparser.cpp" /* yacc.c:1646  */
    break;

  case 114:
#line 491 "parser/faustparser.y" /* yacc.c:1646  */
    { (yyval.exp) = gGlobal->gAsinPrim->box(); }
#line 2452 "parser/faustparser.cpp" /* yacc.c:1646  */
    break;

  case 115:
#line 492 "parser/faustparser.y" /* yacc.c:1646  */
    { (yyval.exp) = gGlobal->gAtanPrim->box(); }
#line 2458 "parser/faustparser.cpp" /* yacc.c:1646  */
    break;

  case 116:
#line 493 "parser/faustparser.y" /* yacc.c:1646  */
    { (yyval.exp) = gGlobal->gAtan2Prim->box(); }
#line 2464 "parser/faustparser.cpp" /* yacc.c:1646  */
    break;

  case 117:
#line 494 "parser/faustparser.y" /* yacc.c:1646  */
    { (yyval.exp) = gGlobal->gCosPrim->box(); }
#line 2470 "parser/faustparser.cpp" /* yacc.c:1646  */
    break;

  case 118:
#line 495 "parser/faustparser.y" /* yacc.c:1646  */
    { (yyval.exp) = gGlobal->gSinPrim->box(); }
#line 2476 "parser/faustparser.cpp" /* yacc.c:1646  */
    break;

  case 119:
#line 496 "parser/faustparser.y" /* yacc.c:1646  */
    { (yyval.exp) = gGlobal->gTanPrim->box(); }
#line 2482 "parser/faustparser.cpp" /* yacc.c:1646  */
    break;

  case 120:
#line 498 "parser/faustparser.y" /* yacc.c:1646  */
    { (yyval.exp) = gGlobal->gExpPrim->box(); }
#line 2488 "parser/faustparser.cpp" /* yacc.c:1646  */
    break;

  case 121:
#line 499 "parser/faustparser.y" /* yacc.c:1646  */
    { (yyval.exp) = gGlobal->gLogPrim->box(); }
#line 2494 "parser/faustparser.cpp" /* yacc.c:1646  */
    break;

  case 122:
#line 500 "parser/faustparser.y" /* yacc.c:1646  */
    { (yyval.exp) = gGlobal->gLog10Prim->box(); }
#line 2500 "parser/faustparser.cpp" /* yacc.c:1646  */
    break;

  case 123:
#line 501 "parser/faustparser.y" /* yacc.c:1646  */
    { (yyval.exp) = gGlobal->gPowPrim->box(); }
#line 2506 "parser/faustparser.cpp" /* yacc.c:1646  */
    break;

  case 124:
#line 502 "parser/faustparser.y" /* yacc.c:1646  */
    { (yyval.exp) = gGlobal->gPowPrim->box(); }
#line 2512 "parser/faustparser.cpp" /* yacc.c:1646  */
    break;

  case 125:
#line 503 "parser/faustparser.y" /* yacc.c:1646  */
    { (yyval.exp) = gGlobal->gSqrtPrim->box(); }
#line 2518 "parser/faustparser.cpp" /* yacc.c:1646  */
    break;

  case 126:
#line 505 "parser/faustparser.y" /* yacc.c:1646  */
    { (yyval.exp) = gGlobal->gAbsPrim->box(); }
#line 2524 "parser/faustparser.cpp" /* yacc.c:1646  */
    break;

  case 127:
#line 506 "parser/faustparser.y" /* yacc.c:1646  */
    { (yyval.exp) = gGlobal->gMinPrim->box(); }
#line 2530 "parser/faustparser.cpp" /* yacc.c:1646  */
    break;

  case 128:
#line 507 "parser/faustparser.y" /* yacc.c:1646  */
    { (yyval.exp) = gGlobal->gMaxPrim->box(); }
#line 2536 "parser/faustparser.cpp" /* yacc.c:1646  */
    break;

  case 129:
#line 509 "parser/faustparser.y" /* yacc.c:1646  */
    { (yyval.exp) = gGlobal->gFmodPrim->box(); }
#line 2542 "parser/faustparser.cpp" /* yacc.c:1646  */
    break;

  case 130:
#line 510 "parser/faustparser.y" /* yacc.c:1646  */
    { (yyval.exp) = gGlobal->gRemainderPrim->box(); }
#line 2548 "parser/faustparser.cpp" /* yacc.c:1646  */
    break;

  case 131:
#line 512 "parser/faustparser.y" /* yacc.c:1646  */
    { (yyval.exp) = gGlobal->gFloorPrim->box(); }
#line 2554 "parser/faustparser.cpp" /* yacc.c:1646  */
    break;

  case 132:
#line 513 "parser/faustparser.y" /* yacc.c:1646  */
    { (yyval.exp) = gGlobal->gCeilPrim->box(); }
#line 2560 "parser/faustparser.cpp" /* yacc.c:1646  */
    break;

  case 133:
#line 514 "parser/faustparser.y" /* yacc.c:1646  */
    { (yyval.exp) = gGlobal->gRintPrim->box(); }
#line 2566 "parser/faustparser.cpp" /* yacc.c:1646  */
    break;

  case 134:
#line 517 "parser/faustparser.y" /* yacc.c:1646  */
    { (yyval.exp) = boxPrim3(sigReadOnlyTable); }
#line 2572 "parser/faustparser.cpp" /* yacc.c:1646  */
    break;

  case 135:
#line 518 "parser/faustparser.y" /* yacc.c:1646  */
    { (yyval.exp) = boxPrim5(sigWriteReadTable); }
#line 2578 "parser/faustparser.cpp" /* yacc.c:1646  */
    break;

  case 136:
#line 520 "parser/faustparser.y" /* yacc.c:1646  */
    { (yyval.exp) = boxPrim3(sigSelect2); }
#line 2584 "parser/faustparser.cpp" /* yacc.c:1646  */
    break;

  case 137:
#line 521 "parser/faustparser.y" /* yacc.c:1646  */
    { (yyval.exp) = boxPrim4(sigSelect3); }
#line 2590 "parser/faustparser.cpp" /* yacc.c:1646  */
    break;

  case 138:
<<<<<<< HEAD
#line 523 "parser/faustparser.y" /* yacc.c:1646  */
    { (yyval.exp) = (yyvsp[0].exp); }
#line 2596 "parser/faustparser.cpp" /* yacc.c:1646  */
=======
#line 530 "parser/faustparser.y" /* yacc.c:1646  */
    { (yyval.exp) = (yyvsp[0].exp);  setUseProp((yyvsp[0].exp), yyfilename, yylineno);}
#line 2603 "parser/faustparser.cpp" /* yacc.c:1646  */
>>>>>>> 3daa9a97
    break;

  case 139:
#line 524 "parser/faustparser.y" /* yacc.c:1646  */
    { (yyval.exp) = boxSeq(boxPar(boxInt(0),(yyvsp[0].exp)),boxPrim2(sigSub)); }
#line 2602 "parser/faustparser.cpp" /* yacc.c:1646  */
    break;

  case 140:
#line 526 "parser/faustparser.y" /* yacc.c:1646  */
    { (yyval.exp) = (yyvsp[-1].exp); }
#line 2608 "parser/faustparser.cpp" /* yacc.c:1646  */
    break;

  case 141:
#line 528 "parser/faustparser.y" /* yacc.c:1646  */
    { (yyval.exp) = buildBoxAbstr((yyvsp[-5].exp),(yyvsp[-1].exp)); }
#line 2614 "parser/faustparser.cpp" /* yacc.c:1646  */
    break;

  case 142:
#line 530 "parser/faustparser.y" /* yacc.c:1646  */
    { (yyval.exp) = boxCase(checkRulelist((yyvsp[-1].exp))); }
#line 2620 "parser/faustparser.cpp" /* yacc.c:1646  */
    break;

  case 143:
#line 532 "parser/faustparser.y" /* yacc.c:1646  */
    { (yyval.exp) = boxFFun((yyvsp[0].exp)); }
#line 2626 "parser/faustparser.cpp" /* yacc.c:1646  */
    break;

  case 144:
#line 533 "parser/faustparser.y" /* yacc.c:1646  */
    { (yyval.exp) = (yyvsp[0].exp); }
#line 2632 "parser/faustparser.cpp" /* yacc.c:1646  */
    break;

  case 145:
#line 534 "parser/faustparser.y" /* yacc.c:1646  */
    { (yyval.exp) = (yyvsp[0].exp); }
#line 2638 "parser/faustparser.cpp" /* yacc.c:1646  */
    break;

  case 146:
#line 535 "parser/faustparser.y" /* yacc.c:1646  */
    { (yyval.exp) = boxComponent((yyvsp[-1].exp)); }
#line 2644 "parser/faustparser.cpp" /* yacc.c:1646  */
    break;

  case 147:
#line 536 "parser/faustparser.y" /* yacc.c:1646  */
    { (yyval.exp) = boxLibrary((yyvsp[-1].exp)); }
#line 2650 "parser/faustparser.cpp" /* yacc.c:1646  */
    break;

  case 148:
#line 537 "parser/faustparser.y" /* yacc.c:1646  */
    { (yyval.exp) = boxWithLocalDef(boxEnvironment(),formatDefinitions((yyvsp[-1].exp))); }
#line 2656 "parser/faustparser.cpp" /* yacc.c:1646  */
    break;

  case 149:
#line 538 "parser/faustparser.y" /* yacc.c:1646  */
    { (yyval.exp) = boxWaveform(gGlobal->gWaveForm); gGlobal->gWaveForm.clear(); }
#line 2662 "parser/faustparser.cpp" /* yacc.c:1646  */
    break;

  case 150:
#line 539 "parser/faustparser.y" /* yacc.c:1646  */
    { (yyval.exp) = (yyvsp[0].exp); }
#line 2668 "parser/faustparser.cpp" /* yacc.c:1646  */
    break;

  case 151:
#line 540 "parser/faustparser.y" /* yacc.c:1646  */
    { (yyval.exp) = (yyvsp[0].exp); }
#line 2674 "parser/faustparser.cpp" /* yacc.c:1646  */
    break;

  case 152:
#line 541 "parser/faustparser.y" /* yacc.c:1646  */
    { (yyval.exp) = (yyvsp[0].exp); }
#line 2680 "parser/faustparser.cpp" /* yacc.c:1646  */
    break;

  case 153:
#line 542 "parser/faustparser.y" /* yacc.c:1646  */
    { (yyval.exp) = (yyvsp[0].exp); }
#line 2686 "parser/faustparser.cpp" /* yacc.c:1646  */
    break;

  case 154:
#line 543 "parser/faustparser.y" /* yacc.c:1646  */
    { (yyval.exp) = (yyvsp[0].exp); }
#line 2692 "parser/faustparser.cpp" /* yacc.c:1646  */
    break;

  case 155:
#line 544 "parser/faustparser.y" /* yacc.c:1646  */
    { (yyval.exp) = (yyvsp[0].exp); }
#line 2698 "parser/faustparser.cpp" /* yacc.c:1646  */
    break;

  case 156:
#line 545 "parser/faustparser.y" /* yacc.c:1646  */
    { (yyval.exp) = (yyvsp[0].exp); }
#line 2704 "parser/faustparser.cpp" /* yacc.c:1646  */
    break;

  case 157:
#line 546 "parser/faustparser.y" /* yacc.c:1646  */
    { (yyval.exp) = (yyvsp[0].exp); }
#line 2710 "parser/faustparser.cpp" /* yacc.c:1646  */
    break;

  case 158:
#line 547 "parser/faustparser.y" /* yacc.c:1646  */
    { (yyval.exp) = (yyvsp[0].exp); }
#line 2716 "parser/faustparser.cpp" /* yacc.c:1646  */
    break;

  case 159:
#line 548 "parser/faustparser.y" /* yacc.c:1646  */
    { (yyval.exp) = (yyvsp[0].exp); }
#line 2722 "parser/faustparser.cpp" /* yacc.c:1646  */
    break;

  case 160:
#line 550 "parser/faustparser.y" /* yacc.c:1646  */
    { (yyval.exp) = (yyvsp[0].exp); }
#line 2728 "parser/faustparser.cpp" /* yacc.c:1646  */
    break;

  case 161:
#line 551 "parser/faustparser.y" /* yacc.c:1646  */
    { (yyval.exp) = (yyvsp[0].exp); }
#line 2734 "parser/faustparser.cpp" /* yacc.c:1646  */
    break;

  case 162:
#line 552 "parser/faustparser.y" /* yacc.c:1646  */
    { (yyval.exp) = (yyvsp[0].exp); }
#line 2740 "parser/faustparser.cpp" /* yacc.c:1646  */
    break;

  case 163:
#line 553 "parser/faustparser.y" /* yacc.c:1646  */
    { (yyval.exp) = (yyvsp[0].exp); }
#line 2746 "parser/faustparser.cpp" /* yacc.c:1646  */
    break;

  case 164:
#line 555 "parser/faustparser.y" /* yacc.c:1646  */
    { (yyval.exp) = (yyvsp[0].exp); }
#line 2752 "parser/faustparser.cpp" /* yacc.c:1646  */
    break;

  case 165:
#line 556 "parser/faustparser.y" /* yacc.c:1646  */
    { (yyval.exp) = (yyvsp[0].exp); }
#line 2758 "parser/faustparser.cpp" /* yacc.c:1646  */
    break;

  case 166:
<<<<<<< HEAD
#line 561 "parser/faustparser.y" /* yacc.c:1646  */
    { (yyval.exp) = boxIdent(yytext); }
#line 2764 "parser/faustparser.cpp" /* yacc.c:1646  */
    break;

  case 167:
#line 564 "parser/faustparser.y" /* yacc.c:1646  */
    { (yyval.exp) = tree(yytext); }
#line 2770 "parser/faustparser.cpp" /* yacc.c:1646  */
=======
#line 569 "parser/faustparser.y" /* yacc.c:1646  */
    { (yyval.exp) = boxIdent(yytext); setUseProp((yyval.exp), yyfilename, yylineno);  }
#line 2771 "parser/faustparser.cpp" /* yacc.c:1646  */
    break;

  case 167:
#line 572 "parser/faustparser.y" /* yacc.c:1646  */
    { (yyval.exp) = tree(yytext); setUseProp((yyval.exp), yyfilename, yylineno);  }
#line 2777 "parser/faustparser.cpp" /* yacc.c:1646  */
>>>>>>> 3daa9a97
    break;

  case 168:
#line 569 "parser/faustparser.y" /* yacc.c:1646  */
    { (yyval.exp) = cons((yyvsp[0].exp),gGlobal->nil); }
#line 2776 "parser/faustparser.cpp" /* yacc.c:1646  */
    break;

  case 169:
#line 570 "parser/faustparser.y" /* yacc.c:1646  */
    { (yyval.exp) = cons((yyvsp[0].exp),(yyvsp[-2].exp)); }
#line 2782 "parser/faustparser.cpp" /* yacc.c:1646  */
    break;

  case 170:
#line 573 "parser/faustparser.y" /* yacc.c:1646  */
    { (yyval.exp) = boxSeq((yyvsp[-2].exp),(yyvsp[0].exp)); }
#line 2788 "parser/faustparser.cpp" /* yacc.c:1646  */
    break;

  case 171:
#line 574 "parser/faustparser.y" /* yacc.c:1646  */
    { (yyval.exp) = boxSplit((yyvsp[-2].exp),(yyvsp[0].exp)); }
#line 2794 "parser/faustparser.cpp" /* yacc.c:1646  */
    break;

  case 172:
#line 575 "parser/faustparser.y" /* yacc.c:1646  */
    { (yyval.exp) = boxMerge((yyvsp[-2].exp),(yyvsp[0].exp)); }
#line 2800 "parser/faustparser.cpp" /* yacc.c:1646  */
    break;

  case 173:
#line 576 "parser/faustparser.y" /* yacc.c:1646  */
    { (yyval.exp) = boxRec((yyvsp[-2].exp),(yyvsp[0].exp)); }
#line 2806 "parser/faustparser.cpp" /* yacc.c:1646  */
    break;

  case 174:
#line 577 "parser/faustparser.y" /* yacc.c:1646  */
    { (yyval.exp) = (yyvsp[0].exp); }
#line 2812 "parser/faustparser.cpp" /* yacc.c:1646  */
    break;

  case 175:
#line 580 "parser/faustparser.y" /* yacc.c:1646  */
    { (yyval.exp) = tree(yytext); }
#line 2818 "parser/faustparser.cpp" /* yacc.c:1646  */
    break;

  case 176:
#line 583 "parser/faustparser.y" /* yacc.c:1646  */
    { (yyval.exp) = unquote(yytext); }
#line 2824 "parser/faustparser.cpp" /* yacc.c:1646  */
    break;

  case 177:
#line 586 "parser/faustparser.y" /* yacc.c:1646  */
    { (yyval.exp) = tree(yytext); }
#line 2830 "parser/faustparser.cpp" /* yacc.c:1646  */
    break;

  case 178:
#line 587 "parser/faustparser.y" /* yacc.c:1646  */
    { (yyval.exp) = tree(yytext); }
#line 2836 "parser/faustparser.cpp" /* yacc.c:1646  */
    break;

  case 179:
#line 593 "parser/faustparser.y" /* yacc.c:1646  */
    { (yyval.exp) = boxIPar((yyvsp[-5].exp),(yyvsp[-3].exp),(yyvsp[-1].exp)); }
#line 2842 "parser/faustparser.cpp" /* yacc.c:1646  */
    break;

  case 180:
#line 597 "parser/faustparser.y" /* yacc.c:1646  */
    { (yyval.exp) = boxISeq((yyvsp[-5].exp),(yyvsp[-3].exp),(yyvsp[-1].exp)); }
#line 2848 "parser/faustparser.cpp" /* yacc.c:1646  */
    break;

  case 181:
#line 601 "parser/faustparser.y" /* yacc.c:1646  */
    { (yyval.exp) = boxISum((yyvsp[-5].exp),(yyvsp[-3].exp),(yyvsp[-1].exp)); }
#line 2854 "parser/faustparser.cpp" /* yacc.c:1646  */
    break;

  case 182:
#line 605 "parser/faustparser.y" /* yacc.c:1646  */
    { (yyval.exp) = boxIProd((yyvsp[-5].exp),(yyvsp[-3].exp),(yyvsp[-1].exp)); }
#line 2860 "parser/faustparser.cpp" /* yacc.c:1646  */
    break;

  case 183:
#line 609 "parser/faustparser.y" /* yacc.c:1646  */
    { (yyval.exp) = boxInputs((yyvsp[-1].exp)); }
#line 2866 "parser/faustparser.cpp" /* yacc.c:1646  */
    break;

  case 184:
#line 612 "parser/faustparser.y" /* yacc.c:1646  */
    { (yyval.exp) = boxOutputs((yyvsp[-1].exp)); }
#line 2872 "parser/faustparser.cpp" /* yacc.c:1646  */
    break;

  case 185:
#line 620 "parser/faustparser.y" /* yacc.c:1646  */
    { (yyval.exp) = ffunction((yyvsp[-5].exp),(yyvsp[-3].exp),(yyvsp[-1].exp)); }
#line 2878 "parser/faustparser.cpp" /* yacc.c:1646  */
    break;

  case 186:
#line 624 "parser/faustparser.y" /* yacc.c:1646  */
    { (yyval.exp) = boxFConst((yyvsp[-4].exp),(yyvsp[-3].exp),(yyvsp[-1].exp)); }
#line 2884 "parser/faustparser.cpp" /* yacc.c:1646  */
    break;

  case 187:
#line 627 "parser/faustparser.y" /* yacc.c:1646  */
    { (yyval.exp) = boxFVar((yyvsp[-4].exp),(yyvsp[-3].exp),(yyvsp[-1].exp)); }
#line 2890 "parser/faustparser.cpp" /* yacc.c:1646  */
    break;

  case 188:
#line 631 "parser/faustparser.y" /* yacc.c:1646  */
    { (yyval.exp) = boxButton((yyvsp[-1].exp)); }
#line 2896 "parser/faustparser.cpp" /* yacc.c:1646  */
    break;

  case 189:
#line 634 "parser/faustparser.y" /* yacc.c:1646  */
    { (yyval.exp) = boxCheckbox((yyvsp[-1].exp)); }
#line 2902 "parser/faustparser.cpp" /* yacc.c:1646  */
    break;

  case 190:
#line 638 "parser/faustparser.y" /* yacc.c:1646  */
    { (yyval.exp) = boxVSlider((yyvsp[-9].exp),(yyvsp[-7].exp),(yyvsp[-5].exp),(yyvsp[-3].exp),(yyvsp[-1].exp)); }
#line 2908 "parser/faustparser.cpp" /* yacc.c:1646  */
    break;

  case 191:
#line 641 "parser/faustparser.y" /* yacc.c:1646  */
    { (yyval.exp) = boxHSlider((yyvsp[-9].exp),(yyvsp[-7].exp),(yyvsp[-5].exp),(yyvsp[-3].exp),(yyvsp[-1].exp)); }
#line 2914 "parser/faustparser.cpp" /* yacc.c:1646  */
    break;

  case 192:
#line 644 "parser/faustparser.y" /* yacc.c:1646  */
    { (yyval.exp) = boxNumEntry((yyvsp[-9].exp),(yyvsp[-7].exp),(yyvsp[-5].exp),(yyvsp[-3].exp),(yyvsp[-1].exp)); }
#line 2920 "parser/faustparser.cpp" /* yacc.c:1646  */
    break;

  case 193:
#line 647 "parser/faustparser.y" /* yacc.c:1646  */
    { (yyval.exp) = boxVGroup((yyvsp[-3].exp), (yyvsp[-1].exp)); }
#line 2926 "parser/faustparser.cpp" /* yacc.c:1646  */
    break;

  case 194:
#line 650 "parser/faustparser.y" /* yacc.c:1646  */
    { (yyval.exp) = boxHGroup((yyvsp[-3].exp), (yyvsp[-1].exp)); }
#line 2932 "parser/faustparser.cpp" /* yacc.c:1646  */
    break;

  case 195:
#line 653 "parser/faustparser.y" /* yacc.c:1646  */
    { (yyval.exp) = boxTGroup((yyvsp[-3].exp), (yyvsp[-1].exp)); }
#line 2938 "parser/faustparser.cpp" /* yacc.c:1646  */
    break;

  case 196:
#line 657 "parser/faustparser.y" /* yacc.c:1646  */
    { (yyval.exp) = boxVBargraph((yyvsp[-5].exp),(yyvsp[-3].exp),(yyvsp[-1].exp)); }
#line 2944 "parser/faustparser.cpp" /* yacc.c:1646  */
    break;

  case 197:
#line 660 "parser/faustparser.y" /* yacc.c:1646  */
    { (yyval.exp) = boxHBargraph((yyvsp[-5].exp),(yyvsp[-3].exp),(yyvsp[-1].exp)); }
#line 2950 "parser/faustparser.cpp" /* yacc.c:1646  */
    break;

  case 198:
#line 666 "parser/faustparser.y" /* yacc.c:1646  */
    { (yyval.exp) = cons((yyvsp[-4].exp), cons(cons((yyvsp[-3].exp),cons((yyvsp[-3].exp),cons((yyvsp[-3].exp),gGlobal->nil))), (yyvsp[-1].exp))); }
#line 2956 "parser/faustparser.cpp" /* yacc.c:1646  */
    break;

  case 199:
#line 667 "parser/faustparser.y" /* yacc.c:1646  */
    { (yyval.exp) = cons((yyvsp[-6].exp), cons(cons((yyvsp[-5].exp),cons((yyvsp[-3].exp),cons((yyvsp[-3].exp),gGlobal->nil))), (yyvsp[-1].exp))); }
#line 2962 "parser/faustparser.cpp" /* yacc.c:1646  */
    break;

  case 200:
#line 668 "parser/faustparser.y" /* yacc.c:1646  */
    { (yyval.exp) = cons((yyvsp[-8].exp), cons(cons((yyvsp[-7].exp),cons((yyvsp[-5].exp),cons((yyvsp[-3].exp),gGlobal->nil))), (yyvsp[-1].exp))); }
#line 2968 "parser/faustparser.cpp" /* yacc.c:1646  */
    break;

  case 201:
#line 670 "parser/faustparser.y" /* yacc.c:1646  */
    { (yyval.exp) = cons((yyvsp[-3].exp), cons(cons((yyvsp[-2].exp),cons((yyvsp[-2].exp),cons((yyvsp[-2].exp),gGlobal->nil))), gGlobal->nil)); }
#line 2974 "parser/faustparser.cpp" /* yacc.c:1646  */
    break;

  case 202:
#line 671 "parser/faustparser.y" /* yacc.c:1646  */
    { (yyval.exp) = cons((yyvsp[-5].exp), cons(cons((yyvsp[-4].exp),cons((yyvsp[-2].exp),cons((yyvsp[-2].exp),gGlobal->nil))), gGlobal->nil)); }
#line 2980 "parser/faustparser.cpp" /* yacc.c:1646  */
    break;

  case 203:
#line 672 "parser/faustparser.y" /* yacc.c:1646  */
    { (yyval.exp) = cons((yyvsp[-7].exp), cons(cons((yyvsp[-6].exp),cons((yyvsp[-4].exp),cons((yyvsp[-2].exp),gGlobal->nil))), gGlobal->nil)); }
#line 2986 "parser/faustparser.cpp" /* yacc.c:1646  */
    break;

  case 204:
#line 675 "parser/faustparser.y" /* yacc.c:1646  */
    { (yyval.exp) = tree(yytext); }
#line 2992 "parser/faustparser.cpp" /* yacc.c:1646  */
    break;

  case 205:
#line 678 "parser/faustparser.y" /* yacc.c:1646  */
    { (yyval.exp) = cons((yyvsp[0].exp),gGlobal->nil); }
#line 2998 "parser/faustparser.cpp" /* yacc.c:1646  */
    break;

  case 206:
#line 679 "parser/faustparser.y" /* yacc.c:1646  */
    { (yyval.exp) = cons((yyvsp[0].exp),(yyvsp[-2].exp)); }
#line 3004 "parser/faustparser.cpp" /* yacc.c:1646  */
    break;

  case 207:
#line 682 "parser/faustparser.y" /* yacc.c:1646  */
    { (yyval.exp) = cons((yyvsp[0].exp),gGlobal->nil); }
#line 3010 "parser/faustparser.cpp" /* yacc.c:1646  */
    break;

  case 208:
#line 683 "parser/faustparser.y" /* yacc.c:1646  */
    { (yyval.exp) = cons((yyvsp[0].exp),(yyvsp[-1].exp)); }
#line 3016 "parser/faustparser.cpp" /* yacc.c:1646  */
    break;

  case 209:
#line 687 "parser/faustparser.y" /* yacc.c:1646  */
    { (yyval.exp) = cons((yyvsp[-4].exp),(yyvsp[-1].exp)); }
#line 3022 "parser/faustparser.cpp" /* yacc.c:1646  */
    break;

  case 210:
#line 690 "parser/faustparser.y" /* yacc.c:1646  */
    { (yyval.exp) = tree(0); }
#line 3028 "parser/faustparser.cpp" /* yacc.c:1646  */
    break;

  case 211:
#line 691 "parser/faustparser.y" /* yacc.c:1646  */
    { (yyval.exp) = tree(1); }
#line 3034 "parser/faustparser.cpp" /* yacc.c:1646  */
    break;


#line 3038 "parser/faustparser.cpp" /* yacc.c:1646  */
      default: break;
    }
  /* User semantic actions sometimes alter yychar, and that requires
     that yytoken be updated with the new translation.  We take the
     approach of translating immediately before every use of yytoken.
     One alternative is translating here after every semantic action,
     but that translation would be missed if the semantic action invokes
     YYABORT, YYACCEPT, or YYERROR immediately after altering yychar or
     if it invokes YYBACKUP.  In the case of YYABORT or YYACCEPT, an
     incorrect destructor might then be invoked immediately.  In the
     case of YYERROR or YYBACKUP, subsequent parser actions might lead
     to an incorrect destructor call or verbose syntax error message
     before the lookahead is translated.  */
  YY_SYMBOL_PRINT ("-> $$ =", yyr1[yyn], &yyval, &yyloc);

  YYPOPSTACK (yylen);
  yylen = 0;
  YY_STACK_PRINT (yyss, yyssp);

  *++yyvsp = yyval;

  /* Now 'shift' the result of the reduction.  Determine what state
     that goes to, based on the state we popped back to and the rule
     number reduced by.  */

  yyn = yyr1[yyn];

  yystate = yypgoto[yyn - YYNTOKENS] + *yyssp;
  if (0 <= yystate && yystate <= YYLAST && yycheck[yystate] == *yyssp)
    yystate = yytable[yystate];
  else
    yystate = yydefgoto[yyn - YYNTOKENS];

  goto yynewstate;


/*--------------------------------------.
| yyerrlab -- here on detecting error.  |
`--------------------------------------*/
yyerrlab:
  /* Make sure we have latest lookahead translation.  See comments at
     user semantic actions for why this is necessary.  */
  yytoken = yychar == YYEMPTY ? YYEMPTY : YYTRANSLATE (yychar);

  /* If not already recovering from an error, report this error.  */
  if (!yyerrstatus)
    {
      ++yynerrs;
#if ! YYERROR_VERBOSE
      yyerror (YY_("syntax error"));
#else
# define YYSYNTAX_ERROR yysyntax_error (&yymsg_alloc, &yymsg, \
                                        yyssp, yytoken)
      {
        char const *yymsgp = YY_("syntax error");
        int yysyntax_error_status;
        yysyntax_error_status = YYSYNTAX_ERROR;
        if (yysyntax_error_status == 0)
          yymsgp = yymsg;
        else if (yysyntax_error_status == 1)
          {
            if (yymsg != yymsgbuf)
              YYSTACK_FREE (yymsg);
            yymsg = (char *) YYSTACK_ALLOC (yymsg_alloc);
            if (!yymsg)
              {
                yymsg = yymsgbuf;
                yymsg_alloc = sizeof yymsgbuf;
                yysyntax_error_status = 2;
              }
            else
              {
                yysyntax_error_status = YYSYNTAX_ERROR;
                yymsgp = yymsg;
              }
          }
        yyerror (yymsgp);
        if (yysyntax_error_status == 2)
          goto yyexhaustedlab;
      }
# undef YYSYNTAX_ERROR
#endif
    }



  if (yyerrstatus == 3)
    {
      /* If just tried and failed to reuse lookahead token after an
         error, discard it.  */

      if (yychar <= YYEOF)
        {
          /* Return failure if at end of input.  */
          if (yychar == YYEOF)
            YYABORT;
        }
      else
        {
          yydestruct ("Error: discarding",
                      yytoken, &yylval);
          yychar = YYEMPTY;
        }
    }

  /* Else will try to reuse lookahead token after shifting the error
     token.  */
  goto yyerrlab1;


/*---------------------------------------------------.
| yyerrorlab -- error raised explicitly by YYERROR.  |
`---------------------------------------------------*/
yyerrorlab:

  /* Pacify compilers like GCC when the user code never invokes
     YYERROR and the label yyerrorlab therefore never appears in user
     code.  */
  if (/*CONSTCOND*/ 0)
     goto yyerrorlab;

  /* Do not reclaim the symbols of the rule whose action triggered
     this YYERROR.  */
  YYPOPSTACK (yylen);
  yylen = 0;
  YY_STACK_PRINT (yyss, yyssp);
  yystate = *yyssp;
  goto yyerrlab1;


/*-------------------------------------------------------------.
| yyerrlab1 -- common code for both syntax error and YYERROR.  |
`-------------------------------------------------------------*/
yyerrlab1:
  yyerrstatus = 3;      /* Each real token shifted decrements this.  */

  for (;;)
    {
      yyn = yypact[yystate];
      if (!yypact_value_is_default (yyn))
        {
          yyn += YYTERROR;
          if (0 <= yyn && yyn <= YYLAST && yycheck[yyn] == YYTERROR)
            {
              yyn = yytable[yyn];
              if (0 < yyn)
                break;
            }
        }

      /* Pop the current state because it cannot handle the error token.  */
      if (yyssp == yyss)
        YYABORT;


      yydestruct ("Error: popping",
                  yystos[yystate], yyvsp);
      YYPOPSTACK (1);
      yystate = *yyssp;
      YY_STACK_PRINT (yyss, yyssp);
    }

  YY_IGNORE_MAYBE_UNINITIALIZED_BEGIN
  *++yyvsp = yylval;
  YY_IGNORE_MAYBE_UNINITIALIZED_END


  /* Shift the error token.  */
  YY_SYMBOL_PRINT ("Shifting", yystos[yyn], yyvsp, yylsp);

  yystate = yyn;
  goto yynewstate;


/*-------------------------------------.
| yyacceptlab -- YYACCEPT comes here.  |
`-------------------------------------*/
yyacceptlab:
  yyresult = 0;
  goto yyreturn;

/*-----------------------------------.
| yyabortlab -- YYABORT comes here.  |
`-----------------------------------*/
yyabortlab:
  yyresult = 1;
  goto yyreturn;

#if !defined yyoverflow || YYERROR_VERBOSE
/*-------------------------------------------------.
| yyexhaustedlab -- memory exhaustion comes here.  |
`-------------------------------------------------*/
yyexhaustedlab:
  yyerror (YY_("memory exhausted"));
  yyresult = 2;
  /* Fall through.  */
#endif

yyreturn:
  if (yychar != YYEMPTY)
    {
      /* Make sure we have latest lookahead translation.  See comments at
         user semantic actions for why this is necessary.  */
      yytoken = YYTRANSLATE (yychar);
      yydestruct ("Cleanup: discarding lookahead",
                  yytoken, &yylval);
    }
  /* Do not reclaim the symbols of the rule whose action triggered
     this YYABORT or YYACCEPT.  */
  YYPOPSTACK (yylen);
  YY_STACK_PRINT (yyss, yyssp);
  while (yyssp != yyss)
    {
      yydestruct ("Cleanup: popping",
                  yystos[*yyssp], yyvsp);
      YYPOPSTACK (1);
    }
#ifndef yyoverflow
  if (yyss != yyssa)
    YYSTACK_FREE (yyss);
#endif
#if YYERROR_VERBOSE
  if (yymsg != yymsgbuf)
    YYSTACK_FREE (yymsg);
#endif
  return yyresult;
}
#line 694 "parser/faustparser.y" /* yacc.c:1906  */

<|MERGE_RESOLUTION|>--- conflicted
+++ resolved
@@ -2020,27 +2020,15 @@
     break;
 
   case 43:
-<<<<<<< HEAD
 #line 390 "parser/faustparser.y" /* yacc.c:1646  */
-    { (yyval.exp) = cons((yyvsp[-6].exp),cons((yyvsp[-4].exp),(yyvsp[-1].exp))); }
+    { (yyval.exp) = cons((yyvsp[-6].exp),cons((yyvsp[-4].exp),(yyvsp[-1].exp))); setDefProp((yyvsp[-6].exp), yyfilename, yylineno); }
 #line 2026 "parser/faustparser.cpp" /* yacc.c:1646  */
     break;
 
   case 44:
 #line 391 "parser/faustparser.y" /* yacc.c:1646  */
-    { (yyval.exp) = cons((yyvsp[-3].exp),cons(gGlobal->nil,(yyvsp[-1].exp))); }
+    { (yyval.exp) = cons((yyvsp[-3].exp),cons(gGlobal->nil,(yyvsp[-1].exp)));  setDefProp((yyvsp[-3].exp), yyfilename, yylineno); }
 #line 2032 "parser/faustparser.cpp" /* yacc.c:1646  */
-=======
-#line 397 "parser/faustparser.y" /* yacc.c:1646  */
-    { (yyval.exp) = cons((yyvsp[-6].exp),cons((yyvsp[-4].exp),(yyvsp[-1].exp))); setDefProp((yyvsp[-6].exp), yyfilename, yylineno); }
-#line 2033 "parser/faustparser.cpp" /* yacc.c:1646  */
-    break;
-
-  case 44:
-#line 398 "parser/faustparser.y" /* yacc.c:1646  */
-    { (yyval.exp) = cons((yyvsp[-3].exp),cons(nil,(yyvsp[-1].exp))); setDefProp((yyvsp[-3].exp), yyfilename, yylineno);  }
-#line 2039 "parser/faustparser.cpp" /* yacc.c:1646  */
->>>>>>> 3daa9a97
     break;
 
   case 45:
@@ -2050,15 +2038,9 @@
     break;
 
   case 46:
-<<<<<<< HEAD
 #line 395 "parser/faustparser.y" /* yacc.c:1646  */
-    { (yyval.exp) = cons((yyvsp[-3].exp),cons(gGlobal->nil,(yyvsp[-1].exp))); }
+    { (yyval.exp) = cons((yyvsp[-3].exp),cons(gGlobal->nil,(yyvsp[-1].exp))); setDefProp((yyvsp[-3].exp), yyfilename, yylineno); }
 #line 2044 "parser/faustparser.cpp" /* yacc.c:1646  */
-=======
-#line 402 "parser/faustparser.y" /* yacc.c:1646  */
-    { (yyval.exp) = cons((yyvsp[-3].exp),cons(nil,(yyvsp[-1].exp))); setDefProp((yyvsp[-3].exp), yyfilename, yylineno); }
-#line 2051 "parser/faustparser.cpp" /* yacc.c:1646  */
->>>>>>> 3daa9a97
     break;
 
   case 47:
@@ -2068,27 +2050,15 @@
     break;
 
   case 48:
-<<<<<<< HEAD
 #line 399 "parser/faustparser.y" /* yacc.c:1646  */
-    { (yyval.exp)=(yyvsp[0].exp); setDefProp((yyvsp[0].exp), yyfilename, yylineno); }
+    { (yyval.exp)=(yyvsp[0].exp); }
 #line 2056 "parser/faustparser.cpp" /* yacc.c:1646  */
     break;
 
   case 49:
 #line 402 "parser/faustparser.y" /* yacc.c:1646  */
-    { (yyval.exp)=(yyvsp[0].exp); setDefProp((yyvsp[0].exp), yyfilename, yylineno); }
+    { (yyval.exp)=(yyvsp[0].exp); }
 #line 2062 "parser/faustparser.cpp" /* yacc.c:1646  */
-=======
-#line 406 "parser/faustparser.y" /* yacc.c:1646  */
-    { (yyval.exp)=(yyvsp[0].exp); }
-#line 2063 "parser/faustparser.cpp" /* yacc.c:1646  */
-    break;
-
-  case 49:
-#line 409 "parser/faustparser.y" /* yacc.c:1646  */
-    { (yyval.exp)=(yyvsp[0].exp); }
-#line 2069 "parser/faustparser.cpp" /* yacc.c:1646  */
->>>>>>> 3daa9a97
     break;
 
   case 50:
@@ -2620,15 +2590,9 @@
     break;
 
   case 138:
-<<<<<<< HEAD
 #line 523 "parser/faustparser.y" /* yacc.c:1646  */
-    { (yyval.exp) = (yyvsp[0].exp); }
+    { (yyval.exp) = (yyvsp[0].exp);  setUseProp((yyvsp[0].exp), yyfilename, yylineno);}
 #line 2596 "parser/faustparser.cpp" /* yacc.c:1646  */
-=======
-#line 530 "parser/faustparser.y" /* yacc.c:1646  */
-    { (yyval.exp) = (yyvsp[0].exp);  setUseProp((yyvsp[0].exp), yyfilename, yylineno);}
-#line 2603 "parser/faustparser.cpp" /* yacc.c:1646  */
->>>>>>> 3daa9a97
     break;
 
   case 139:
@@ -2794,27 +2758,15 @@
     break;
 
   case 166:
-<<<<<<< HEAD
 #line 561 "parser/faustparser.y" /* yacc.c:1646  */
-    { (yyval.exp) = boxIdent(yytext); }
+    { (yyval.exp) = boxIdent(yytext); setUseProp((yyval.exp), yyfilename, yylineno);  }
 #line 2764 "parser/faustparser.cpp" /* yacc.c:1646  */
     break;
 
   case 167:
 #line 564 "parser/faustparser.y" /* yacc.c:1646  */
-    { (yyval.exp) = tree(yytext); }
+    { (yyval.exp) = tree(yytext); setUseProp((yyval.exp), yyfilename, yylineno);  }
 #line 2770 "parser/faustparser.cpp" /* yacc.c:1646  */
-=======
-#line 569 "parser/faustparser.y" /* yacc.c:1646  */
-    { (yyval.exp) = boxIdent(yytext); setUseProp((yyval.exp), yyfilename, yylineno);  }
-#line 2771 "parser/faustparser.cpp" /* yacc.c:1646  */
-    break;
-
-  case 167:
-#line 572 "parser/faustparser.y" /* yacc.c:1646  */
-    { (yyval.exp) = tree(yytext); setUseProp((yyval.exp), yyfilename, yylineno);  }
-#line 2777 "parser/faustparser.cpp" /* yacc.c:1646  */
->>>>>>> 3daa9a97
     break;
 
   case 168:
