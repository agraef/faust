--- conflicted
+++ resolved
@@ -701,11 +701,7 @@
 			convertedError[0] = 0;	/* Start off with NULL */
 			stringIndex = strstr(originalError, "%d");
 			strncat(convertedError, originalError,	/* Copy up to %d */
-<<<<<<< HEAD
-				std::abs(stringIndex - originalError));
-=======
-                labs(stringIndex - originalError));
->>>>>>> b84465b9
+            labs(stringIndex - originalError));
 			sprintf(&convertedError[strlen(convertedError)], "%d", errorInt);
 			stringIndex += 2;	/* Skip past the %d */
 			strcat(convertedError, stringIndex);
