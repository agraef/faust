/* -*- Mode: C++; tab-width: 4; c-basic-offset: 4 -*- */

/* Parser for the Faust language */

%{

#include "global.hh"

#include "tree.hh"
#include "xtended.hh"
#include "boxes.hh"
#include "prim2.hh"
#include "signals.hh"
#include "errormsg.hh"
#include "sourcereader.hh"
#include "doc.hh"
#include "ppbox.hh"

#include <string>
#include <list>

#define YYDEBUG 1
#define YYERROR_VERBOSE 1
#define YYMAXDEPTH	100000
	
using namespace std;

extern char* 		yytext;
extern const char* 	yyfilename;
extern int 			yylineno;
extern int 			yyerr;

int yylex();

//----------------------------------------------------------
// unquote() : remove enclosing quotes and carriage return 
// characters from string. Returns a Tree 
//----------------------------------------------------------
char replaceCR(char c)
{
	return (c!='\n') ? c : ' ';
}

Tree unquote(char* str)
{
	//-----------copy unquoted filename-------------
	char buf[512];
	int j=0;

	if (str[0] == '"') {
		//it is a quoted string, we remove the quotes
		for (int i=1; j<511 && str[i];) {
			buf[j++] = replaceCR(str[i++]);
		}
		// remove last quote
		if (j>0) buf[j-1] = 0;
	} else {
		for (int i=0; j<511 && str[i];) {
			buf[j++] = replaceCR(str[i++]);
		}
	}
	buf[j] = 0;

	return tree(buf);
	//----------------------------------------------
}

%}


%union {
	CTree* 	exp;
	char* str;
	string* cppstr;
	bool b;
}

%start program

/* With local environment (lowest priority)*/
%left WITH
%left LETREC

/* Block Diagram Algebra */
/*%left SEQ SPLIT MIX*/
%right SPLIT MIX
%right SEQ
%right PAR
%left REC

/* Primitive boxes */

%left LT LE EQ GT GE NE

%left ADD SUB OR
%left MUL DIV MOD AND XOR LSH RSH
%left POWOP
%left FDELAY
%left DELAY1
%left APPL DOT


%token MEM
%token PREFIX

%token INTCAST
%token FLOATCAST
%token FFUNCTION
%token FCONSTANT
%token FVARIABLE

%token BUTTON
%token CHECKBOX
%token VSLIDER
%token HSLIDER
%token NENTRY
%token VGROUP
%token HGROUP
%token TGROUP

%token HBARGRAPH
%token VBARGRAPH
%token ATTACH


%token ACOS
%token ASIN
%token ATAN
%token ATAN2
%token COS
%token SIN
%token TAN

%token EXP
%token LOG
%token LOG10
%token POWFUN
%token SQRT

%token ABS
%token MIN
%token MAX

%token FMOD
%token REMAINDER

%token FLOOR
%token CEIL
%token RINT



%token RDTBL
%token RWTBL

%token SELECT2
%token SELECT3

%token INT
%token FLOAT


%token LAMBDA
%token DOT

%token WIRE
%token CUT
%token ENDDEF
%token VIRG
%token LPAR
%token RPAR
%token LBRAQ
%token RBRAQ
%token LCROC
%token RCROC
%token WITH
%token LETREC
%token DEF

%token IMPORT
%token COMPONENT
%token LIBRARY
%token ENVIRONMENT
%token WAVEFORM

%token IPAR
%token ISEQ
%token ISUM
%token IPROD

%token INPUTS
%token OUTPUTS

%token STRING
%token FSTRING
%token IDENT
%token EXTRA

%token DECLARE

%token CASE
%token ARROW


 /* Begin and End tags for documentations, equations and diagrams */
%token BDOC
%token EDOC
%token BEQN
%token EEQN
%token BDGM
%token EDGM
%token BLST
%token ELST
%token BMETADATA
%token EMETADATA
%token <cppstr> DOCCHAR
%token NOTICE
%token LISTING

%token LSTTRUE
%token LSTFALSE
%token LSTDEPENDENCIES
%token LSTMDOCTAGS
%token LSTDISTRIBUTED
%token LSTEQ
%token LSTQ


%type <exp> program

%type <exp> stmtlist
%type <exp> statement

%type <exp> deflist
%type <exp> reclist
%type <exp> vallist
%type <exp> definition
%type <exp> recinition

%type <exp> params

%type <exp> expression

%type <exp> defname
%type <exp> recname
%type <exp> infixexp
%type <exp> primitive
%type <exp> argument
%type <exp> number
%type <exp> arglist

%type <exp> ident
%type <exp> name

%type <exp> ffunction
%type <exp> fconst
%type <exp> fvariable
%type <exp> signature
%type <exp> string
%type <exp> uqstring
%type <exp> fstring
%type <exp> type
%type <exp> typelist
%type <exp> fun

%type <exp> fpar
%type <exp> fseq
%type <exp> fsum
%type <exp> fprod

%type <exp> finputs
%type <exp> foutputs

%type <exp> button
%type <exp> checkbox
%type <exp> vslider
%type <exp> hslider
%type <exp> nentry
%type <exp> vgroup
%type <exp> hgroup
%type <exp> tgroup

%type <exp> vbargraph
%type <exp> hbargraph

%type <exp> rule
%type <exp> rulelist

%type <exp> doc
%type <exp> docelem
%type <cppstr> doctxt
%type <exp> doceqn
%type <exp> docdgm
%type <exp> docntc
%type <exp> doclst
%type <exp> docmtd

%type <exp> lstattrlist
%type <exp> lstattrdef
%type <b> lstattrval





%% /* grammar rules and actions follow */

program         : stmtlist 						{ $$ = $1; gGlobal->gResult = formatDefinitions($$); }
				;

stmtlist        : /*empty*/                     { $$ = gGlobal->nil; }
				| stmtlist statement            { $$ = cons ($2,$1); }

deflist         : /*empty*/                     { $$ = gGlobal->nil; }
				| deflist definition            { $$ = cons ($2,$1); }
				;


reclist         : /*empty*/                             { $$ = nil; }
                | reclist recinition                    { $$ = cons ($2,$1); }
                ;

// vallist      : argument                              { $$ = cons($1,nil); }
// 				| argument PAR vallist                  { $$ = cons ($1,$3); }
// 				;
// 
vallist         : number                              { gGlobal->gWaveForm.push_back($1); }
                | vallist PAR number                  { gGlobal->gWaveForm.push_back($3); }
                ;

number			: INT   						{ $$ = boxInt(atoi(yytext)); }
				| FLOAT 						{ $$ = boxReal(atof(yytext)); }
				| ADD INT   					{ $$ = boxInt (atoi(yytext)); }
				| ADD FLOAT 					{ $$ = boxReal(atof(yytext)); }
				| SUB INT   					{ $$ = boxInt ( -atoi(yytext) ); }
				| SUB FLOAT 					{ $$ = boxReal( -atof(yytext) ); }				
				;
				
				
statement       : IMPORT LPAR uqstring RPAR ENDDEF	   	{ $$ = importFile($3); }
				| DECLARE name string  ENDDEF		   	{ declareMetadata($2,$3); $$ = gGlobal->nil; }
				| definition						   	{ $$ = $1; }
				| BDOC doc EDOC						   	{ declareDoc($2); $$ = gGlobal->nil; /* cerr << "Yacc : doc : " << *$2 << endl; */ }
                ;

doc             : /* empty */						   	{ $$ = gGlobal->nil; }
				| doc docelem						   	{ $$ = cons ($2,$1); }
				;

docelem         : doctxt 							   	{ $$ = docTxt($1->c_str()); delete $1; }
				| doceqn 							   	{ $$ = docEqn($1); }
				| docdgm 							   	{ $$ = docDgm($1); }
				| docntc 							   	{ $$ = docNtc(); }
                | doclst 							   	{ $$ = docLst(); }
				| docmtd 							   	{ $$ = docMtd($1); }
				;

doctxt          : /* empty */				   		   	{ $$ = new string(); }
				| doctxt DOCCHAR					   	{ $$ = &($1->append(yytext)); }
				;

doceqn          : BEQN expression EEQN			   	   	{ $$ = $2; }
				;

docdgm          : BDGM expression EDGM		   	   		{ $$ = $2; }
				;

docntc          : NOTICE								{ }
				;

doclst          : BLST lstattrlist ELST					{ }
				;

lstattrlist		: /* empty */							{ }
				| lstattrlist lstattrdef				{ }
				;

lstattrdef		: LSTDEPENDENCIES LSTEQ LSTQ lstattrval LSTQ	{ gGlobal->gLstDependenciesSwitch = $4; }
				| LSTMDOCTAGS LSTEQ LSTQ lstattrval LSTQ		{ gGlobal->gStripDocSwitch = $4; gGlobal->gStripDocSwitch==true ? gGlobal->gStripDocSwitch=false : gGlobal->gStripDocSwitch=true; }
				| LSTDISTRIBUTED LSTEQ LSTQ lstattrval LSTQ		{ gGlobal->gLstDistributedSwitch = $4; }
				;

lstattrval		: LSTTRUE								{ $$ = true; }
				| LSTFALSE								{ $$ = false; }
				;

docmtd          : BMETADATA name EMETADATA				{ $$ = $2; }
				;

definition		: defname LPAR arglist RPAR DEF expression ENDDEF	{ $$ = cons($1,cons($3,$6)); }
				| defname DEF expression ENDDEF		   	{ $$ = cons($1,cons(gGlobal->nil,$3)); }
				| error ENDDEF				   		   	{ $$ = gGlobal->nil; yyerr++; }
				;

recinition		: recname DEF expression ENDDEF		   	{ $$ = cons($1,cons(nil,$3)); }
                | error ENDDEF				   		   	{ $$ = nil; yyerr++; }
                ;

defname			: ident 								{ $$=$1; setDefProp($1, yyfilename, yylineno); }
				;

<<<<<<< HEAD
params			: ident					   				{ $$ = cons($1,gGlobal->nil); }
=======
recname			: DELAY1 ident 							{ $$=$2; setDefProp($2, yyfilename, yylineno); }
                ;

params			: ident					   				{ $$ = cons($1,nil); }
>>>>>>> 6d112cfa
				| params PAR ident				   		{ $$ = cons($3,$1); }
                ;

expression		: expression WITH LBRAQ deflist RBRAQ	{ $$ = boxWithLocalDef($1,formatDefinitions($4)); }
                | expression LETREC LBRAQ reclist RBRAQ	{ $$ = boxWithRecDef  ($1,formatDefinitions($4)); }
                | expression PAR expression  			{ $$ = boxPar($1,$3); }
				| expression SEQ expression  			{ $$ = boxSeq($1,$3); }
				| expression SPLIT  expression 		    { $$ = boxSplit($1,$3); }
				| expression MIX expression 			{ $$ = boxMerge($1,$3); }
				| expression REC expression  			{ $$ = boxRec($1,$3); }
				| infixexp					            { $$ = $1; }
				;

infixexp		: infixexp ADD infixexp 	{ $$ = boxSeq(boxPar($1,$3),boxPrim2(sigAdd)); }
				| infixexp SUB infixexp 	{ $$ = boxSeq(boxPar($1,$3),boxPrim2(sigSub)); }
				| infixexp MUL infixexp 	{ $$ = boxSeq(boxPar($1,$3),boxPrim2(sigMul)); }
				| infixexp DIV infixexp 	{ $$ = boxSeq(boxPar($1,$3),boxPrim2(sigDiv)); }
                | infixexp MOD infixexp     { $$ = boxSeq(boxPar($1,$3),boxPrim2(sigRem)); }
                | infixexp POWOP infixexp   { $$ = boxSeq(boxPar($1,$3),gGlobal->gPowPrim->box()); }
                | infixexp FDELAY infixexp 	{ $$ = boxSeq(boxPar($1,$3),boxPrim2(sigFixDelay)); }
				| infixexp DELAY1  			{ $$ = boxSeq($1,boxPrim1(sigDelay1)); }
				| infixexp DOT ident  		{ $$ = boxAccess($1,$3); }

				| infixexp AND infixexp 	{ $$ = boxSeq(boxPar($1,$3),boxPrim2(sigAND)); }
				| infixexp OR infixexp 		{ $$ = boxSeq(boxPar($1,$3),boxPrim2(sigOR)); }
				| infixexp XOR infixexp 	{ $$ = boxSeq(boxPar($1,$3),boxPrim2(sigXOR)); }

				| infixexp LSH infixexp 	{ $$ = boxSeq(boxPar($1,$3),boxPrim2(sigLeftShift)); }
				| infixexp RSH infixexp 	{ $$ = boxSeq(boxPar($1,$3),boxPrim2(sigRightShift)); }

				| infixexp LT infixexp  	{ $$ = boxSeq(boxPar($1,$3),boxPrim2(sigLT)); }
				| infixexp LE infixexp  	{ $$ = boxSeq(boxPar($1,$3),boxPrim2(sigLE)); }
				| infixexp GT infixexp  	{ $$ = boxSeq(boxPar($1,$3),boxPrim2(sigGT)); }
				| infixexp GE infixexp  	{ $$ = boxSeq(boxPar($1,$3),boxPrim2(sigGE)); }
				| infixexp EQ infixexp  	{ $$ = boxSeq(boxPar($1,$3),boxPrim2(sigEQ)); }
				| infixexp NE infixexp		{ $$ = boxSeq(boxPar($1,$3),boxPrim2(sigNE)); }

				| infixexp LPAR arglist RPAR 	%prec APPL	{ $$ = buildBoxAppl($1,$3); }
				| infixexp LCROC deflist RCROC	%prec APPL	{ $$ = boxModifLocalDef($1,formatDefinitions($3)); }
				
				| primitive						{ $$ = $1; }
				;

primitive		: INT   						{ $$ = boxInt(atoi(yytext)); }
				| FLOAT 						{ $$ = boxReal(atof(yytext)); }

				| ADD INT   					{ $$ = boxInt (atoi(yytext)); }
				| ADD FLOAT 					{ $$ = boxReal(atof(yytext)); }

				| SUB INT   					{ $$ = boxInt ( -atoi(yytext) ); }
				| SUB FLOAT 					{ $$ = boxReal( -atof(yytext) ); }

				| WIRE   						{ $$ = boxWire(); }
				| CUT   						{ $$ = boxCut(); }

				| MEM   						{ $$ = boxPrim1(sigDelay1); }
				| PREFIX   						{ $$ = boxPrim2(sigPrefix); }

				| INTCAST                       { $$ = boxPrim1(sigIntCast); }
				| FLOATCAST   					{ $$ = boxPrim1(sigFloatCast); }

				| ADD							{ $$ = boxPrim2(sigAdd); }
				| SUB 							{ $$ = boxPrim2(sigSub); }
				| MUL  							{ $$ = boxPrim2(sigMul); }
				| DIV							{ $$ = boxPrim2(sigDiv); }
				| MOD							{ $$ = boxPrim2(sigRem); }
				| FDELAY						{ $$ = boxPrim2(sigFixDelay); }

				| AND							{ $$ = boxPrim2(sigAND); }
				| OR 							{ $$ = boxPrim2(sigOR); }
				| XOR  							{ $$ = boxPrim2(sigXOR); }

				| LSH							{ $$ = boxPrim2(sigLeftShift); }
				| RSH 							{ $$ = boxPrim2(sigRightShift); }

				| LT							{ $$ = boxPrim2(sigLT); }
				| LE							{ $$ = boxPrim2(sigLE); }
				| GT							{ $$ = boxPrim2(sigGT); }
				| GE							{ $$ = boxPrim2(sigGE); }
				| EQ							{ $$ = boxPrim2(sigEQ); }
				| NE							{ $$ = boxPrim2(sigNE); }

				| ATTACH						{ $$ = boxPrim2(sigAttach); }

				| ACOS							{ $$ = gGlobal->gAcosPrim->box(); }
				| ASIN							{ $$ = gGlobal->gAsinPrim->box(); }
				| ATAN							{ $$ = gGlobal->gAtanPrim->box(); }
				| ATAN2							{ $$ = gGlobal->gAtan2Prim->box(); }
				| COS							{ $$ = gGlobal->gCosPrim->box(); }
				| SIN							{ $$ = gGlobal->gSinPrim->box(); }
				| TAN							{ $$ = gGlobal->gTanPrim->box(); }

				| EXP							{ $$ = gGlobal->gExpPrim->box(); }
				| LOG							{ $$ = gGlobal->gLogPrim->box(); }
				| LOG10							{ $$ = gGlobal->gLog10Prim->box(); }
                | POWOP                         { $$ = gGlobal->gPowPrim->box(); }
                | POWFUN                        { $$ = gGlobal->gPowPrim->box(); }
				| SQRT							{ $$ = gGlobal->gSqrtPrim->box(); }

				| ABS							{ $$ = gGlobal->gAbsPrim->box(); }
				| MIN							{ $$ = gGlobal->gMinPrim->box(); }
				| MAX							{ $$ = gGlobal->gMaxPrim->box(); }

				| FMOD							{ $$ = gGlobal->gFmodPrim->box(); }
				| REMAINDER						{ $$ = gGlobal->gRemainderPrim->box(); }

				| FLOOR							{ $$ = gGlobal->gFloorPrim->box(); }
				| CEIL							{ $$ = gGlobal->gCeilPrim->box(); }
				| RINT							{ $$ = gGlobal->gRintPrim->box(); }


				| RDTBL 						{ $$ = boxPrim3(sigReadOnlyTable); }
				| RWTBL							{ $$ = boxPrim5(sigWriteReadTable); }

				| SELECT2 						{ $$ = boxPrim3(sigSelect2); }
				| SELECT3						{ $$ = boxPrim4(sigSelect3); }

				| ident 						{ $$ = $1; }
                | SUB ident                     { $$ = boxSeq(boxPar(boxInt(0),$2),boxPrim2(sigSub)); }

				| LPAR expression RPAR				{ $$ = $2; }
				| LAMBDA LPAR params RPAR DOT LPAR expression RPAR
												{ $$ = buildBoxAbstr($3,$7); }

				| CASE LBRAQ rulelist RBRAQ		{ $$ = boxCase(checkRulelist($3)); }
				
				| ffunction						{ $$ = boxFFun($1); }
                | fconst                        { $$ = $1; }
                | fvariable                     { $$ = $1; }
                | COMPONENT LPAR uqstring RPAR  { $$ = boxComponent($3); }
                | LIBRARY LPAR uqstring RPAR    { $$ = boxLibrary($3); }
                | ENVIRONMENT LBRAQ stmtlist RBRAQ { $$ = boxWithLocalDef(boxEnvironment(),formatDefinitions($3)); }
                | WAVEFORM LBRAQ vallist RBRAQ  { $$ = boxWaveform(gGlobal->gWaveForm); gGlobal->gWaveForm.clear(); }
				| button						{ $$ = $1; }
				| checkbox						{ $$ = $1; }
				| vslider						{ $$ = $1; }
				| hslider						{ $$ = $1; }
				| nentry						{ $$ = $1; }
				| vgroup						{ $$ = $1; }
				| hgroup						{ $$ = $1; }
				| tgroup						{ $$ = $1; }
				| vbargraph						{ $$ = $1; }
				| hbargraph						{ $$ = $1; }

				| fpar							{ $$ = $1; }
				| fseq							{ $$ = $1; }
				| fsum							{ $$ = $1; }
				| fprod							{ $$ = $1; }
				
				| finputs						{ $$ = $1; }
				| foutputs						{ $$ = $1; }
				
				;


ident			: IDENT							{ $$ = boxIdent(yytext); }
				;

name			: IDENT							{ $$ = tree(yytext); }
				;



arglist			: argument						{ $$ = cons($1,gGlobal->nil); }
				| arglist PAR argument			{ $$ = cons($3,$1); }
				;

argument		: argument SEQ argument  		{ $$ = boxSeq($1,$3); }
				| argument SPLIT argument 		{ $$ = boxSplit($1,$3); }
				| argument MIX argument 		{ $$ = boxMerge($1,$3); }
				| argument REC argument  		{ $$ = boxRec($1,$3); }
				| infixexp					{ $$ = $1; }
				;

string			: STRING						{ $$ = tree(yytext); }
				;

uqstring		: STRING						{ $$ = unquote(yytext); }
				;

fstring			: STRING						{ $$ = tree(yytext); }
				| FSTRING						{ $$ = tree(yytext); }
				;

/* description of iterative expressions */

fpar			: IPAR LPAR ident PAR argument PAR expression RPAR
												{ $$ = boxIPar($3,$5,$7); }
				;

fseq			: ISEQ LPAR ident PAR argument PAR expression RPAR
												{ $$ = boxISeq($3,$5,$7); }
				;

fsum			: ISUM LPAR ident PAR argument PAR expression RPAR
												{ $$ = boxISum($3,$5,$7); }
				;

fprod			: IPROD LPAR ident PAR argument PAR expression RPAR
												{ $$ = boxIProd($3,$5,$7); }
				;


finputs			: INPUTS LPAR expression RPAR { $$ = boxInputs($3); }
				;

foutputs		: OUTPUTS LPAR expression RPAR { $$ = boxOutputs($3); }
				;

				

/* description of foreign functions */

ffunction		: FFUNCTION LPAR signature PAR fstring PAR string RPAR
												{ $$ = ffunction($3,$5,$7); }
				;

fconst          : FCONSTANT LPAR type name PAR fstring RPAR
                                                { $$ = boxFConst($3,$4,$6); }

fvariable       : FVARIABLE LPAR type name PAR fstring RPAR
                                                { $$ = boxFVar($3,$4,$6); }
				;

/* Description of user interface building blocks */
button			: BUTTON LPAR uqstring RPAR		{ $$ = boxButton($3); }
				;

checkbox		: CHECKBOX LPAR uqstring RPAR		{ $$ = boxCheckbox($3); }
				;

vslider			: VSLIDER LPAR uqstring PAR argument PAR argument PAR argument PAR argument RPAR
												{ $$ = boxVSlider($3,$5,$7,$9,$11); }
				;
hslider			: HSLIDER LPAR uqstring PAR argument PAR argument PAR argument PAR argument RPAR
												{ $$ = boxHSlider($3,$5,$7,$9,$11); }
				;
nentry			: NENTRY LPAR uqstring PAR argument PAR argument PAR argument PAR argument RPAR
												{ $$ = boxNumEntry($3,$5,$7,$9,$11); }
				;
vgroup			: VGROUP LPAR uqstring PAR expression RPAR
												{ $$ = boxVGroup($3, $5); }
				;
hgroup			: HGROUP LPAR uqstring PAR expression RPAR
												{ $$ = boxHGroup($3, $5); }
				;
tgroup			: TGROUP LPAR uqstring PAR expression RPAR
												{ $$ = boxTGroup($3, $5); }
				;

vbargraph		: VBARGRAPH LPAR uqstring PAR argument PAR argument RPAR
												{ $$ = boxVBargraph($3,$5,$7); }
				;
hbargraph		: HBARGRAPH LPAR uqstring PAR argument PAR argument RPAR
												{ $$ = boxHBargraph($3,$5,$7); }
				;

/* Description of foreign functions */
/* float sinhf|sinh|sinhl(float) */

signature		: type fun LPAR typelist RPAR               { $$ = cons($1, cons(cons($2,cons($2,cons($2,gGlobal->nil))), $4)); }
                | type fun OR fun LPAR typelist RPAR        { $$ = cons($1, cons(cons($2,cons($4,cons($4,gGlobal->nil))), $6)); }
                | type fun OR fun OR fun LPAR typelist RPAR	{ $$ = cons($1, cons(cons($2,cons($4,cons($6,gGlobal->nil))), $8)); }

                | type fun LPAR RPAR                        { $$ = cons($1, cons(cons($2,cons($2,cons($2,gGlobal->nil))), gGlobal->nil)); }
                | type fun OR fun LPAR RPAR                 { $$ = cons($1, cons(cons($2,cons($4,cons($4,gGlobal->nil))), gGlobal->nil)); }
                | type fun OR fun OR fun LPAR RPAR			{ $$ = cons($1, cons(cons($2,cons($4,cons($6,gGlobal->nil))), gGlobal->nil)); }
                ;

fun				: IDENT							{ $$ = tree(yytext); }
				;

typelist		: type							{ $$ = cons($1,gGlobal->nil); }
				| typelist PAR type				{ $$ = cons($3,$1); }
                ;

rulelist		: rule							{ $$ = cons($1,gGlobal->nil); }
				| rulelist rule					{ $$ = cons($2,$1); }
				;

rule			: LPAR arglist RPAR ARROW expression ENDDEF
												{ $$ = cons($2,$5); }
				;

type			: INTCAST                       { $$ = tree(0); }
				| FLOATCAST						{ $$ = tree(1); }
				;

%%
<|MERGE_RESOLUTION|>--- conflicted
+++ resolved
@@ -316,7 +316,7 @@
 				;
 
 
-reclist         : /*empty*/                             { $$ = nil; }
+reclist         : /*empty*/                             { $$ = gGlobal->nil; }
                 | reclist recinition                    { $$ = cons ($2,$1); }
                 ;
 
@@ -392,21 +392,17 @@
 				| error ENDDEF				   		   	{ $$ = gGlobal->nil; yyerr++; }
 				;
 
-recinition		: recname DEF expression ENDDEF		   	{ $$ = cons($1,cons(nil,$3)); }
-                | error ENDDEF				   		   	{ $$ = nil; yyerr++; }
+recinition		: recname DEF expression ENDDEF		   	{ $$ = cons($1,cons(gGlobal->nil,$3)); }
+                | error ENDDEF				   		   	{ $$ = gGlobal->nil; yyerr++; }
                 ;
 
 defname			: ident 								{ $$=$1; setDefProp($1, yyfilename, yylineno); }
 				;
 
-<<<<<<< HEAD
+recname			: DELAY1 ident 							{ $$=$2; setDefProp($2, yyfilename, yylineno); }
+                ;
+
 params			: ident					   				{ $$ = cons($1,gGlobal->nil); }
-=======
-recname			: DELAY1 ident 							{ $$=$2; setDefProp($2, yyfilename, yylineno); }
-                ;
-
-params			: ident					   				{ $$ = cons($1,nil); }
->>>>>>> 6d112cfa
 				| params PAR ident				   		{ $$ = cons($3,$1); }
                 ;
 
