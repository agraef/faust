/* -*- Mode: C++; tab-width: 4; c-basic-offset: 4 -*- */

/* Parser for the Faust language */

%{

#include "global.hh"

#include "tree.hh"
#include "xtended.hh"
#include "boxes.hh"
#include "prim2.hh"
#include "signals.hh"
#include "errormsg.hh"
#include "sourcereader.hh"
#include "doc.hh"
#include "ppbox.hh"

#include <string>
#include <list>

#define YYDEBUG 1
#define YYERROR_VERBOSE 1
#define YYMAXDEPTH	100000
	
using namespace std;

extern char* 		yytext;
extern const char* 	yyfilename;
extern int 			yylineno;
extern int 			yyerr;

int yylex();

//----------------------------------------------------------
// unquote() : remove enclosing quotes and carriage return 
// characters from string. Returns a Tree 
//----------------------------------------------------------
char replaceCR(char c)
{
	return (c!='\n') ? c : ' ';
}

Tree unquote(char* str)
{
	//-----------copy unquoted filename-------------
	char buf[512];
	int j=0;

	if (str[0] == '"') {
		//it is a quoted string, we remove the quotes
		for (int i=1; j<511 && str[i];) {
			buf[j++] = replaceCR(str[i++]);
		}
		// remove last quote
		if (j>0) buf[j-1] = 0;
	} else {
		for (int i=0; j<511 && str[i];) {
			buf[j++] = replaceCR(str[i++]);
		}
	}
	buf[j] = 0;

	return tree(buf);
	//----------------------------------------------
}

%}


%union {
	CTree* 	exp;
	char* str;
	string* cppstr;
	bool b;
}

%start program

/* With local environment (lowest priority)*/
%left WITH
%left LETREC

/* Block Diagram Algebra */
/*%left SEQ SPLIT MIX*/
%right SPLIT MIX
%right SEQ
%right PAR
%left REC

/* Primitive boxes */

%left LT LE EQ GT GE NE

%left ADD SUB OR
%left MUL DIV MOD AND XOR LSH RSH
%left POWOP
%left FDELAY
%left DELAY1
%left APPL DOT


%token MEM
%token PREFIX

%token INTCAST
%token FLOATCAST
%token FFUNCTION
%token FCONSTANT
%token FVARIABLE

%token BUTTON
%token CHECKBOX
%token VSLIDER
%token HSLIDER
%token NENTRY
%token VGROUP
%token HGROUP
%token TGROUP

%token HBARGRAPH
%token VBARGRAPH
%token ATTACH


%token ACOS
%token ASIN
%token ATAN
%token ATAN2
%token COS
%token SIN
%token TAN

%token EXP
%token LOG
%token LOG10
%token POWFUN
%token SQRT

%token ABS
%token MIN
%token MAX

%token FMOD
%token REMAINDER

%token FLOOR
%token CEIL
%token RINT



%token RDTBL
%token RWTBL

%token SELECT2
%token SELECT3

%token INT
%token FLOAT


%token LAMBDA
%token DOT

%token WIRE
%token CUT
%token ENDDEF
%token VIRG
%token LPAR
%token RPAR
%token LBRAQ
%token RBRAQ
%token LCROC
%token RCROC
%token WITH
%token LETREC
%token DEF

%token IMPORT
%token COMPONENT
%token LIBRARY
%token ENVIRONMENT
%token WAVEFORM

%token IPAR
%token ISEQ
%token ISUM
%token IPROD

%token INPUTS
%token OUTPUTS

%token STRING
%token FSTRING
%token IDENT
%token EXTRA

%token DECLARE

%token CASE
%token ARROW


 /* Begin and End tags for documentations, equations and diagrams */
%token BDOC
%token EDOC
%token BEQN
%token EEQN
%token BDGM
%token EDGM
%token BLST
%token ELST
%token BMETADATA
%token EMETADATA
%token <cppstr> DOCCHAR
%token NOTICE
%token LISTING

%token LSTTRUE
%token LSTFALSE
%token LSTDEPENDENCIES
%token LSTMDOCTAGS
%token LSTDISTRIBUTED
%token LSTEQ
%token LSTQ


%type <exp> program

%type <exp> stmtlist
%type <exp> statement

%type <exp> deflist
%type <exp> reclist
%type <exp> vallist
%type <exp> definition
%type <exp> recinition

%type <exp> params

%type <exp> expression

%type <exp> defname
%type <exp> recname
%type <exp> infixexp
%type <exp> primitive
%type <exp> argument
%type <exp> number
%type <exp> arglist

%type <exp> ident
%type <exp> name

%type <exp> ffunction
%type <exp> fconst
%type <exp> fvariable
%type <exp> signature
%type <exp> string
%type <exp> uqstring
%type <exp> fstring
%type <exp> type
%type <exp> typelist
%type <exp> fun

%type <exp> fpar
%type <exp> fseq
%type <exp> fsum
%type <exp> fprod

%type <exp> finputs
%type <exp> foutputs

%type <exp> button
%type <exp> checkbox
%type <exp> vslider
%type <exp> hslider
%type <exp> nentry
%type <exp> vgroup
%type <exp> hgroup
%type <exp> tgroup

%type <exp> vbargraph
%type <exp> hbargraph

%type <exp> rule
%type <exp> rulelist

%type <exp> doc
%type <exp> docelem
%type <cppstr> doctxt
%type <exp> doceqn
%type <exp> docdgm
%type <exp> docntc
%type <exp> doclst
%type <exp> docmtd

%type <exp> lstattrlist
%type <exp> lstattrdef
%type <b> lstattrval





%% /* grammar rules and actions follow */

program         : stmtlist 						{ $$ = $1; gGlobal->gResult = formatDefinitions($$); }
				;

stmtlist        : /*empty*/                     { $$ = gGlobal->nil; }
				| stmtlist statement            { $$ = cons ($2,$1); }

deflist         : /*empty*/                     { $$ = gGlobal->nil; }
				| deflist definition            { $$ = cons ($2,$1); }
				;


reclist         : /*empty*/                             { $$ = gGlobal->nil; }
                | reclist recinition                    { $$ = cons ($2,$1); }
                ;

// vallist      : argument                              { $$ = cons($1,nil); }
// 				| argument PAR vallist                  { $$ = cons ($1,$3); }
// 				;
// 
vallist         : number                              { gGlobal->gWaveForm.push_back($1); }
                | vallist PAR number                  { gGlobal->gWaveForm.push_back($3); }
                ;

number			: INT   						{ $$ = boxInt(atoi(yytext)); }
				| FLOAT 						{ $$ = boxReal(atof(yytext)); }
				| ADD INT   					{ $$ = boxInt (atoi(yytext)); }
				| ADD FLOAT 					{ $$ = boxReal(atof(yytext)); }
				| SUB INT   					{ $$ = boxInt ( -atoi(yytext) ); }
				| SUB FLOAT 					{ $$ = boxReal( -atof(yytext) ); }				
				;
				
				
statement       : IMPORT LPAR uqstring RPAR ENDDEF	   	{ $$ = importFile($3); }
				| DECLARE name string  ENDDEF		   	{ declareMetadata($2,$3); $$ = gGlobal->nil; }
				| definition						   	{ $$ = $1; }
				| BDOC doc EDOC						   	{ declareDoc($2); $$ = gGlobal->nil; /* cerr << "Yacc : doc : " << *$2 << endl; */ }
                ;

doc             : /* empty */						   	{ $$ = gGlobal->nil; }
				| doc docelem						   	{ $$ = cons ($2,$1); }
				;

docelem         : doctxt 							   	{ $$ = docTxt($1->c_str()); delete $1; }
				| doceqn 							   	{ $$ = docEqn($1); }
				| docdgm 							   	{ $$ = docDgm($1); }
				| docntc 							   	{ $$ = docNtc(); }
                | doclst 							   	{ $$ = docLst(); }
				| docmtd 							   	{ $$ = docMtd($1); }
				;

doctxt          : /* empty */				   		   	{ $$ = new string(); }
				| doctxt DOCCHAR					   	{ $$ = &($1->append(yytext)); }
				;

doceqn          : BEQN expression EEQN			   	   	{ $$ = $2; }
				;

docdgm          : BDGM expression EDGM		   	   		{ $$ = $2; }
				;

docntc          : NOTICE								{ }
				;

doclst          : BLST lstattrlist ELST					{ }
				;

lstattrlist		: /* empty */							{ }
				| lstattrlist lstattrdef				{ }
				;

lstattrdef		: LSTDEPENDENCIES LSTEQ LSTQ lstattrval LSTQ	{ gGlobal->gLstDependenciesSwitch = $4; }
				| LSTMDOCTAGS LSTEQ LSTQ lstattrval LSTQ		{ gGlobal->gStripDocSwitch = $4; gGlobal->gStripDocSwitch==true ? gGlobal->gStripDocSwitch=false : gGlobal->gStripDocSwitch=true; }
				| LSTDISTRIBUTED LSTEQ LSTQ lstattrval LSTQ		{ gGlobal->gLstDistributedSwitch = $4; }
				;

lstattrval		: LSTTRUE								{ $$ = true; }
				| LSTFALSE								{ $$ = false; }
				;

docmtd          : BMETADATA name EMETADATA				{ $$ = $2; }
				;

<<<<<<< HEAD
definition		: defname LPAR arglist RPAR DEF expression ENDDEF	{ $$ = cons($1,cons($3,$6)); }
				| defname DEF expression ENDDEF		   	{ $$ = cons($1,cons(gGlobal->nil,$3)); }
				| error ENDDEF				   		   	{ $$ = gGlobal->nil; yyerr++; }
				;

recinition		: recname DEF expression ENDDEF		   	{ $$ = cons($1,cons(gGlobal->nil,$3)); }
                | error ENDDEF				   		   	{ $$ = gGlobal->nil; yyerr++; }
=======
definition		: defname LPAR arglist RPAR DEF expression ENDDEF	{ $$ = cons($1,cons($3,$6)); setDefProp($1, yyfilename, yylineno); }
				| defname DEF expression ENDDEF		   	{ $$ = cons($1,cons(nil,$3)); setDefProp($1, yyfilename, yylineno);  }
				| error ENDDEF				   		   	{ $$ = nil; yyerr++; }
				;

recinition		: recname DEF expression ENDDEF		   	{ $$ = cons($1,cons(nil,$3)); setDefProp($1, yyfilename, yylineno); }
                | error ENDDEF				   		   	{ $$ = nil; yyerr++; }
>>>>>>> 3daa9a97
                ;

defname			: ident 								{ $$=$1; }
				;

recname			: DELAY1 ident 							{ $$=$2; }
                ;

params			: ident					   				{ $$ = cons($1,gGlobal->nil); }
				| params PAR ident				   		{ $$ = cons($3,$1); }
                ;

expression		: expression WITH LBRAQ deflist RBRAQ	{ $$ = boxWithLocalDef($1,formatDefinitions($4)); }
                | expression LETREC LBRAQ reclist RBRAQ	{ $$ = boxWithRecDef  ($1,formatDefinitions($4)); }
                | expression PAR expression  			{ $$ = boxPar($1,$3); }
				| expression SEQ expression  			{ $$ = boxSeq($1,$3); }
				| expression SPLIT  expression 		    { $$ = boxSplit($1,$3); }
				| expression MIX expression 			{ $$ = boxMerge($1,$3); }
				| expression REC expression  			{ $$ = boxRec($1,$3); }
				| infixexp					            { $$ = $1; }
				;

infixexp		: infixexp ADD infixexp 	{ $$ = boxSeq(boxPar($1,$3),boxPrim2(sigAdd)); }
				| infixexp SUB infixexp 	{ $$ = boxSeq(boxPar($1,$3),boxPrim2(sigSub)); }
				| infixexp MUL infixexp 	{ $$ = boxSeq(boxPar($1,$3),boxPrim2(sigMul)); }
				| infixexp DIV infixexp 	{ $$ = boxSeq(boxPar($1,$3),boxPrim2(sigDiv)); }
                | infixexp MOD infixexp     { $$ = boxSeq(boxPar($1,$3),boxPrim2(sigRem)); }
                | infixexp POWOP infixexp   { $$ = boxSeq(boxPar($1,$3),gGlobal->gPowPrim->box()); }
                | infixexp FDELAY infixexp 	{ $$ = boxSeq(boxPar($1,$3),boxPrim2(sigFixDelay)); }
				| infixexp DELAY1  			{ $$ = boxSeq($1,boxPrim1(sigDelay1)); }
				| infixexp DOT ident  		{ $$ = boxAccess($1,$3); }

				| infixexp AND infixexp 	{ $$ = boxSeq(boxPar($1,$3),boxPrim2(sigAND)); }
				| infixexp OR infixexp 		{ $$ = boxSeq(boxPar($1,$3),boxPrim2(sigOR)); }
				| infixexp XOR infixexp 	{ $$ = boxSeq(boxPar($1,$3),boxPrim2(sigXOR)); }

				| infixexp LSH infixexp 	{ $$ = boxSeq(boxPar($1,$3),boxPrim2(sigLeftShift)); }
				| infixexp RSH infixexp 	{ $$ = boxSeq(boxPar($1,$3),boxPrim2(sigRightShift)); }

				| infixexp LT infixexp  	{ $$ = boxSeq(boxPar($1,$3),boxPrim2(sigLT)); }
				| infixexp LE infixexp  	{ $$ = boxSeq(boxPar($1,$3),boxPrim2(sigLE)); }
				| infixexp GT infixexp  	{ $$ = boxSeq(boxPar($1,$3),boxPrim2(sigGT)); }
				| infixexp GE infixexp  	{ $$ = boxSeq(boxPar($1,$3),boxPrim2(sigGE)); }
				| infixexp EQ infixexp  	{ $$ = boxSeq(boxPar($1,$3),boxPrim2(sigEQ)); }
				| infixexp NE infixexp		{ $$ = boxSeq(boxPar($1,$3),boxPrim2(sigNE)); }

				| infixexp LPAR arglist RPAR 	%prec APPL	{ $$ = buildBoxAppl($1,$3); }
				| infixexp LCROC deflist RCROC	%prec APPL	{ $$ = boxModifLocalDef($1,formatDefinitions($3)); }
				
				| primitive						{ $$ = $1; }
				;

primitive		: INT   						{ $$ = boxInt(atoi(yytext)); }
				| FLOAT 						{ $$ = boxReal(atof(yytext)); }

				| ADD INT   					{ $$ = boxInt (atoi(yytext)); }
				| ADD FLOAT 					{ $$ = boxReal(atof(yytext)); }

				| SUB INT   					{ $$ = boxInt ( -atoi(yytext) ); }
				| SUB FLOAT 					{ $$ = boxReal( -atof(yytext) ); }

				| WIRE   						{ $$ = boxWire(); }
				| CUT   						{ $$ = boxCut(); }

				| MEM   						{ $$ = boxPrim1(sigDelay1); }
				| PREFIX   						{ $$ = boxPrim2(sigPrefix); }

				| INTCAST                       { $$ = boxPrim1(sigIntCast); }
				| FLOATCAST   					{ $$ = boxPrim1(sigFloatCast); }

				| ADD							{ $$ = boxPrim2(sigAdd); }
				| SUB 							{ $$ = boxPrim2(sigSub); }
				| MUL  							{ $$ = boxPrim2(sigMul); }
				| DIV							{ $$ = boxPrim2(sigDiv); }
				| MOD							{ $$ = boxPrim2(sigRem); }
				| FDELAY						{ $$ = boxPrim2(sigFixDelay); }

				| AND							{ $$ = boxPrim2(sigAND); }
				| OR 							{ $$ = boxPrim2(sigOR); }
				| XOR  							{ $$ = boxPrim2(sigXOR); }

				| LSH							{ $$ = boxPrim2(sigLeftShift); }
				| RSH 							{ $$ = boxPrim2(sigRightShift); }

				| LT							{ $$ = boxPrim2(sigLT); }
				| LE							{ $$ = boxPrim2(sigLE); }
				| GT							{ $$ = boxPrim2(sigGT); }
				| GE							{ $$ = boxPrim2(sigGE); }
				| EQ							{ $$ = boxPrim2(sigEQ); }
				| NE							{ $$ = boxPrim2(sigNE); }

				| ATTACH						{ $$ = boxPrim2(sigAttach); }

				| ACOS							{ $$ = gGlobal->gAcosPrim->box(); }
				| ASIN							{ $$ = gGlobal->gAsinPrim->box(); }
				| ATAN							{ $$ = gGlobal->gAtanPrim->box(); }
				| ATAN2							{ $$ = gGlobal->gAtan2Prim->box(); }
				| COS							{ $$ = gGlobal->gCosPrim->box(); }
				| SIN							{ $$ = gGlobal->gSinPrim->box(); }
				| TAN							{ $$ = gGlobal->gTanPrim->box(); }

				| EXP							{ $$ = gGlobal->gExpPrim->box(); }
				| LOG							{ $$ = gGlobal->gLogPrim->box(); }
				| LOG10							{ $$ = gGlobal->gLog10Prim->box(); }
                | POWOP                         { $$ = gGlobal->gPowPrim->box(); }
                | POWFUN                        { $$ = gGlobal->gPowPrim->box(); }
				| SQRT							{ $$ = gGlobal->gSqrtPrim->box(); }

				| ABS							{ $$ = gGlobal->gAbsPrim->box(); }
				| MIN							{ $$ = gGlobal->gMinPrim->box(); }
				| MAX							{ $$ = gGlobal->gMaxPrim->box(); }

				| FMOD							{ $$ = gGlobal->gFmodPrim->box(); }
				| REMAINDER						{ $$ = gGlobal->gRemainderPrim->box(); }

				| FLOOR							{ $$ = gGlobal->gFloorPrim->box(); }
				| CEIL							{ $$ = gGlobal->gCeilPrim->box(); }
				| RINT							{ $$ = gGlobal->gRintPrim->box(); }


				| RDTBL 						{ $$ = boxPrim3(sigReadOnlyTable); }
				| RWTBL							{ $$ = boxPrim5(sigWriteReadTable); }

				| SELECT2 						{ $$ = boxPrim3(sigSelect2); }
				| SELECT3						{ $$ = boxPrim4(sigSelect3); }

				| ident 						{ $$ = $1;  setUseProp($1, yyfilename, yylineno);}
                | SUB ident                     { $$ = boxSeq(boxPar(boxInt(0),$2),boxPrim2(sigSub)); }

				| LPAR expression RPAR				{ $$ = $2; }
				| LAMBDA LPAR params RPAR DOT LPAR expression RPAR
												{ $$ = buildBoxAbstr($3,$7); }

				| CASE LBRAQ rulelist RBRAQ		{ $$ = boxCase(checkRulelist($3)); }
				
				| ffunction						{ $$ = boxFFun($1); }
                | fconst                        { $$ = $1; }
                | fvariable                     { $$ = $1; }
                | COMPONENT LPAR uqstring RPAR  { $$ = boxComponent($3); }
                | LIBRARY LPAR uqstring RPAR    { $$ = boxLibrary($3); }
                | ENVIRONMENT LBRAQ stmtlist RBRAQ { $$ = boxWithLocalDef(boxEnvironment(),formatDefinitions($3)); }
                | WAVEFORM LBRAQ vallist RBRAQ  { $$ = boxWaveform(gGlobal->gWaveForm); gGlobal->gWaveForm.clear(); }
				| button						{ $$ = $1; }
				| checkbox						{ $$ = $1; }
				| vslider						{ $$ = $1; }
				| hslider						{ $$ = $1; }
				| nentry						{ $$ = $1; }
				| vgroup						{ $$ = $1; }
				| hgroup						{ $$ = $1; }
				| tgroup						{ $$ = $1; }
				| vbargraph						{ $$ = $1; }
				| hbargraph						{ $$ = $1; }

				| fpar							{ $$ = $1; }
				| fseq							{ $$ = $1; }
				| fsum							{ $$ = $1; }
				| fprod							{ $$ = $1; }
				
				| finputs						{ $$ = $1; }
				| foutputs						{ $$ = $1; }
				
				;


ident			: IDENT							{ $$ = boxIdent(yytext); setUseProp($$, yyfilename, yylineno);  }
				;

name			: IDENT							{ $$ = tree(yytext); setUseProp($$, yyfilename, yylineno);  }
				;



arglist			: argument						{ $$ = cons($1,gGlobal->nil); }
				| arglist PAR argument			{ $$ = cons($3,$1); }
				;

argument		: argument SEQ argument  		{ $$ = boxSeq($1,$3); }
				| argument SPLIT argument 		{ $$ = boxSplit($1,$3); }
				| argument MIX argument 		{ $$ = boxMerge($1,$3); }
				| argument REC argument  		{ $$ = boxRec($1,$3); }
				| infixexp					{ $$ = $1; }
				;

string			: STRING						{ $$ = tree(yytext); }
				;

uqstring		: STRING						{ $$ = unquote(yytext); }
				;

fstring			: STRING						{ $$ = tree(yytext); }
				| FSTRING						{ $$ = tree(yytext); }
				;

/* description of iterative expressions */

fpar			: IPAR LPAR ident PAR argument PAR expression RPAR
												{ $$ = boxIPar($3,$5,$7); }
				;

fseq			: ISEQ LPAR ident PAR argument PAR expression RPAR
												{ $$ = boxISeq($3,$5,$7); }
				;

fsum			: ISUM LPAR ident PAR argument PAR expression RPAR
												{ $$ = boxISum($3,$5,$7); }
				;

fprod			: IPROD LPAR ident PAR argument PAR expression RPAR
												{ $$ = boxIProd($3,$5,$7); }
				;


finputs			: INPUTS LPAR expression RPAR { $$ = boxInputs($3); }
				;

foutputs		: OUTPUTS LPAR expression RPAR { $$ = boxOutputs($3); }
				;

				

/* description of foreign functions */

ffunction		: FFUNCTION LPAR signature PAR fstring PAR string RPAR
												{ $$ = ffunction($3,$5,$7); }
				;

fconst          : FCONSTANT LPAR type name PAR fstring RPAR
                                                { $$ = boxFConst($3,$4,$6); }

fvariable       : FVARIABLE LPAR type name PAR fstring RPAR
                                                { $$ = boxFVar($3,$4,$6); }
				;

/* Description of user interface building blocks */
button			: BUTTON LPAR uqstring RPAR		{ $$ = boxButton($3); }
				;

checkbox		: CHECKBOX LPAR uqstring RPAR		{ $$ = boxCheckbox($3); }
				;

vslider			: VSLIDER LPAR uqstring PAR argument PAR argument PAR argument PAR argument RPAR
												{ $$ = boxVSlider($3,$5,$7,$9,$11); }
				;
hslider			: HSLIDER LPAR uqstring PAR argument PAR argument PAR argument PAR argument RPAR
												{ $$ = boxHSlider($3,$5,$7,$9,$11); }
				;
nentry			: NENTRY LPAR uqstring PAR argument PAR argument PAR argument PAR argument RPAR
												{ $$ = boxNumEntry($3,$5,$7,$9,$11); }
				;
vgroup			: VGROUP LPAR uqstring PAR expression RPAR
												{ $$ = boxVGroup($3, $5); }
				;
hgroup			: HGROUP LPAR uqstring PAR expression RPAR
												{ $$ = boxHGroup($3, $5); }
				;
tgroup			: TGROUP LPAR uqstring PAR expression RPAR
												{ $$ = boxTGroup($3, $5); }
				;

vbargraph		: VBARGRAPH LPAR uqstring PAR argument PAR argument RPAR
												{ $$ = boxVBargraph($3,$5,$7); }
				;
hbargraph		: HBARGRAPH LPAR uqstring PAR argument PAR argument RPAR
												{ $$ = boxHBargraph($3,$5,$7); }
				;

/* Description of foreign functions */
/* float sinhf|sinh|sinhl(float) */

signature		: type fun LPAR typelist RPAR               { $$ = cons($1, cons(cons($2,cons($2,cons($2,gGlobal->nil))), $4)); }
                | type fun OR fun LPAR typelist RPAR        { $$ = cons($1, cons(cons($2,cons($4,cons($4,gGlobal->nil))), $6)); }
                | type fun OR fun OR fun LPAR typelist RPAR	{ $$ = cons($1, cons(cons($2,cons($4,cons($6,gGlobal->nil))), $8)); }

                | type fun LPAR RPAR                        { $$ = cons($1, cons(cons($2,cons($2,cons($2,gGlobal->nil))), gGlobal->nil)); }
                | type fun OR fun LPAR RPAR                 { $$ = cons($1, cons(cons($2,cons($4,cons($4,gGlobal->nil))), gGlobal->nil)); }
                | type fun OR fun OR fun LPAR RPAR			{ $$ = cons($1, cons(cons($2,cons($4,cons($6,gGlobal->nil))), gGlobal->nil)); }
                ;

fun				: IDENT							{ $$ = tree(yytext); }
				;

typelist		: type							{ $$ = cons($1,gGlobal->nil); }
				| typelist PAR type				{ $$ = cons($3,$1); }
                ;

rulelist		: rule							{ $$ = cons($1,gGlobal->nil); }
				| rulelist rule					{ $$ = cons($2,$1); }
				;

rule			: LPAR arglist RPAR ARROW expression ENDDEF
												{ $$ = cons($2,$5); }
				;

type			: INTCAST                       { $$ = tree(0); }
				| FLOATCAST						{ $$ = tree(1); }
				;

%%
<|MERGE_RESOLUTION|>--- conflicted
+++ resolved
@@ -387,23 +387,13 @@
 docmtd          : BMETADATA name EMETADATA				{ $$ = $2; }
 				;
 
-<<<<<<< HEAD
-definition		: defname LPAR arglist RPAR DEF expression ENDDEF	{ $$ = cons($1,cons($3,$6)); }
-				| defname DEF expression ENDDEF		   	{ $$ = cons($1,cons(gGlobal->nil,$3)); }
+definition		: defname LPAR arglist RPAR DEF expression ENDDEF	{ $$ = cons($1,cons($3,$6)); setDefProp($1, yyfilename, yylineno); }
+				| defname DEF expression ENDDEF		   	{ $$ = cons($1,cons(gGlobal->nil,$3));  setDefProp($1, yyfilename, yylineno); }
 				| error ENDDEF				   		   	{ $$ = gGlobal->nil; yyerr++; }
 				;
 
-recinition		: recname DEF expression ENDDEF		   	{ $$ = cons($1,cons(gGlobal->nil,$3)); }
+recinition		: recname DEF expression ENDDEF		   	{ $$ = cons($1,cons(gGlobal->nil,$3)); setDefProp($1, yyfilename, yylineno); }
                 | error ENDDEF				   		   	{ $$ = gGlobal->nil; yyerr++; }
-=======
-definition		: defname LPAR arglist RPAR DEF expression ENDDEF	{ $$ = cons($1,cons($3,$6)); setDefProp($1, yyfilename, yylineno); }
-				| defname DEF expression ENDDEF		   	{ $$ = cons($1,cons(nil,$3)); setDefProp($1, yyfilename, yylineno);  }
-				| error ENDDEF				   		   	{ $$ = nil; yyerr++; }
-				;
-
-recinition		: recname DEF expression ENDDEF		   	{ $$ = cons($1,cons(nil,$3)); setDefProp($1, yyfilename, yylineno); }
-                | error ENDDEF				   		   	{ $$ = nil; yyerr++; }
->>>>>>> 3daa9a97
                 ;
 
 defname			: ident 								{ $$=$1; }
