/* -*- Mode: C++; tab-width: 4; c-basic-offset: 4 -*- */

/* Parser for the Faust language */

%{

#include "global.hh"

#include "tree.hh"
#include "xtended.hh"
#include "boxes.hh"
#include "prim2.hh"
#include "signals.hh"
#include "errormsg.hh"
#include "sourcereader.hh"
#include "doc.hh"
#include "ppbox.hh"

#include <string>
#include <list>

#define YYDEBUG 1
#define YYERROR_VERBOSE 1
#define YYMAXDEPTH	100000
	
using namespace std;

extern char* 		yytext;
extern const char* 	yyfilename;
extern int 			yylineno;
extern int 			yyerr;

int yylex();

//----------------------------------------------------------
// unquote() : remove enclosing quotes and carriage return 
// characters from string. Returns a Tree 
//----------------------------------------------------------
char replaceCR(char c)
{
	return (c!='\n') ? c : ' ';
}

Tree unquote(char* str)
{
	//-----------copy unquoted filename-------------
	char buf[512];
	int j=0;

	if (str[0] == '"') {
		//it is a quoted string, we remove the quotes
		for (int i=1; j<511 && str[i];) {
			buf[j++] = replaceCR(str[i++]);
		}
		// remove last quote
		if (j>0) buf[j-1] = 0;
	} else {
		for (int i=0; j<511 && str[i];) {
			buf[j++] = replaceCR(str[i++]);
		}
	}
	buf[j] = 0;

	return tree(buf);
	//----------------------------------------------
}

%}


%union {
	CTree* 	exp;
	char* str;
	string* cppstr;
	bool b;
}

%start program

/* With local environment (lowest priority)*/
%left WITH

/* Block Diagram Algebra */
/*%left SEQ SPLIT MIX*/
%right SPLIT MIX
%right SEQ
%right PAR
%left REC

/* Primitive boxes */

%left LT LE EQ GT GE NE

%left ADD SUB OR
%left MUL DIV MOD AND XOR LSH RSH
%left POWOP
%left FDELAY
%left DELAY1
%left APPL DOT


%token MEM
%token PREFIX

%token INTCAST
%token FLOATCAST
%token FFUNCTION
%token FCONSTANT
%token FVARIABLE

%token BUTTON
%token CHECKBOX
%token VSLIDER
%token HSLIDER
%token NENTRY
%token VGROUP
%token HGROUP
%token TGROUP

%token HBARGRAPH
%token VBARGRAPH
%token ATTACH


%token ACOS
%token ASIN
%token ATAN
%token ATAN2
%token COS
%token SIN
%token TAN

%token EXP
%token LOG
%token LOG10
%token POWFUN
%token SQRT

%token ABS
%token MIN
%token MAX

%token FMOD
%token REMAINDER

%token FLOOR
%token CEIL
%token RINT



%token RDTBL
%token RWTBL

%token SELECT2
%token SELECT3

%token INT
%token FLOAT


%token LAMBDA
%token DOT

%token WIRE
%token CUT
%token ENDDEF
%token VIRG
%token LPAR
%token RPAR
%token LBRAQ
%token RBRAQ
%token LCROC
%token RCROC
%token WITH
%token DEF

%token IMPORT
%token COMPONENT
%token LIBRARY
%token ENVIRONMENT
%token WAVEFORM

%token IPAR
%token ISEQ
%token ISUM
%token IPROD

%token INPUTS
%token OUTPUTS

%token STRING
%token FSTRING
%token IDENT
%token EXTRA

%token DECLARE

%token CASE
%token ARROW


 /* Begin and End tags for documentations, equations and diagrams */
%token BDOC
%token EDOC
%token BEQN
%token EEQN
%token BDGM
%token EDGM
%token BLST
%token ELST
%token BMETADATA
%token EMETADATA
%token <cppstr> DOCCHAR
%token NOTICE
%token LISTING

%token LSTTRUE
%token LSTFALSE
%token LSTDEPENDENCIES
%token LSTMDOCTAGS
%token LSTDISTRIBUTED
%token LSTEQ
%token LSTQ


%type <exp> program

%type <exp> stmtlist
%type <exp> statement

%type <exp> deflist
%type <exp> vallist
%type <exp> definition

%type <exp> params

%type <exp> expression

%type <exp> defname
%type <exp> infixexp
%type <exp> primitive
%type <exp> argument
%type <exp> number
%type <exp> arglist

%type <exp> ident
%type <exp> name

%type <exp> ffunction
%type <exp> fconst
%type <exp> fvariable
%type <exp> signature
%type <exp> string
%type <exp> uqstring
%type <exp> fstring
%type <exp> type
%type <exp> typelist
%type <exp> fun

%type <exp> fpar
%type <exp> fseq
%type <exp> fsum
%type <exp> fprod

%type <exp> finputs
%type <exp> foutputs

%type <exp> button
%type <exp> checkbox
%type <exp> vslider
%type <exp> hslider
%type <exp> nentry
%type <exp> vgroup
%type <exp> hgroup
%type <exp> tgroup

%type <exp> vbargraph
%type <exp> hbargraph

%type <exp> rule
%type <exp> rulelist

%type <exp> doc
%type <exp> docelem
%type <cppstr> doctxt
%type <exp> doceqn
%type <exp> docdgm
%type <exp> docntc
%type <exp> doclst
%type <exp> docmtd

%type <exp> lstattrlist
%type <exp> lstattrdef
%type <b> lstattrval





%% /* grammar rules and actions follow */

program         : stmtlist 						{ $$ = $1; gGlobal->gResult = formatDefinitions($$); }
				;

stmtlist        : /*empty*/                     { $$ = gGlobal->nil; }
				| stmtlist statement            { $$ = cons ($2,$1); }

deflist         : /*empty*/                     { $$ = gGlobal->nil; }
				| deflist definition            { $$ = cons ($2,$1); }
				;

// vallist      : argument                              { $$ = cons($1,nil); }
// 				| argument PAR vallist                  { $$ = cons ($1,$3); }
// 				;
// 
vallist         : number                              { gGlobal->gWaveForm.push_back($1); }
                | vallist PAR number                  { gGlobal->gWaveForm.push_back($3); }
                ;

number			: INT   						{ $$ = boxInt(atoi(yytext)); }
				| FLOAT 						{ $$ = boxReal(atof(yytext)); }
				| ADD INT   					{ $$ = boxInt (atoi(yytext)); }
				| ADD FLOAT 					{ $$ = boxReal(atof(yytext)); }
				| SUB INT   					{ $$ = boxInt ( -atoi(yytext) ); }
				| SUB FLOAT 					{ $$ = boxReal( -atof(yytext) ); }				
				;
				
				
statement       : IMPORT LPAR uqstring RPAR ENDDEF	   	{ $$ = importFile($3); }
				| DECLARE name string  ENDDEF		   	{ declareMetadata($2,$3); $$ = gGlobal->nil; }
				| definition						   	{ $$ = $1; }
				| BDOC doc EDOC						   	{ declareDoc($2); $$ = gGlobal->nil; /* cerr << "Yacc : doc : " << *$2 << endl; */ }
                ;

doc             : /* empty */						   	{ $$ = gGlobal->nil; }
				| doc docelem						   	{ $$ = cons ($2,$1); }
				;

docelem         : doctxt 							   	{ $$ = docTxt($1->c_str()); delete $1; }
				| doceqn 							   	{ $$ = docEqn($1); }
				| docdgm 							   	{ $$ = docDgm($1); }
				| docntc 							   	{ $$ = docNtc(); }
                | doclst 							   	{ $$ = docLst(); }
				| docmtd 							   	{ $$ = docMtd($1); }
				;

doctxt          : /* empty */				   		   	{ $$ = new string(); }
				| doctxt DOCCHAR					   	{ $$ = &($1->append(yytext)); }
				;

doceqn          : BEQN expression EEQN			   	   	{ $$ = $2; }
				;

docdgm          : BDGM expression EDGM		   	   		{ $$ = $2; }
				;

docntc          : NOTICE								{ }
				;

doclst          : BLST lstattrlist ELST					{ }
				;

lstattrlist		: /* empty */							{ }
				| lstattrlist lstattrdef				{ }
				;

lstattrdef		: LSTDEPENDENCIES LSTEQ LSTQ lstattrval LSTQ	{ gGlobal->gLstDependenciesSwitch = $4; }
				| LSTMDOCTAGS LSTEQ LSTQ lstattrval LSTQ		{ gGlobal->gStripDocSwitch = $4; gGlobal->gStripDocSwitch==true ? gGlobal->gStripDocSwitch=false : gGlobal->gStripDocSwitch=true; }
				| LSTDISTRIBUTED LSTEQ LSTQ lstattrval LSTQ		{ gGlobal->gLstDistributedSwitch = $4; }
				;

lstattrval		: LSTTRUE								{ $$ = true; }
				| LSTFALSE								{ $$ = false; }
				;

docmtd          : BMETADATA name EMETADATA				{ $$ = $2; }
				;

definition		: defname LPAR arglist RPAR DEF expression ENDDEF	{ $$ = cons($1,cons($3,$6)); }
				| defname DEF expression ENDDEF		   	{ $$ = cons($1,cons(gGlobal->nil,$3)); }
				| error ENDDEF				   		   	{ $$ = gGlobal->nil; yyerr++; }
				;

defname			: ident 								{ $$=$1; setDefProp($1, yyfilename, yylineno); }
				;

params			: ident					   				{ $$ = cons($1,gGlobal->nil); }
				| params PAR ident				   		{ $$ = cons($3,$1); }
                ;

expression		: expression WITH LBRAQ deflist RBRAQ	{ $$ = boxWithLocalDef($1,formatDefinitions($4)); }
				| expression PAR expression  			{ $$ = boxPar($1,$3); }
				| expression SEQ expression  			{ $$ = boxSeq($1,$3); }
				| expression SPLIT  expression 		    { $$ = boxSplit($1,$3); }
				| expression MIX expression 			{ $$ = boxMerge($1,$3); }
				| expression REC expression  			{ $$ = boxRec($1,$3); }
				| infixexp					            { $$ = $1; }
				;

infixexp		: infixexp ADD infixexp 	{ $$ = boxSeq(boxPar($1,$3),boxPrim2(sigAdd)); }
				| infixexp SUB infixexp 	{ $$ = boxSeq(boxPar($1,$3),boxPrim2(sigSub)); }
				| infixexp MUL infixexp 	{ $$ = boxSeq(boxPar($1,$3),boxPrim2(sigMul)); }
				| infixexp DIV infixexp 	{ $$ = boxSeq(boxPar($1,$3),boxPrim2(sigDiv)); }
                | infixexp MOD infixexp     { $$ = boxSeq(boxPar($1,$3),boxPrim2(sigRem)); }
                | infixexp POWOP infixexp   { $$ = boxSeq(boxPar($1,$3),gGlobal->gPowPrim->box()); }
                | infixexp FDELAY infixexp 	{ $$ = boxSeq(boxPar($1,$3),boxPrim2(sigFixDelay)); }
				| infixexp DELAY1  			{ $$ = boxSeq($1,boxPrim1(sigDelay1)); }
				| infixexp DOT ident  		{ $$ = boxAccess($1,$3); }

				| infixexp AND infixexp 	{ $$ = boxSeq(boxPar($1,$3),boxPrim2(sigAND)); }
				| infixexp OR infixexp 		{ $$ = boxSeq(boxPar($1,$3),boxPrim2(sigOR)); }
				| infixexp XOR infixexp 	{ $$ = boxSeq(boxPar($1,$3),boxPrim2(sigXOR)); }

				| infixexp LSH infixexp 	{ $$ = boxSeq(boxPar($1,$3),boxPrim2(sigLeftShift)); }
				| infixexp RSH infixexp 	{ $$ = boxSeq(boxPar($1,$3),boxPrim2(sigRightShift)); }

				| infixexp LT infixexp  	{ $$ = boxSeq(boxPar($1,$3),boxPrim2(sigLT)); }
				| infixexp LE infixexp  	{ $$ = boxSeq(boxPar($1,$3),boxPrim2(sigLE)); }
				| infixexp GT infixexp  	{ $$ = boxSeq(boxPar($1,$3),boxPrim2(sigGT)); }
				| infixexp GE infixexp  	{ $$ = boxSeq(boxPar($1,$3),boxPrim2(sigGE)); }
				| infixexp EQ infixexp  	{ $$ = boxSeq(boxPar($1,$3),boxPrim2(sigEQ)); }
				| infixexp NE infixexp		{ $$ = boxSeq(boxPar($1,$3),boxPrim2(sigNE)); }

				| infixexp LPAR arglist RPAR 	%prec APPL	{ $$ = buildBoxAppl($1,$3); }
				| infixexp LCROC deflist RCROC	%prec APPL	{ $$ = boxModifLocalDef($1,formatDefinitions($3)); }
				
				| primitive						{ $$ = $1; }
				;

primitive		: INT   						{ $$ = boxInt(atoi(yytext)); }
				| FLOAT 						{ $$ = boxReal(atof(yytext)); }

				| ADD INT   					{ $$ = boxInt (atoi(yytext)); }
				| ADD FLOAT 					{ $$ = boxReal(atof(yytext)); }

				| SUB INT   					{ $$ = boxInt ( -atoi(yytext) ); }
				| SUB FLOAT 					{ $$ = boxReal( -atof(yytext) ); }

				| WIRE   						{ $$ = boxWire(); }
				| CUT   						{ $$ = boxCut(); }

				| MEM   						{ $$ = boxPrim1(sigDelay1); }
				| PREFIX   						{ $$ = boxPrim2(sigPrefix); }

				| INTCAST                       { $$ = boxPrim1(sigIntCast); }
				| FLOATCAST   					{ $$ = boxPrim1(sigFloatCast); }

				| ADD							{ $$ = boxPrim2(sigAdd); }
				| SUB 							{ $$ = boxPrim2(sigSub); }
				| MUL  							{ $$ = boxPrim2(sigMul); }
				| DIV							{ $$ = boxPrim2(sigDiv); }
				| MOD							{ $$ = boxPrim2(sigRem); }
				| FDELAY						{ $$ = boxPrim2(sigFixDelay); }

				| AND							{ $$ = boxPrim2(sigAND); }
				| OR 							{ $$ = boxPrim2(sigOR); }
				| XOR  							{ $$ = boxPrim2(sigXOR); }

				| LSH							{ $$ = boxPrim2(sigLeftShift); }
				| RSH 							{ $$ = boxPrim2(sigRightShift); }

				| LT							{ $$ = boxPrim2(sigLT); }
				| LE							{ $$ = boxPrim2(sigLE); }
				| GT							{ $$ = boxPrim2(sigGT); }
				| GE							{ $$ = boxPrim2(sigGE); }
				| EQ							{ $$ = boxPrim2(sigEQ); }
				| NE							{ $$ = boxPrim2(sigNE); }

				| ATTACH						{ $$ = boxPrim2(sigAttach); }

				| ACOS							{ $$ = gGlobal->gAcosPrim->box(); }
				| ASIN							{ $$ = gGlobal->gAsinPrim->box(); }
				| ATAN							{ $$ = gGlobal->gAtanPrim->box(); }
				| ATAN2							{ $$ = gGlobal->gAtan2Prim->box(); }
				| COS							{ $$ = gGlobal->gCosPrim->box(); }
				| SIN							{ $$ = gGlobal->gSinPrim->box(); }
				| TAN							{ $$ = gGlobal->gTanPrim->box(); }

				| EXP							{ $$ = gGlobal->gExpPrim->box(); }
				| LOG							{ $$ = gGlobal->gLogPrim->box(); }
				| LOG10							{ $$ = gGlobal->gLog10Prim->box(); }
                | POWOP                         { $$ = gGlobal->gPowPrim->box(); }
                | POWFUN                        { $$ = gGlobal->gPowPrim->box(); }
				| SQRT							{ $$ = gGlobal->gSqrtPrim->box(); }

				| ABS							{ $$ = gGlobal->gAbsPrim->box(); }
				| MIN							{ $$ = gGlobal->gMinPrim->box(); }
				| MAX							{ $$ = gGlobal->gMaxPrim->box(); }

				| FMOD							{ $$ = gGlobal->gFmodPrim->box(); }
				| REMAINDER						{ $$ = gGlobal->gRemainderPrim->box(); }

				| FLOOR							{ $$ = gGlobal->gFloorPrim->box(); }
				| CEIL							{ $$ = gGlobal->gCeilPrim->box(); }
				| RINT							{ $$ = gGlobal->gRintPrim->box(); }


				| RDTBL 						{ $$ = boxPrim3(sigReadOnlyTable); }
				| RWTBL							{ $$ = boxPrim5(sigWriteReadTable); }

				| SELECT2 						{ $$ = boxPrim3(sigSelect2); }
				| SELECT3						{ $$ = boxPrim4(sigSelect3); }

				| ident 						{ $$ = $1; }
                | SUB ident                     { $$ = boxSeq(boxPar(boxInt(0),$2),boxPrim2(sigSub)); }

				| LPAR expression RPAR				{ $$ = $2; }
				| LAMBDA LPAR params RPAR DOT LPAR expression RPAR
												{ $$ = buildBoxAbstr($3,$7); }

				| CASE LBRAQ rulelist RBRAQ		{ $$ = boxCase(checkRulelist($3)); }
				
				| ffunction						{ $$ = boxFFun($1); }
                | fconst                        { $$ = $1; }
                | fvariable                     { $$ = $1; }
                | COMPONENT LPAR uqstring RPAR  { $$ = boxComponent($3); }
                | LIBRARY LPAR uqstring RPAR    { $$ = boxLibrary($3); }
<<<<<<< HEAD
                | ENVIRONMENT LBRAQ deflist RBRAQ { $$ = boxWithLocalDef(boxEnvironment(),formatDefinitions($3)); }
                | WAVEFORM LBRAQ vallist RBRAQ  { $$ = boxWaveform(gGlobal->gWaveForm); gGlobal->gWaveForm.clear(); }
=======
                | ENVIRONMENT LBRAQ stmtlist RBRAQ { $$ = boxWithLocalDef(boxEnvironment(),formatDefinitions($3)); }
                | WAVEFORM LBRAQ vallist RBRAQ  { $$ = boxWaveform(gWaveForm); gWaveForm.clear(); }
>>>>>>> 767456ff

				| button						{ $$ = $1; }
				| checkbox						{ $$ = $1; }
				| vslider						{ $$ = $1; }
				| hslider						{ $$ = $1; }
				| nentry						{ $$ = $1; }
				| vgroup						{ $$ = $1; }
				| hgroup						{ $$ = $1; }
				| tgroup						{ $$ = $1; }
				| vbargraph						{ $$ = $1; }
				| hbargraph						{ $$ = $1; }

				| fpar							{ $$ = $1; }
				| fseq							{ $$ = $1; }
				| fsum							{ $$ = $1; }
				| fprod							{ $$ = $1; }
				
				| finputs						{ $$ = $1; }
				| foutputs						{ $$ = $1; }
				
				;


ident			: IDENT							{ $$ = boxIdent(yytext); }
				;

name			: IDENT							{ $$ = tree(yytext); }
				;



arglist			: argument						{ $$ = cons($1,gGlobal->nil); }
				| arglist PAR argument			{ $$ = cons($3,$1); }
				;

argument		: argument SEQ argument  		{ $$ = boxSeq($1,$3); }
				| argument SPLIT argument 		{ $$ = boxSplit($1,$3); }
				| argument MIX argument 		{ $$ = boxMerge($1,$3); }
				| argument REC argument  		{ $$ = boxRec($1,$3); }
				| infixexp					{ $$ = $1; }
				;

string			: STRING						{ $$ = tree(yytext); }
				;

uqstring		: STRING						{ $$ = unquote(yytext); }
				;

fstring			: STRING						{ $$ = tree(yytext); }
				| FSTRING						{ $$ = tree(yytext); }
				;

/* description of iterative expressions */

fpar			: IPAR LPAR ident PAR argument PAR expression RPAR
												{ $$ = boxIPar($3,$5,$7); }
				;

fseq			: ISEQ LPAR ident PAR argument PAR expression RPAR
												{ $$ = boxISeq($3,$5,$7); }
				;

fsum			: ISUM LPAR ident PAR argument PAR expression RPAR
												{ $$ = boxISum($3,$5,$7); }
				;

fprod			: IPROD LPAR ident PAR argument PAR expression RPAR
												{ $$ = boxIProd($3,$5,$7); }
				;


finputs			: INPUTS LPAR expression RPAR { $$ = boxInputs($3); }
				;

foutputs		: OUTPUTS LPAR expression RPAR { $$ = boxOutputs($3); }
				;

				

/* description of foreign functions */

ffunction		: FFUNCTION LPAR signature PAR fstring PAR string RPAR
												{ $$ = ffunction($3,$5,$7); }
				;

fconst          : FCONSTANT LPAR type name PAR fstring RPAR
                                                { $$ = boxFConst($3,$4,$6); }

fvariable       : FVARIABLE LPAR type name PAR fstring RPAR
                                                { $$ = boxFVar($3,$4,$6); }
				;

/* Description of user interface building blocks */
button			: BUTTON LPAR uqstring RPAR		{ $$ = boxButton($3); }
				;

checkbox		: CHECKBOX LPAR uqstring RPAR		{ $$ = boxCheckbox($3); }
				;

vslider			: VSLIDER LPAR uqstring PAR argument PAR argument PAR argument PAR argument RPAR
												{ $$ = boxVSlider($3,$5,$7,$9,$11); }
				;
hslider			: HSLIDER LPAR uqstring PAR argument PAR argument PAR argument PAR argument RPAR
												{ $$ = boxHSlider($3,$5,$7,$9,$11); }
				;
nentry			: NENTRY LPAR uqstring PAR argument PAR argument PAR argument PAR argument RPAR
												{ $$ = boxNumEntry($3,$5,$7,$9,$11); }
				;
vgroup			: VGROUP LPAR uqstring PAR expression RPAR
												{ $$ = boxVGroup($3, $5); }
				;
hgroup			: HGROUP LPAR uqstring PAR expression RPAR
												{ $$ = boxHGroup($3, $5); }
				;
tgroup			: TGROUP LPAR uqstring PAR expression RPAR
												{ $$ = boxTGroup($3, $5); }
				;

vbargraph		: VBARGRAPH LPAR uqstring PAR argument PAR argument RPAR
												{ $$ = boxVBargraph($3,$5,$7); }
				;
hbargraph		: HBARGRAPH LPAR uqstring PAR argument PAR argument RPAR
												{ $$ = boxHBargraph($3,$5,$7); }
				;

/* Description of foreign functions */
/* float sinhf|sinh|sinhl(float) */

signature		: type fun LPAR typelist RPAR               { $$ = cons($1, cons(cons($2,cons($2,cons($2,gGlobal->nil))), $4)); }
                | type fun OR fun LPAR typelist RPAR        { $$ = cons($1, cons(cons($2,cons($4,cons($4,gGlobal->nil))), $6)); }
                | type fun OR fun OR fun LPAR typelist RPAR	{ $$ = cons($1, cons(cons($2,cons($4,cons($6,gGlobal->nil))), $8)); }

                | type fun LPAR RPAR                        { $$ = cons($1, cons(cons($2,cons($2,cons($2,gGlobal->nil))), gGlobal->nil)); }
                | type fun OR fun LPAR RPAR                 { $$ = cons($1, cons(cons($2,cons($4,cons($4,gGlobal->nil))), gGlobal->nil)); }
                | type fun OR fun OR fun LPAR RPAR			{ $$ = cons($1, cons(cons($2,cons($4,cons($6,gGlobal->nil))), gGlobal->nil)); }
                ;

fun				: IDENT							{ $$ = tree(yytext); }
				;

typelist		: type							{ $$ = cons($1,gGlobal->nil); }
				| typelist PAR type				{ $$ = cons($3,$1); }
                ;

rulelist		: rule							{ $$ = cons($1,gGlobal->nil); }
				| rulelist rule					{ $$ = cons($2,$1); }
				;

rule			: LPAR arglist RPAR ARROW expression ENDDEF
												{ $$ = cons($2,$5); }
				;

type			: INTCAST                       { $$ = tree(0); }
				| FLOATCAST						{ $$ = tree(1); }
				;

%%
<|MERGE_RESOLUTION|>--- conflicted
+++ resolved
@@ -516,14 +516,8 @@
                 | fvariable                     { $$ = $1; }
                 | COMPONENT LPAR uqstring RPAR  { $$ = boxComponent($3); }
                 | LIBRARY LPAR uqstring RPAR    { $$ = boxLibrary($3); }
-<<<<<<< HEAD
-                | ENVIRONMENT LBRAQ deflist RBRAQ { $$ = boxWithLocalDef(boxEnvironment(),formatDefinitions($3)); }
+                | ENVIRONMENT LBRAQ stmtlist RBRAQ { $$ = boxWithLocalDef(boxEnvironment(),formatDefinitions($3)); }
                 | WAVEFORM LBRAQ vallist RBRAQ  { $$ = boxWaveform(gGlobal->gWaveForm); gGlobal->gWaveForm.clear(); }
-=======
-                | ENVIRONMENT LBRAQ stmtlist RBRAQ { $$ = boxWithLocalDef(boxEnvironment(),formatDefinitions($3)); }
-                | WAVEFORM LBRAQ vallist RBRAQ  { $$ = boxWaveform(gWaveForm); gWaveForm.clear(); }
->>>>>>> 767456ff
-
 				| button						{ $$ = $1; }
 				| checkbox						{ $$ = $1; }
 				| vslider						{ $$ = $1; }
