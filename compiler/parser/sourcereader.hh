/************************************************************************
 ************************************************************************
    FAUST compiler
	Copyright (C) 2003-2004 GRAME, Centre National de Creation Musicale
    ---------------------------------------------------------------------
    This program is free software; you can redistribute it and/or modify
    it under the terms of the GNU General Public License as published by
    the Free Software Foundation; either version 2 of the License, or
    (at your option) any later version.

    This program is distributed in the hope that it will be useful,
    but WITHOUT ANY WARRANTY; without even the implied warranty of
    MERCHANTABILITY or FITNESS FOR A PARTICULAR PURPOSE.  See the
    GNU General Public License for more details.

    You should have received a copy of the GNU General Public License
    along with this program; if not, write to the Free Software
    Foundation, Inc., 675 Mass Ave, Cambridge, MA 02139, USA.
 ************************************************************************
 ************************************************************************/

#ifndef __SOURCEREADER__
#define __SOURCEREADER__

#include "boxes.hh"
#include <string>
#include <set>
#include <vector>

using namespace std;

Tree formatDefinitions(Tree rldef);
Tree checkRulelist (Tree lrules);
void declareMetadata(Tree key, Tree value);
void declareDoc(Tree t);

class SourceReader 
{
<<<<<<< HEAD

	map<string, Tree>	fFileCache;
	vector<string>		fFilePathnames;

	Tree parsefile(const char* fname);
    Tree parsestring(const char* fname);
    Tree parse(const char* fname);

    Tree expandrec(Tree ldef, set<string>& visited, Tree lresult);
	bool cached(string fname);
	
public:
    
	Tree getlist(const char* fname);
	Tree expandlist(Tree ldef);
	vector<string>	listSrcFiles();
    
=======
    
    private:
    
        map<string, Tree>	fFileCache;
        vector<string>		fFilePathnames;
    
        Tree parse(const char* fname);
        Tree expandrec(Tree ldef, set<string>& visited, Tree lresult);
        bool cached(string fname);
        void checkName();
        
    public:
    
        Tree getlist(const char* fname);
        Tree expandlist(Tree ldef);
        vector<string>	listSrcFiles();
>>>>>>> f5d69161
};

#endif <|MERGE_RESOLUTION|>--- conflicted
+++ resolved
@@ -36,25 +36,6 @@
 
 class SourceReader 
 {
-<<<<<<< HEAD
-
-	map<string, Tree>	fFileCache;
-	vector<string>		fFilePathnames;
-
-	Tree parsefile(const char* fname);
-    Tree parsestring(const char* fname);
-    Tree parse(const char* fname);
-
-    Tree expandrec(Tree ldef, set<string>& visited, Tree lresult);
-	bool cached(string fname);
-	
-public:
-    
-	Tree getlist(const char* fname);
-	Tree expandlist(Tree ldef);
-	vector<string>	listSrcFiles();
-    
-=======
     
     private:
     
@@ -64,6 +45,8 @@
         Tree parse(const char* fname);
         Tree expandrec(Tree ldef, set<string>& visited, Tree lresult);
         bool cached(string fname);
+        Tree parsefile(const char* fname);
+        Tree parsestring(const char* fname);
         void checkName();
         
     public:
@@ -71,7 +54,7 @@
         Tree getlist(const char* fname);
         Tree expandlist(Tree ldef);
         vector<string>	listSrcFiles();
->>>>>>> f5d69161
+
 };
 
 #endif 