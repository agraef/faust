/************************************************************************
 ************************************************************************
    FAUST compiler
	Copyright (C) 2003-2004 GRAME, Centre National de Creation Musicale
    ---------------------------------------------------------------------
    This program is free software; you can redistribute it and/or modify
    it under the terms of the GNU General Public License as published by
    the Free Software Foundation; either version 2 of the License, or
    (at your option) any later version.

    This program is distributed in the hope that it will be useful,
    but WITHOUT ANY WARRANTY; without even the implied warranty of
    MERCHANTABILITY or FITNESS FOR A PARTICULAR PURPOSE.  See the
    GNU General Public License for more details.

    You should have received a copy of the GNU General Public License
    along with this program; if not, write to the Free Software
    Foundation, Inc., 675 Mass Ave, Cambridge, MA 02139, USA.
 ************************************************************************
 ************************************************************************/

#include "enrobage.hh"
#include <vector>
#include <list>
#include <set>
#include <string>
#include <ctype.h>
#include <limits.h>
#include <stdlib.h>
#include "compatibility.hh"
#include "garbageable.hh"
#include "global.hh"
#include "sourcefetcher.hh"
#include "exception.hh"
#include <errno.h>
#include <climits>
#include <iostream>
#include <sstream>

//----------------------------------------------------------------

/**
 * Returns true is a line is blank (contains only white caracters)
 */
static bool isBlank(const string& s) 
{
    for (size_t i=0; i<s.size(); i++) {
        if (s[i] != ' ' && s[i] != '\t') return false;
    }
    return true;
}

/**
 * Replace every occurrence of oldstr by newstr inside str. str is modified
 * and returned as reference for convenience
 */
static string& replaceOccurences(string& str, const string& oldstr, const string& newstr)
{
    string::size_type l1 = oldstr.length();
    string::size_type l2 = newstr.length();

    string::size_type pos = str.find(oldstr);
    while (pos != string::npos) {
        str.replace(pos, l1, newstr);
        pos = str.find(oldstr, pos + l2);
    }
    return str;
}

/**
 * Used when copying architecture files to replace default mydsp
 * class name with the user specified one
 */
static string& replaceClassName(string& str)
{
    return replaceOccurences(str, "mydsp", gGlobal->gClassName);
}

/**
 * Copy or remove license header. Architecture files can contain a header specifying
 * the license. If this header contains an exception tag (for example "FAUST COMPILER EXCEPTION")
 * it is an indication for the compiler to remove the license header from the resulting code. 
 * A header is the first non blank line that begins a comment.
 */
void streamCopyLicense(istream& src, ostream& dst, const string& exceptiontag)
{
    string          s;
    vector<string>	H;

    // skip blank lines
    while (getline(src,s) && isBlank(s)) dst << s << endl;

    // first non blank should start a comment
    if (s.find("/*")==string::npos) { dst << s << endl; return; }

    // copy the header into H
    bool remove = false;
    H.push_back(s);

    while (getline(src,s) && s.find("*/") == string::npos) {
        H.push_back(s);
        if (s.find(exceptiontag) != string::npos) remove=true;
    }

    // copy the header unless explicitely granted to remove it
    if (!remove) {
        // copy the header
        for (unsigned int i=0; i<H.size(); i++) {
            dst << H[i] << endl;
        }
        dst << s << endl;
    }
}

/**
 * A minimalistic parser used to recognize '#include <faust/...>' patterns when copying
 * architecture files 
 */
class myparser : public virtual Garbageable
{
    string  str;
    size_t  N;
    size_t  p;
public:
    myparser(const string& s) : str(s), N(s.length()), p(0) {}
    bool skip()                 { while ( p<N && isspace(str[p]) ) p++; return true; }
    bool parse(const string& s)   { bool f; if ((f = (p == str.find(s, p)))) p += s.length(); return f; }
    bool filename(string& fname) {
        size_t saved = p;
        if (p<N) {
            char c = str[p++];
            if (c== '<' | c=='"') {
                fname = "";
                while ( p<N && (str[p] != '>') && (str[p] != '"')) fname += str[p++];
                p++;
                return true;
            }
        }
        p = saved;
        return false;
    }
};

/**
 * True if string s match '#include <faust/fname>'
 */
bool isFaustInclude(const string& s, string& fname)
{
    myparser P(s);
    if (P.skip() && P.parse("#include") && P.skip() && P.filename(fname)) {
        myparser Q(fname);
        return Q.parse("faust/");
    } else {
        return false;
    }
}

/**
 * Inject file fname into dst ostream if not already done
 */

void inject(ostream& dst, const string fname)
{
    if (gGlobal->gAlreadyIncluded.find(fname) == gGlobal->gAlreadyIncluded.end()) {
        gGlobal->gAlreadyIncluded.insert(fname);
        istream* src = open_arch_stream(fname.c_str());
        if (src) {
            streamCopy(*src, dst);
            delete src;
        } else {
            stringstream error;
            error << "NOT FOUND " << fname << endl;
            gGlobal->gErrorMsg = error.str();
        }
    }
}

/**
 * Copy src to dst until specific line.
 */
void streamCopyUntil(istream& src, ostream& dst, const string& until)
{
    string	s;
    string  fname;
    while ( getline(src,s) && (s != until) ) {
        if (gGlobal->gInlineArchSwitch && isFaustInclude(s, fname)) {
            inject(dst, fname);
        } else {
            dst << replaceClassName(s) << endl;
        }
    }
}

/**
 * Copy src to dst.
 */
void streamCopy(istream& src, ostream& dst)
{ 
    streamCopyUntil(src, dst, "<<<FOBIDDEN LINE IN A FAUST ARCHITECTURE FILE>>>");
}

/**
 * Copy src to dst until end
 */
void streamCopyUntilEnd(istream& src, ostream& dst)
{ 
    streamCopyUntil(src, dst, "<<<FOBIDDEN LINE IN A FAUST ARCHITECTURE FILE>>>");
}

#define TRY_OPEN(filename)                      \
    ifstream* f = new ifstream();               \
    f->open(filename, ifstream::in);            \
    if (f->is_open()) return f; else delete f;  \

/**
 * Try to open an architecture file searching in various directories
 */
ifstream* open_arch_stream(const char* filename)
{
<<<<<<< HEAD
 	int	err;
    char *envpath;
    
    char buffer[FAUST_PATH_MAX];
    char* old = getcwd(buffer, FAUST_PATH_MAX);
  
    ifstream* f = new ifstream();
    f->open(filename, ifstream::in); if (f->is_open()) return f; else delete f;

    envpath = getenv(FAUST_LIB_PATH);
    if (envpath != NULL) {
		if (chdir(envpath) == 0) {
			ifstream* f = new ifstream();
			f->open(filename, ifstream::in);
			if (f->is_open()) return f; else delete f;
		}
    }
	err = chdir(old);
	if ((chdir(gGlobal->gFaustDirectory.c_str()) == 0) && (chdir("architecture") == 0)) {
		//cout << "enrobage.cpp : 'architecture' directory found in gGlobal->gFaustDirectory" << endl;
        ifstream* f = new ifstream();
		f->open(filename, ifstream::in);
		if (f->good()) return f; else delete f;
	}
    err = chdir(old);
    if ((chdir(gGlobal->gFaustSuperDirectory.c_str()) == 0) && (chdir("architecture") == 0)) {
        //cout << "enrobage.cpp : 'architecture' directory found in gGlobal->gFaustSuperDirectory" << endl;
        ifstream* f = new ifstream();
        f->open(filename, ifstream::in);
        if (f->good()) return f; else delete f;
    }
    err = chdir(old);
	if ((chdir(gGlobal->gFaustSuperSuperDirectory.c_str()) == 0) && (chdir("architecture") == 0)) {
        //cout << "enrobage.cpp : 'architecture' directory found in gGlobal->gFaustSuperSuperDirectory" << endl;
        ifstream* f = new ifstream();
		f->open(filename, ifstream::in);
		if (f->good()) return f; else delete f;
	}
#ifdef INSTALL_PREFIX
	err = chdir(old);
	if (chdir(INSTALL_PREFIX "/lib/faust") == 0) {
        ifstream* f = new ifstream();
		f->open(filename); 
		if (f->good()) return f; else delete f;
	}
    err = chdir(old);
    if (chdir(INSTALL_PREFIX "/include") == 0) {
        ifstream* f = new ifstream();
        f->open(filename);
        if (f->good()) return f; else delete f;
    }
#endif
	err = chdir(old);
	if (chdir("/usr/local/lib/faust") == 0) {
        ifstream* f = new ifstream();
		f->open(filename); 
		if (f->good()) return f; else delete f;
	}
    err = chdir(old);
    if (chdir("/usr/lib/faust") == 0) {
        ifstream* f = new ifstream();
        f->open(filename);
        if (f->good()) return f; else delete f;
    }
    err = chdir(old);
    if (chdir("/usr/local/include") == 0) {
        ifstream* f = new ifstream();
        f->open(filename);
        if (f->good()) return f; else delete f;
    }
    err = chdir(old);
    if (chdir("/usr/include") == 0) {
        ifstream* f = new ifstream();
        f->open(filename);
        if (f->good()) return f; else delete f;
=======
	char	buffer[FAUST_PATH_MAX];
    char*	old = getcwd (buffer, FAUST_PATH_MAX);
	int		err;

    TRY_OPEN(filename);
    
    char *envpath = getenv("FAUST_LIB_PATH");
    if (envpath!=NULL) {
		if (chdir(envpath)==0) {
			TRY_OPEN(filename);
		}
    }
	err = chdir(old);
	if ( (chdir(gFaustDirectory.c_str())==0) && (chdir("architecture")==0) ) {
		//cout << "enrobage.cpp : 'architecture' directory found in gFaustDirectory" << endl;
        TRY_OPEN(filename);
	}
    err = chdir(old);
    if ((chdir(gFaustSuperDirectory.c_str())==0) && (chdir("architecture")==0) ) {
        //cout << "enrobage.cpp : 'architecture' directory found in gFaustSuperDirectory" << endl;
        TRY_OPEN(filename);
    }
    err = chdir(old);
	if ((chdir(gFaustSuperSuperDirectory.c_str())==0) && (chdir("architecture")==0) ) {
        //cout << "enrobage.cpp : 'architecture' directory found in gFaustSuperSuperDirectory" << endl;
        TRY_OPEN(filename);
	}
#ifdef INSTALL_PREFIX
	err = chdir(old);
	if (chdir(INSTALL_PREFIX "/lib/faust")==0) {
        TRY_OPEN(filename);
	}
    err = chdir(old);
    if (chdir(INSTALL_PREFIX "/include")==0) {
        TRY_OPEN(filename);
    }
#endif
	err = chdir(old);
	if (chdir("/usr/local/lib/faust")==0) {
        TRY_OPEN(filename);
	}
    err = chdir(old);
    if (chdir("/usr/lib/faust")==0) {
        TRY_OPEN(filename);
    }
    err = chdir(old);
    if (chdir("/usr/local/include")==0) {
        TRY_OPEN(filename);
    }
    err = chdir(old);
    if (chdir("/usr/include")==0) {
        TRY_OPEN(filename);
>>>>>>> 2dd796e4
    }
	return 0;
}

/*---------------------------------------------*/

const char* strip_start(const char* filename)
{
    const char* start = "file://";
    if (strstr(filename, start) != NULL) {
        return &filename[strlen(start)];
    }  else {
        return filename;
    }
}

/**
 * Check if an URL exists.
 * @return true if the URL exist, throw on exception otherxise 
 */
		
bool check_url(const char* filename)
{
    char* fileBuf = 0;
     
    // Tries to open as a http URL
    if (strstr(filename, "://") > 0) {
        if (http_fetch(filename, &fileBuf) != -1) {
            return true;
        } else {
            stringstream error;
            error << "ERROR : unable to access URL '" << filename << "' : " << http_strerror() << "; for help type \"faust --help\"" << endl;
            throw faustexception(error.str());
        }
    } else {
        // Otherwise tries to open as a regular file
        FILE* f = fopen(filename, "r");
        if (f) {
            fclose(f);
            return true;
        } else {
            stringstream error;
            error << "ERROR : cannot open file '" << filename << "' : " <<  strerror(errno) << "; for help type \"faust --help\"" << endl;
            throw faustexception(error.str());
        }
    }
}

/**
 * Try to open the file '<dir>/<filename>'. If it succeed, it stores the full pathname
 * of the file into <fullpath>
 */
static FILE* fopenat(string& fullpath, const char* dir, const char* filename)
{
	int err; 
    char olddirbuffer[FAUST_PATH_MAX];
    char newdirbuffer[FAUST_PATH_MAX];
    
    char* olddir = getcwd (olddirbuffer, FAUST_PATH_MAX);

    if (chdir(dir) == 0) {           
        FILE* f = fopen(filename, "r");
		fullpath = getcwd (newdirbuffer, FAUST_PATH_MAX);
		fullpath += '/';
		fullpath += filename;
        err = chdir(olddir);
        return f;
    }
    err = chdir(olddir);
    return 0;
}

/**
 * Try to open the file '<dir>/<filename>'. If it succeed, it stores the full pathname
 * of the file into <fullpath>
 */
static FILE* fopenat(string& fullpath, const string& dir, const char* filename)
{
    return fopenat(fullpath, dir.c_str(), filename);
}

/**
 * Try to open the file '<dir>/<path>/<filename>'. If it succeed, it stores the full pathname
 * of the file into <fullpath>
 */
static FILE* fopenat(string& fullpath, const string& dir, const char* path, const char* filename)
{
    int	err;
    char olddirbuffer[FAUST_PATH_MAX];
    char newdirbuffer[FAUST_PATH_MAX];
    
    char* olddir = getcwd (olddirbuffer, FAUST_PATH_MAX);
    
    if (chdir(dir.c_str()) == 0) {
        if (chdir(path) == 0) {            
            FILE* f = fopen(filename, "r");
			fullpath = getcwd (newdirbuffer, FAUST_PATH_MAX);
			fullpath += '/';
			fullpath += filename;
            err = chdir(olddir);
            return f;
        }
    }
    err = chdir(olddir);
    return 0;
}

/**
 * Test absolute pathname.
 */
static bool isAbsolutePathname(const string& filename)
{
	//test windows absolute pathname "x:xxxxxx"
	if (filename.size()>1 && filename[1] == ':') return true;

	// test unix absolute pathname "/xxxxxx"
	if (filename.size()>0 && filename[0] == '/') return true;

	return false;
}

/**
 * Build a full pathname of <filename>.
 * <fullpath> = <currentdir>/<filename>
 */
static void buildFullPathname(string& fullpath, const char* filename)
{
	char old[FAUST_PATH_MAX];

	if (isAbsolutePathname(filename)) {
		fullpath = filename;
	} else {
		fullpath = getcwd (old, FAUST_PATH_MAX);
		fullpath += '/';
		fullpath += filename;
	}
}

/**
 * Try to open the file <filename> searching in various directories. If succesful
 *  place its full pathname in the string <fullpath>
 */

#ifdef WIN32
FILE* fopensearch(const char* filename, string& fullpath)
{   
    FILE* f;
    char* envpath;

    if ((f = fopen(filename, "r"))) { 
    	buildFullPathname(fullpath, filename); 
    	return f;
    }

	for (list< string >::iterator i = gGlobal->gImportDirList.begin(); i != gGlobal->gImportDirList.end(); i++) {
		std::cerr << "found file : " << *i << std::endl;
        if ((f = fopenat(fullpath, *i, filename))) {
            //std::cerr << "found file : " << fullpath << std::endl;
            return f;
        }
    }

    if ((f = fopenat(fullpath, gGlobal->gMasterDirectory, filename))) { 
    	return f;
    }
    if ((envpath = getenv("FAUST_LIB_PATH")) && (f = fopenat(fullpath, envpath, filename))) {
        return f;
    }
    if ((f = fopenat(fullpath, gGlobal->gFaustDirectory, "architecture", filename))) { 
    	return f;
    }
    if ((f = fopenat(fullpath, gGlobal->gFaustSuperDirectory, "architecture", filename))) { 
    	return f;
    }
    if ((f = fopenat(fullpath, gGlobal->gFaustSuperSuperDirectory, "architecture", filename))) { 
    	return f;
    }
    return 0;
}
#else
FILE* fopensearch(const char* filename, string& fullpath)
{   
    FILE* f;
    char* envpath;

    // search in current directory

    if ((f = fopen(filename, "r"))) { 
    	buildFullPathname(fullpath, filename); 
    	return f;
    }

    // search file in user supplied directory path

    for (list< string >::iterator i = gGlobal->gImportDirList.begin(); i != gGlobal->gImportDirList.end(); i++) {
        if ((f = fopenat(fullpath, *i, filename))) {
            //std::cerr << "found file : " << fullpath << std::endl;
            return f;
        }
    }

    // search in default directories

    if ((f = fopenat(fullpath, gGlobal->gMasterDirectory, filename))) {
    	return f;
    }
    if ((envpath = getenv("FAUST_LIB_PATH")) && (f = fopenat(fullpath, envpath, filename))) {
		return f;
    }
    if ((f = fopenat(fullpath, gGlobal->gFaustDirectory, "architecture", filename))) { 
    	return f;
    }
    if ((f = fopenat(fullpath, gGlobal->gFaustSuperDirectory, "architecture", filename))) { 
    	return f;
    }
    if ((f = fopenat(fullpath, gGlobal->gFaustSuperSuperDirectory, "architecture", filename))) { 
    	return f;
    }
#ifdef INSTALL_PREFIX
    if ((f = fopenat(fullpath, INSTALL_PREFIX "/lib/faust", filename))) { 
    	return f;
    }
#endif
    if ((f = fopenat(fullpath, "/usr/local/lib/faust", filename))) { 
    	return f;
    }
    if ((f = fopenat(fullpath, "/usr/lib/faust", filename))) { 
    	return f;
    }
    return 0;
}
#endif


/** 
 * filebasename returns the basename of a path.
 * (adapted by kb from basename.c)
 *
 * @param[in]	The path to parse.
 * @return		The last component of the given path.
 */
#ifndef DIR_SEPARATOR
#define DIR_SEPARATOR '/'
#endif

#ifdef WIN32
#define HAVE_DOS_BASED_FILE_SYSTEM
#ifndef DIR_SEPARATOR_2 
#define DIR_SEPARATOR_2 '\\'
#endif
#endif

/* Define IS_DIR_SEPARATOR.  */
#ifndef DIR_SEPARATOR_2
# define IS_DIR_SEPARATOR(ch) ((ch) == DIR_SEPARATOR)
#else /* DIR_SEPARATOR_2 */
# define IS_DIR_SEPARATOR(ch) \
(((ch) == DIR_SEPARATOR) || ((ch) == DIR_SEPARATOR_2))
#endif /* DIR_SEPARATOR_2 */

/**
 * returns a pointer on the basename part of name
 */
const char* filebasename(const char* name)
{
#if defined (HAVE_DOS_BASED_FILE_SYSTEM)
	/* Skip over the disk name in MSDOS pathnames. */
	if (isalpha(name[0]) && name[1] == ':') 
		name += 2;
#endif

	const char* base;
	for (base = name; *name; name++)
    {
		if (IS_DIR_SEPARATOR (*name))
		{
			base = name + 1;
		}
    }
	return base;
}

/**
 * returns a string containing the dirname of name
 * If no dirname, returns "."
 */
string filedirname(const string& name)
{
    const char*         base = filebasename(name.c_str());
    const unsigned int  size = (const unsigned int)(base-name.c_str());
    string              dirname;

    if (size == 0) {
        dirname += '.';

    } else if (size==1) {
        dirname += name[0];

    } else {
        for (unsigned int i=0; i<size-1; i++) {
            dirname += name[i];
        }
    }
    return dirname;
}<|MERGE_RESOLUTION|>--- conflicted
+++ resolved
@@ -217,83 +217,6 @@
  */
 ifstream* open_arch_stream(const char* filename)
 {
-<<<<<<< HEAD
- 	int	err;
-    char *envpath;
-    
-    char buffer[FAUST_PATH_MAX];
-    char* old = getcwd(buffer, FAUST_PATH_MAX);
-  
-    ifstream* f = new ifstream();
-    f->open(filename, ifstream::in); if (f->is_open()) return f; else delete f;
-
-    envpath = getenv(FAUST_LIB_PATH);
-    if (envpath != NULL) {
-		if (chdir(envpath) == 0) {
-			ifstream* f = new ifstream();
-			f->open(filename, ifstream::in);
-			if (f->is_open()) return f; else delete f;
-		}
-    }
-	err = chdir(old);
-	if ((chdir(gGlobal->gFaustDirectory.c_str()) == 0) && (chdir("architecture") == 0)) {
-		//cout << "enrobage.cpp : 'architecture' directory found in gGlobal->gFaustDirectory" << endl;
-        ifstream* f = new ifstream();
-		f->open(filename, ifstream::in);
-		if (f->good()) return f; else delete f;
-	}
-    err = chdir(old);
-    if ((chdir(gGlobal->gFaustSuperDirectory.c_str()) == 0) && (chdir("architecture") == 0)) {
-        //cout << "enrobage.cpp : 'architecture' directory found in gGlobal->gFaustSuperDirectory" << endl;
-        ifstream* f = new ifstream();
-        f->open(filename, ifstream::in);
-        if (f->good()) return f; else delete f;
-    }
-    err = chdir(old);
-	if ((chdir(gGlobal->gFaustSuperSuperDirectory.c_str()) == 0) && (chdir("architecture") == 0)) {
-        //cout << "enrobage.cpp : 'architecture' directory found in gGlobal->gFaustSuperSuperDirectory" << endl;
-        ifstream* f = new ifstream();
-		f->open(filename, ifstream::in);
-		if (f->good()) return f; else delete f;
-	}
-#ifdef INSTALL_PREFIX
-	err = chdir(old);
-	if (chdir(INSTALL_PREFIX "/lib/faust") == 0) {
-        ifstream* f = new ifstream();
-		f->open(filename); 
-		if (f->good()) return f; else delete f;
-	}
-    err = chdir(old);
-    if (chdir(INSTALL_PREFIX "/include") == 0) {
-        ifstream* f = new ifstream();
-        f->open(filename);
-        if (f->good()) return f; else delete f;
-    }
-#endif
-	err = chdir(old);
-	if (chdir("/usr/local/lib/faust") == 0) {
-        ifstream* f = new ifstream();
-		f->open(filename); 
-		if (f->good()) return f; else delete f;
-	}
-    err = chdir(old);
-    if (chdir("/usr/lib/faust") == 0) {
-        ifstream* f = new ifstream();
-        f->open(filename);
-        if (f->good()) return f; else delete f;
-    }
-    err = chdir(old);
-    if (chdir("/usr/local/include") == 0) {
-        ifstream* f = new ifstream();
-        f->open(filename);
-        if (f->good()) return f; else delete f;
-    }
-    err = chdir(old);
-    if (chdir("/usr/include") == 0) {
-        ifstream* f = new ifstream();
-        f->open(filename);
-        if (f->good()) return f; else delete f;
-=======
 	char	buffer[FAUST_PATH_MAX];
     char*	old = getcwd (buffer, FAUST_PATH_MAX);
 	int		err;
@@ -307,17 +230,17 @@
 		}
     }
 	err = chdir(old);
-	if ( (chdir(gFaustDirectory.c_str())==0) && (chdir("architecture")==0) ) {
+	if ( (chdir(gGlobal->gFaustDirectory.c_str())==0) && (chdir("architecture")==0) ) {
 		//cout << "enrobage.cpp : 'architecture' directory found in gFaustDirectory" << endl;
         TRY_OPEN(filename);
 	}
     err = chdir(old);
-    if ((chdir(gFaustSuperDirectory.c_str())==0) && (chdir("architecture")==0) ) {
+    if ((chdir(gGlobal->gFaustSuperDirectory.c_str())==0) && (chdir("architecture")==0) ) {
         //cout << "enrobage.cpp : 'architecture' directory found in gFaustSuperDirectory" << endl;
         TRY_OPEN(filename);
     }
     err = chdir(old);
-	if ((chdir(gFaustSuperSuperDirectory.c_str())==0) && (chdir("architecture")==0) ) {
+	if ((chdir(gGlobal->gFaustSuperSuperDirectory.c_str())==0) && (chdir("architecture")==0) ) {
         //cout << "enrobage.cpp : 'architecture' directory found in gFaustSuperSuperDirectory" << endl;
         TRY_OPEN(filename);
 	}
@@ -346,7 +269,6 @@
     err = chdir(old);
     if (chdir("/usr/include")==0) {
         TRY_OPEN(filename);
->>>>>>> 2dd796e4
     }
 	return 0;
 }
