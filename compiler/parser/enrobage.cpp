--- conflicted
+++ resolved
@@ -1,21 +1,21 @@
 /************************************************************************
  ************************************************************************
-    FAUST compiler
+ FAUST compiler
 	Copyright (C) 2003-2004 GRAME, Centre National de Creation Musicale
-    ---------------------------------------------------------------------
-    This program is free software; you can redistribute it and/or modify
-    it under the terms of the GNU General Public License as published by
-    the Free Software Foundation; either version 2 of the License, or
-    (at your option) any later version.
-
-    This program is distributed in the hope that it will be useful,
-    but WITHOUT ANY WARRANTY; without even the implied warranty of
-    MERCHANTABILITY or FITNESS FOR A PARTICULAR PURPOSE.  See the
-    GNU General Public License for more details.
-
-    You should have received a copy of the GNU General Public License
-    along with this program; if not, write to the Free Software
-    Foundation, Inc., 675 Mass Ave, Cambridge, MA 02139, USA.
+ ---------------------------------------------------------------------
+ This program is free software; you can redistribute it and/or modify
+ it under the terms of the GNU General Public License as published by
+ the Free Software Foundation; either version 2 of the License, or
+ (at your option) any later version.
+ 
+ This program is distributed in the hope that it will be useful,
+ but WITHOUT ANY WARRANTY; without even the implied warranty of
+ MERCHANTABILITY or FITNESS FOR A PARTICULAR PURPOSE.  See the
+ GNU General Public License for more details.
+ 
+ You should have received a copy of the GNU General Public License
+ along with this program; if not, write to the Free Software
+ Foundation, Inc., 675 Mass Ave, Cambridge, MA 02139, USA.
  ************************************************************************
  ************************************************************************/
 
@@ -34,27 +34,15 @@
 #include "exception.hh"
 #include <errno.h>
 #include <climits>
-<<<<<<< HEAD
 #include <iostream>
 #include <sstream>
-=======
-
-extern string       gFaustSuperSuperDirectory;
-extern string       gFaustSuperDirectory;
-extern string       gFaustDirectory;
-extern string       gMasterDirectory;
-extern string       gClassName;
-extern bool         gInlineArchSwitch;
-extern list<string> gImportDirList;                 // path to search for imports, components and libraries
-extern list<string> gArchitectureDirList;           // path to search for architecture files
->>>>>>> 0f0ed8c1
 
 //----------------------------------------------------------------
 
 /**
  * Returns true is a line is blank (contains only white caracters)
  */
-static bool isBlank(const string& s) 
+static bool isBlank(const string& s)
 {
     for (size_t i = 0; i < s.size(); i++) {
         if (s[i] != ' ' && s[i] != '\t') return false;
@@ -70,7 +58,7 @@
 {
     string::size_type l1 = oldstr.length();
     string::size_type l2 = newstr.length();
-
+    
     string::size_type pos = str.find(oldstr);
     while (pos != string::npos) {
         str.replace(pos, l1, newstr);
@@ -91,29 +79,29 @@
 /**
  * Copy or remove license header. Architecture files can contain a header specifying
  * the license. If this header contains an exception tag (for example "FAUST COMPILER EXCEPTION")
- * it is an indication for the compiler to remove the license header from the resulting code. 
+ * it is an indication for the compiler to remove the license header from the resulting code.
  * A header is the first non blank line that begins a comment.
  */
 void streamCopyLicense(istream& src, ostream& dst, const string& exceptiontag)
 {
     string          s;
     vector<string>	H;
-
+    
     // skip blank lines
     while (getline(src,s) && isBlank(s)) dst << s << endl;
-
+    
     // first non blank should start a comment
     if (s.find("/*") == string::npos) { dst << s << endl; return; }
-
+    
     // copy the header into H
     bool remove = false;
     H.push_back(s);
-
+    
     while (getline(src,s) && s.find("*/") == string::npos) {
         H.push_back(s);
         if (s.find(exceptiontag) != string::npos) remove=true;
     }
-
+    
     // copy the header unless explicitely granted to remove it
     if (!remove) {
         // copy the header
@@ -126,34 +114,34 @@
 
 /**
  * A minimalistic parser used to recognize '#include <faust/...>' patterns when copying
- * architecture files 
+ * architecture files
  */
 class myparser : public virtual Garbageable
 {
-
-    private:
-        string  str;
-        size_t  N;
-        size_t  p;
-        
-    public:
-        myparser(const string& s) : str(s), N(s.length()), p(0) {}
-        bool skip()                 { while (p < N && isspace(str[p])) p++; return true; }
-        bool parse(const string& s) { bool f; if ((f = (p == str.find(s, p)))) p += s.length(); return f; }
-        bool filename(string& fname) {
-            size_t saved = p;
-            if (p<N) {
-                char c = str[p++];
-                if (c == '<' | c == '"') {
-                    fname = "";
-                    while (p<N && (str[p] != '>') && (str[p] != '"')) fname += str[p++];
-                    p++;
-                    return true;
-                }
+    
+private:
+    string  str;
+    size_t  N;
+    size_t  p;
+    
+public:
+    myparser(const string& s) : str(s), N(s.length()), p(0) {}
+    bool skip()                 { while (p < N && isspace(str[p])) p++; return true; }
+    bool parse(const string& s) { bool f; if ((f = (p == str.find(s, p)))) p += s.length(); return f; }
+    bool filename(string& fname) {
+        size_t saved = p;
+        if (p<N) {
+            char c = str[p++];
+            if (c == '<' | c == '"') {
+                fname = "";
+                while (p<N && (str[p] != '>') && (str[p] != '"')) fname += str[p++];
+                p++;
+                return true;
             }
-            p = saved;
-            return false;
-        }
+        }
+        p = saved;
+        return false;
+    }
 };
 
 /**
@@ -171,7 +159,7 @@
 }
 
 /**
- * Inject file fname into dst ostream 
+ * Inject file fname into dst ostream
  */
 static void inject(ostream& dst, const string& fname)
 {
@@ -209,7 +197,7 @@
  * Copy src to dst.
  */
 void streamCopy(istream& src, ostream& dst)
-{ 
+{
     streamCopyUntil(src, dst, "<<<FORBIDDEN LINE IN A FAUST ARCHITECTURE FILE>>>");
 }
 
@@ -217,63 +205,33 @@
  * Copy src to dst until end
  */
 void streamCopyUntilEnd(istream& src, ostream& dst)
-{ 
+{
     streamCopyUntil(src, dst, "<<<FORBIDDEN LINE IN A FAUST ARCHITECTURE FILE>>>");
 }
 
 #define TRY_OPEN(filename)                      \
-    ifstream* f = new ifstream();               \
-    f->open(filename, ifstream::in);            \
-    err = chdir(old);                           \
-    if (f->is_open()) return f; else delete f;  \
+ifstream* f = new ifstream();               \
+f->open(filename, ifstream::in);            \
+err = chdir(old);                           \
+if (f->is_open()) return f; else delete f;  \
 
 /**
  * Try to open an architecture file searching in various directories
  */
 ifstream* open_arch_stream(const char* filename)
 {
-	char	buffer[FAUST_PATH_MAX];
+    char	buffer[FAUST_PATH_MAX];
     char*	old = getcwd(buffer, FAUST_PATH_MAX);
-	int		err;
-
+    int		err;
+    
     TRY_OPEN(filename);
-<<<<<<< HEAD
-    
-    char *envpath = getenv("FAUST_LIB_PATH");
-    if (envpath!=NULL) {
-		if ((err = chdir(envpath))==0) {
-			TRY_OPEN(filename);
-		}
-    }
-	err = chdir(old);
-	if ( (chdir(gGlobal->gFaustDirectory.c_str())==0) && (chdir("architecture")==0) ) {
-		//cout << "enrobage.cpp : 'architecture' directory found in gFaustDirectory" << endl;
-        TRY_OPEN(filename);
-	}
-    err = chdir(old);
-    if ((chdir(gGlobal->gFaustSuperDirectory.c_str())==0) && (chdir("architecture")==0) ) {
-        //cout << "enrobage.cpp : 'architecture' directory found in gFaustSuperDirectory" << endl;
-        TRY_OPEN(filename);
-    }
-    err = chdir(old);
-	if ((chdir(gGlobal->gFaustSuperSuperDirectory.c_str())==0) && (chdir("architecture")==0) ) {
-        //cout << "enrobage.cpp : 'architecture' directory found in gFaustSuperSuperDirectory" << endl;
-        TRY_OPEN(filename);
-	}
-#ifdef INSTALL_PREFIX
-    if (chdir(INSTALL_PREFIX "/share/faust")==0) {
-        TRY_OPEN(filename);
-	}
-    if (chdir(INSTALL_PREFIX "/include")==0) {
-        TRY_OPEN(filename);
-=======
-    for (string dirname : gArchitectureDirList) {
+    for (string dirname : gGlobal->gArchitectureDirList) {
         if ((err = chdir(dirname.c_str()))==0) {
             TRY_OPEN(filename);
-	    }
->>>>>>> 0f0ed8c1
-    }
-	return 0;
+        }
+    }
+    
+    return 0;
 }
 
 /*---------------------------------------------*/
@@ -284,7 +242,7 @@
 #ifdef _WIN32
     start = "file:///";
 #else
-	start = "file://";
+    start = "file://";
 #endif
     if (strstr(filename, start)) {
         return &filename[strlen(start)];
@@ -295,9 +253,9 @@
 
 /**
  * Check if an URL exists.
- * @return true if the URL exist, throw on exception otherwise 
- */
-		
+ * @return true if the URL exist, throw on exception otherwise
+ */
+
 bool check_url(const char* filename)
 {
     char* fileBuf = 0;
@@ -343,23 +301,23 @@
  */
 static FILE* fopenat(string& fullpath, const char* dir, const char* filename)
 {
-	int err; 
+    int err;
     char olddirbuffer[FAUST_PATH_MAX];
     char newdirbuffer[FAUST_PATH_MAX];
-    
+
     char* olddir = getcwd(olddirbuffer, FAUST_PATH_MAX);
 
-    if (chdir(dir) == 0) {           
+    if (chdir(dir) == 0) {
         FILE* f = fopen(filename, "r");
-	    char* newdir = getcwd(newdirbuffer, FAUST_PATH_MAX);
+        char* newdir = getcwd(newdirbuffer, FAUST_PATH_MAX);
         if (!newdir) {
             stringstream error;
             error << "ERROR : getcwd '" << strerror(errno) << endl;
             throw faustexception(error.str());
         }
-		fullpath = newdir;
-		fullpath += '/';
-		fullpath += filename;
+        fullpath = newdir;
+        fullpath += '/';
+        fullpath += filename;
         err = chdir(olddir);
         if (err != 0) {
             stringstream error;
@@ -386,59 +344,18 @@
     return fopenat(fullpath, dir.c_str(), filename);
 }
 
-<<<<<<< HEAD
-/**
- * Try to open the file '<dir>/<path>/<filename>'. If it succeed, it stores the full pathname
- * of the file into <fullpath>
- */
-static FILE* fopenat(string& fullpath, const string& dir, const char* path, const char* filename)
-{
-    int	err;
-    char olddirbuffer[FAUST_PATH_MAX];
-    char newdirbuffer[FAUST_PATH_MAX];
-    
-    char* olddir = getcwd(olddirbuffer, FAUST_PATH_MAX);
-    
-    if (chdir(dir.c_str()) == 0) {
-        if (chdir(path) == 0) {            
-            FILE* f = fopen(filename, "r");
-            char* newdir = getcwd(newdirbuffer, FAUST_PATH_MAX);
-            if (!newdir) {
-                stringstream error;
-                error << "ERROR : getcwd '" << strerror(errno) << endl;
-                throw faustexception(error.str());
-            }
-            fullpath = newdir;
-			fullpath += '/';
-			fullpath += filename;
-            err = chdir(olddir);
-            return f;
-        }
-    }
-    err = chdir(olddir);
-    if (err != 0) {
-        stringstream error;
-        error << "ERROR : cannot change back directory to '" << olddir << "' : " <<  strerror(errno) << endl;
-        throw faustexception(error.str());
-    }
-    return 0;
-}
-=======
-
->>>>>>> 0f0ed8c1
-
 /**
  * Test absolute pathname.
  */
 static bool isAbsolutePathname(const string& filename)
 {
-	//test windows absolute pathname "x:xxxxxx"
-	if (filename.size() > 1 && filename[1] == ':') return true;
-
-	// test unix absolute pathname "/xxxxxx"
-	if (filename.size() > 0 && filename[0] == '/') return true;
-
-	return false;
+    //test windows absolute pathname "x:xxxxxx"
+    if (filename.size() > 1 && filename[1] == ':') return true;
+    
+    // test unix absolute pathname "/xxxxxx"
+    if (filename.size() > 0 && filename[0] == '/') return true;
+    
+    return false;
 }
 
 /**
@@ -447,11 +364,11 @@
  */
 static void buildFullPathname(string& fullpath, const char* filename)
 {
-	char old[FAUST_PATH_MAX];
-
-	if (isAbsolutePathname(filename)) {
-		fullpath = filename;
-	} else {
+    char old[FAUST_PATH_MAX];
+    
+    if (isAbsolutePathname(filename)) {
+        fullpath = filename;
+    } else {
         char* newdir = getcwd(old, FAUST_PATH_MAX);
         if (!newdir) {
             stringstream error;
@@ -459,9 +376,9 @@
             throw faustexception(error.str());
         }
         fullpath = newdir;
-    	fullpath += '/';
-		fullpath += filename;
-	}
+        fullpath += '/';
+        fullpath += filename;
+    }
 }
 
 /**
@@ -469,69 +386,24 @@
  *  place its full pathname in the string <fullpath>
  */
 FILE* fopensearch(const char* filename, string& fullpath)
-{   
+{
     FILE* f;
-<<<<<<< HEAD
-    char* envpath;
-
-    // search in current directory
-
-=======
- 
->>>>>>> 0f0ed8c1
-    if ((f = fopen(filename, "r"))) { 
-    	buildFullPathname(fullpath, filename); 
-    	return f;
-    }
-
+    
+    if ((f = fopen(filename, "r"))) {
+        buildFullPathname(fullpath, filename);
+        return f;
+    }
+    
     // search file in user supplied directory path
-<<<<<<< HEAD
-
-    for (list< string >::iterator i = gGlobal->gImportDirList.begin(); i != gGlobal->gImportDirList.end(); i++) {
-        if ((f = fopenat(fullpath, *i, filename))) {
-            return f;
-        }
-    }
-
-    // search in default directories
-
-    if ((f = fopenat(fullpath, gGlobal->gMasterDirectory, filename))) {
-    	return f;
-    }
-    if ((envpath = getenv("FAUST_LIB_PATH")) && (f = fopenat(fullpath, envpath, filename))) {
-		return f;
-    }
-    if ((f = fopenat(fullpath, gGlobal->gFaustDirectory, "architecture", filename))) { 
-    	return f;
-    }
-    if ((f = fopenat(fullpath, gGlobal->gFaustSuperDirectory, "architecture", filename))) { 
-    	return f;
-    }
-    if ((f = fopenat(fullpath, gGlobal->gFaustSuperSuperDirectory, "architecture", filename))) { 
-    	return f;
-    }
-#ifdef INSTALL_PREFIX
-    if ((f = fopenat(fullpath, INSTALL_PREFIX "/share/faust", filename))) { 
-    	return f;
-    }
-#endif
-    if ((f = fopenat(fullpath, "/usr/local/share/faust", filename))) { 
-    	return f;
-    }
-    if ((f = fopenat(fullpath, "/usr/share/faust", filename))) { 
-    	return f;
-    }
-=======
-    for (string dirname : gImportDirList) {
+    for (string dirname : gGlobal->gImportDirList) {
         if ((f = fopenat(fullpath, dirname, filename))) {
             return f;
         }
     }
->>>>>>> 0f0ed8c1
     return 0;
 }
 
-/** 
+/**
  * filebasename returns the basename of a path.
  * (adapted by kb from basename.c)
  *
@@ -544,7 +416,7 @@
 
 #ifdef _WIN32
 #define HAVE_DOS_BASED_FILE_SYSTEM
-#ifndef DIR_SEPARATOR_2 
+#ifndef DIR_SEPARATOR_2
 #define DIR_SEPARATOR_2 '\\'
 #endif
 #endif
@@ -563,17 +435,17 @@
 const char* filebasename(const char* name)
 {
 #if defined (HAVE_DOS_BASED_FILE_SYSTEM)
-	/* Skip over the disk name in MSDOS pathnames. */
-	if (isalpha(name[0]) && name[1] == ':') 
-		name += 2;
+    /* Skip over the disk name in MSDOS pathnames. */
+    if (isalpha(name[0]) && name[1] == ':')
+        name += 2;
 #endif
-	const char* base;
-	for (base = name; *name; name++) {
-		if (IS_DIR_SEPARATOR(*name)) {
-			base = name + 1;
-		}
-    }
-	return base;
+    const char* base;
+    for (base = name; *name; name++) {
+        if (IS_DIR_SEPARATOR(*name)) {
+            base = name + 1;
+        }
+    }
+    return base;
 }
 
 /**
@@ -585,7 +457,7 @@
     const char*         base = filebasename(name.c_str());
     const unsigned int  size = (const unsigned int)(base-name.c_str());
     string              dirname;
-
+    
     if (size == 0) {
         dirname += '.';
     } else if (size == 1) {
