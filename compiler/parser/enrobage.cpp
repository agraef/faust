/************************************************************************
 ************************************************************************
    FAUST compiler
	Copyright (C) 2003-2004 GRAME, Centre National de Creation Musicale
    ---------------------------------------------------------------------
    This program is free software; you can redistribute it and/or modify
    it under the terms of the GNU General Public License as published by
    the Free Software Foundation; either version 2 of the License, or
    (at your option) any later version.

    This program is distributed in the hope that it will be useful,
    but WITHOUT ANY WARRANTY; without even the implied warranty of
    MERCHANTABILITY or FITNESS FOR A PARTICULAR PURPOSE.  See the
    GNU General Public License for more details.

    You should have received a copy of the GNU General Public License
    along with this program; if not, write to the Free Software
    Foundation, Inc., 675 Mass Ave, Cambridge, MA 02139, USA.
 ************************************************************************
 ************************************************************************/
<<<<<<< HEAD

=======
 
>>>>>>> 273b54a5
#include "enrobage.hh"
#include <vector>
#include <set>
#include <string>
#include <ctype.h>
#include <limits.h>
#include <stdlib.h>
#include "compatibility.hh"
<<<<<<< HEAD
#include "garbageable.hh"
#include "global.hh"
=======
#include "sourcefetcher.hh"
#include <climits>
>>>>>>> 273b54a5

#include <climits>
#include <iostream>
#include <sstream>

//----------------------------------------------------------------

/**
 * Returns true is a line is blank (contains only white caracters)
 */
static bool isBlank(const string& s) 
{
    for (size_t i=0; i<s.size(); i++) {
        if (s[i] != ' ' && s[i] != '\t') return false;
    }
    return true;
}

/**
 * Replace every occurrence of oldstr by newstr inside str. str is modified
 * and returned as reference for convenience
 */
static string& replaceOccurences(string& str, const string& oldstr, const string& newstr)
{
    string::size_type l1 = oldstr.length();
    string::size_type l2 = newstr.length();

    string::size_type pos = str.find(oldstr);
    while (pos != string::npos) {
        str.replace(pos, l1, newstr);
        pos = str.find(oldstr, pos + l2);
    }
    return str;
}

/**
 * Used when copying architecture files to replace default mydsp
 * class name with the user specified one
 */
static string& replaceClassName(string& str)
{
    return replaceOccurences(str, "mydsp", gGlobal->gClassName);
}

/**
 * Copy or remove license header. Architecture files can contain a header specifying
 * the license. If this header contains an exception tag (for example "FAUST COMPILER EXCEPTION")
 * it is an indication for the compiler to remove the license header from the resulting code. 
 * A header is the first non blank line that begins a comment.
 */
void streamCopyLicense(istream& src, ostream& dst, const string& exceptiontag)
{
    string          s;
    vector<string>	H;

    // skip blank lines
    while (getline(src,s) && isBlank(s)) dst << s << endl;

    // first non blank should start a comment
    if (s.find("/*")==string::npos) { dst << s << endl; return; }

    // copy the header into H
    bool remove = false;
    H.push_back(s);

    while (getline(src,s) && s.find("*/") == string::npos) {
        H.push_back(s);
        if (s.find(exceptiontag) != string::npos) remove=true;
    }

    // copy the header unless explicitely granted to remove it
    if (!remove) {
        // copy the header
        for (unsigned int i=0; i<H.size(); i++) {
            dst << H[i] << endl;
        }
        dst << s << endl;
    }
}

/**
 * A minimalistic parser used to recognize '#include <faust/...>' patterns when copying
 * architecture files 
 */
class myparser : public virtual Garbageable
{
    string  str;
    size_t  N;
    size_t  p;
public:
    myparser(const string& s) : str(s), N(s.length()), p(0) {}
    bool skip()                 { while ( p<N && isspace(str[p]) ) p++; return true; }
    bool parse(const string& s)   { bool f; if ((f = (p == str.find(s, p)))) p += s.length(); return f; }
    bool filename(string& fname) {
        size_t saved = p;
        if (p<N) {
            char c = str[p++];
            if (c== '<' | c=='"') {
                fname = "";
                while ( p<N && (str[p] != '>') && (str[p] != '"')) fname += str[p++];
                p++;
                return true;
            }
        }
        p = saved;
        return false;
    }
};

/**
 * True if string s match '#include <faust/fname>'
 */
bool isFaustInclude(const string& s, string& fname)
{
    myparser P(s);
    if ( P.skip() && P.parse("#include") && P.skip() && P.filename(fname) ) {
        myparser Q(fname);
        return Q.parse("faust/");
    } else {
        return false;
    }
}

/**
 * Inject file fname into dst ostream if not already done
 */

void inject(ostream& dst, const string fname)
{
    if (gGlobal->gAlreadyIncluded.find(fname) == gGlobal->gAlreadyIncluded.end()) {
        gGlobal->gAlreadyIncluded.insert(fname);
        istream* src = open_arch_stream(fname.c_str());
        if (src) {
            streamCopy(*src, dst);
            delete src;
        } else {
            stringstream error;
            error << "NOT FOUND " << fname << endl;
            strncpy(gGlobal->gErrorMsg, error.str().c_str(), 256);
        }
    }
}

/**
 * Copy src to dst until specific line.
 */
void streamCopyUntil(istream& src, ostream& dst, const string& until)
{
    string	s;
    string  fname;
    while ( getline(src,s) && (s != until) ) {
        if (gGlobal->gInlineArchSwitch && isFaustInclude(s, fname)) {
            inject(dst, fname);
        } else {
            dst << replaceClassName(s) << endl;
        }
    }
}

/**
 * Copy src to dst.
 */
void streamCopy(istream& src, ostream& dst)
{ 
    streamCopyUntil(src, dst, "<<<FOBIDDEN LINE IN A FAUST ARCHITECTURE FILE>>>");
}

/**
 * Copy src to dst until end
 */
void streamCopyUntilEnd(istream& src, ostream& dst)
{ 
    streamCopyUntil(src, dst, "<<<FOBIDDEN LINE IN A FAUST ARCHITECTURE FILE>>>");
}

/**
 * Try to open an architecture file searching in various directories
 */
ifstream* open_arch_stream(const char* filename)
{
 	int	err;
    char *envpath;
    
    char buffer[FAUST_PATH_MAX];
    char* old = getcwd(buffer, FAUST_PATH_MAX);
  
    ifstream* f = new ifstream();
    f->open(filename, ifstream::in); if (f->is_open()) return f; else delete f;

    envpath = getenv(FAUST_LIB_PATH);
    if (envpath != NULL) {
		if (chdir(envpath) == 0) {
			ifstream* f = new ifstream();
			f->open(filename, ifstream::in);
			if (f->is_open()) return f; else delete f;
		}
    }
	err = chdir(old);
	if ((chdir(gGlobal->gFaustDirectory.c_str()) == 0) && (chdir("architecture") == 0)) {
		//cout << "enrobage.cpp : 'architecture' directory found in gGlobal->gFaustDirectory" << endl;
        ifstream* f = new ifstream();
		f->open(filename, ifstream::in);
		if (f->good()) return f; else delete f;
	}
    err = chdir(old);
    if ((chdir(gGlobal->gFaustSuperDirectory.c_str()) == 0) && (chdir("architecture") == 0)) {
        //cout << "enrobage.cpp : 'architecture' directory found in gGlobal->gFaustSuperDirectory" << endl;
        ifstream* f = new ifstream();
        f->open(filename, ifstream::in);
        if (f->good()) return f; else delete f;
    }
    err = chdir(old);
	if ((chdir(gGlobal->gFaustSuperSuperDirectory.c_str()) == 0) && (chdir("architecture") == 0)) {
        //cout << "enrobage.cpp : 'architecture' directory found in gGlobal->gFaustSuperSuperDirectory" << endl;
        ifstream* f = new ifstream();
		f->open(filename, ifstream::in);
		if (f->good()) return f; else delete f;
	}
#ifdef INSTALL_PREFIX
	err = chdir(old);
	if (chdir(INSTALL_PREFIX "/lib/faust") == 0) {
        ifstream* f = new ifstream();
		f->open(filename); 
		if (f->good()) return f; else delete f;
	}
    err = chdir(old);
    if (chdir(INSTALL_PREFIX "/include") == 0) {
        ifstream* f = new ifstream();
        f->open(filename);
        if (f->good()) return f; else delete f;
    }
#endif
	err = chdir(old);
	if (chdir("/usr/local/lib/faust") == 0) {
        ifstream* f = new ifstream();
		f->open(filename); 
		if (f->good()) return f; else delete f;
	}
    err = chdir(old);
    if (chdir("/usr/lib/faust") == 0) {
        ifstream* f = new ifstream();
        f->open(filename);
        if (f->good()) return f; else delete f;
    }
    err = chdir(old);
    if (chdir("/usr/local/include") == 0) {
        ifstream* f = new ifstream();
        f->open(filename);
        if (f->good()) return f; else delete f;
    }
    err = chdir(old);
    if (chdir("/usr/include") == 0) {
        ifstream* f = new ifstream();
        f->open(filename);
        if (f->good()) return f; else delete f;
    }
	return 0;
}

/*---------------------------------------------*/

const char* strip_start(const char* filename)
{
    const char* start = "file://";
    if (strstr(filename, start) != NULL) {
        return &filename[strlen(start)];
    }  else {
        return filename;
    }
}

/**
 * Check if an URL exists.
 * @return true if the URL exist, false otherwise
 */
		
bool check_url(const char* filename)
{
    char* fileBuf = 0;
     
    // Tries to open as a http URL
    if (http_fetch(filename, &fileBuf) != -1) {
        return true;
    } else {
        // Otherwise tries to open as a regular file
        FILE* f = fopen(filename, "r");
        if (f == NULL) {
            fprintf(stderr, "faust: "); perror(filename);
        } else {
            fclose(f);
        }
        return f != NULL;
    }
}
<<<<<<< HEAD
		
=======

>>>>>>> 273b54a5
/**
 * Try to open the file '<dir>/<filename>'. If it succeed, it stores the full pathname
 * of the file into <fullpath>
 */
static FILE* fopenat(string& fullpath, const char* dir, const char* filename)
{
	int 		err; 
    char        olddirbuffer[FAUST_PATH_MAX];
    char        newdirbuffer[FAUST_PATH_MAX];
    
    char* 		olddir = getcwd (olddirbuffer, FAUST_PATH_MAX);

    if (chdir(dir) == 0) {           
        FILE* f = fopen(filename, "r");
		fullpath = getcwd (newdirbuffer, FAUST_PATH_MAX);
		fullpath += '/';
		fullpath += filename;
        err = chdir(olddir);
        return f;
    }
    err = chdir(olddir);
    return 0;
}

/**
 * Try to open the file '<dir>/<filename>'. If it succeed, it stores the full pathname
 * of the file into <fullpath>
 */
static FILE* fopenat(string& fullpath, const string& dir, const char* filename)
{
    return fopenat(fullpath, dir.c_str(), filename);
}

/**
 * Try to open the file '<dir>/<path>/<filename>'. If it succeed, it stores the full pathname
 * of the file into <fullpath>
 */
static FILE* fopenat(string& fullpath, const string& dir, const char* path, const char* filename)
{
	int			err;
    char        olddirbuffer[FAUST_PATH_MAX];
    char        newdirbuffer[FAUST_PATH_MAX];
    
    char* 		olddir = getcwd (olddirbuffer, FAUST_PATH_MAX);
    if (chdir(dir.c_str()) == 0) {
        if (chdir(path) == 0) {            
            FILE* f = fopen(filename, "r");
			fullpath = getcwd (newdirbuffer, FAUST_PATH_MAX);
			fullpath += '/';
			fullpath += filename;
            err = chdir(olddir);
            return f;
        }
    }
    err = chdir(olddir);
    return 0;
}

/**
 * Test absolute pathname.
 */
static bool isAbsolutePathname(const string& filename)
{
	//test windows absolute pathname "x:xxxxxx"
	if (filename.size()>1 && filename[1] == ':') return true;

	// test unix absolute pathname "/xxxxxx"
	if (filename.size()>0 && filename[0] == '/') return true;

	return false;
}

/**
 * Build a full pathname of <filename>.
 * <fullpath> = <currentdir>/<filename>
 */
static void buildFullPathname(string& fullpath, const char* filename)
{
	char	old[FAUST_PATH_MAX];

	if (isAbsolutePathname(filename)) {
		fullpath = filename;
	} else {
		fullpath = getcwd (old, FAUST_PATH_MAX);
		fullpath += '/';
		fullpath += filename;
	}
}

/**
 * Try to open the file <filename> searching in various directories. If succesful
 *  place its full pathname in the string <fullpath>
 */

#ifdef WIN32
FILE* fopensearch(const char* filename, string& fullpath)
{   
    FILE* f;
    char* envpath;

    if ((f = fopen(filename, "r"))) { 
    	buildFullPathname(fullpath, filename); 
    	return f;
    }
    if ((f = fopenat(fullpath, gGlobal->gMasterDirectory, filename))) { 
    	return f;
    }
    if ((envpath = getenv("FAUST_LIB_PATH")) && (f = fopenat(fullpath, envpath, filename))) {
        return f;
    }
    if ((f = fopenat(fullpath, gGlobal->gFaustDirectory, "architecture", filename))) { 
    	return f;
    }
    if ((f = fopenat(fullpath, gGlobal->gFaustSuperDirectory, "architecture", filename))) { 
    	return f;
    }
    if ((f = fopenat(fullpath, gGlobal->gFaustSuperSuperDirectory, "architecture", filename))) { 
    	return f;
    }
    return 0;
}
#else
FILE* fopensearch(const char* filename, string& fullpath)
{   
    FILE* f;
    char* envpath;

    if ((f = fopen(filename, "r"))) { 
    	buildFullPathname(fullpath, filename); 
    	return f;
    }
    if ((f = fopenat(fullpath, gGlobal->gMasterDirectory, filename))) { 
    	return f;
    }
    if ((envpath = getenv("FAUST_LIB_PATH")) && (f = fopenat(fullpath, envpath, filename))) {
		return f;
    }
    if ((f = fopenat(fullpath, gGlobal->gFaustDirectory, "architecture", filename))) { 
    	return f;
    }
    if ((f = fopenat(fullpath, gGlobal->gFaustSuperDirectory, "architecture", filename))) { 
    	return f;
    }
    if ((f = fopenat(fullpath, gGlobal->gFaustSuperSuperDirectory, "architecture", filename))) { 
    	return f;
    }
#ifdef INSTALL_PREFIX
    if ((f = fopenat(fullpath, INSTALL_PREFIX "/lib/faust", filename))) { 
    	return f;
    }
#endif
    if ((f = fopenat(fullpath, "/usr/local/lib/faust", filename))) { 
    	return f;
    }
    if ((f = fopenat(fullpath, "/usr/lib/faust", filename))) { 
    	return f;
    }
    return 0;
}
#endif


/** 
 * filebasename returns the basename of a path.
 * (adapted by kb from basename.c)
 *
 * @param[in]	The path to parse.
 * @return		The last component of the given path.
 */
#ifndef DIR_SEPARATOR
#define DIR_SEPARATOR '/'
#endif

#ifdef WIN32
#define HAVE_DOS_BASED_FILE_SYSTEM
#ifndef DIR_SEPARATOR_2 
#define DIR_SEPARATOR_2 '\\'
#endif
#endif

/* Define IS_DIR_SEPARATOR.  */
#ifndef DIR_SEPARATOR_2
# define IS_DIR_SEPARATOR(ch) ((ch) == DIR_SEPARATOR)
#else /* DIR_SEPARATOR_2 */
# define IS_DIR_SEPARATOR(ch) \
(((ch) == DIR_SEPARATOR) || ((ch) == DIR_SEPARATOR_2))
#endif /* DIR_SEPARATOR_2 */

/**
 * returns a pointer on the basename part of name
 */
const char* filebasename(const char* name)
{
#if defined (HAVE_DOS_BASED_FILE_SYSTEM)
	/* Skip over the disk name in MSDOS pathnames. */
	if (isalpha(name[0]) && name[1] == ':') 
		name += 2;
#endif

	const char* base;
	for (base = name; *name; name++)
    {
		if (IS_DIR_SEPARATOR (*name))
		{
			base = name + 1;
		}
    }
	return base;
}

/**
 * returns a string containing the dirname of name
 * If no dirname, returns "."
 */
string filedirname(const string& name)
{
    const char*         base = filebasename(name.c_str());
    const unsigned int  size = base-name.c_str();
    string              dirname;

    if (size == 0) {
        dirname += '.';

    } else if (size==1) {
        dirname += name[0];

    } else {
        for (unsigned int i=0; i<size-1; i++) {
            dirname += name[i];
        }
    }
    return dirname;
}<|MERGE_RESOLUTION|>--- conflicted
+++ resolved
@@ -18,11 +18,7 @@
     Foundation, Inc., 675 Mass Ave, Cambridge, MA 02139, USA.
  ************************************************************************
  ************************************************************************/
-<<<<<<< HEAD
-
-=======
- 
->>>>>>> 273b54a5
+
 #include "enrobage.hh"
 #include <vector>
 #include <set>
@@ -31,13 +27,10 @@
 #include <limits.h>
 #include <stdlib.h>
 #include "compatibility.hh"
-<<<<<<< HEAD
 #include "garbageable.hh"
 #include "global.hh"
-=======
 #include "sourcefetcher.hh"
 #include <climits>
->>>>>>> 273b54a5
 
 #include <climits>
 #include <iostream>
@@ -332,11 +325,7 @@
         return f != NULL;
     }
 }
-<<<<<<< HEAD
-		
-=======
-
->>>>>>> 273b54a5
+
 /**
  * Try to open the file '<dir>/<filename>'. If it succeed, it stores the full pathname
  * of the file into <fullpath>
