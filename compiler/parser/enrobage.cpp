--- conflicted
+++ resolved
@@ -356,11 +356,7 @@
 
     if (chdir(dir) == 0) {           
         FILE* f = fopen(filename, "r");
-<<<<<<< HEAD
-        char* newdir = getcwd(newdirbuffer, FAUST_PATH_MAX);
-=======
 	    char* newdir = getcwd(newdirbuffer, FAUST_PATH_MAX);
->>>>>>> c7926417
         if (!newdir) {
             cerr << "ERROR : getcwd '" << strerror(errno) << endl;
             return 0;
@@ -401,20 +397,12 @@
     if (chdir(dir.c_str()) == 0) {
         if (chdir(path) == 0) {            
             FILE* f = fopen(filename, "r");
-<<<<<<< HEAD
             char* newdir = getcwd(newdirbuffer, FAUST_PATH_MAX);
-=======
-			char* newdir = getcwd(newdirbuffer, FAUST_PATH_MAX);
->>>>>>> c7926417
             if (!newdir) {
                 cerr << "ERROR : getcwd '" << strerror(errno) << endl;
                 return 0;
             }
-<<<<<<< HEAD
 			fullpath = newdir;
-=======
-            fullpath = newdir;
->>>>>>> c7926417
 			fullpath += '/';
 			fullpath += filename;
             err = chdir(olddir);
@@ -451,21 +439,13 @@
 	if (isAbsolutePathname(filename)) {
 		fullpath = filename;
 	} else {
-<<<<<<< HEAD
         char* newdir = getcwd(old, FAUST_PATH_MAX);
-=======
-		char* newdir = getcwd(old, FAUST_PATH_MAX);
->>>>>>> c7926417
         if (!newdir) {
             cerr << "ERROR : getcwd '" << strerror(errno) << endl;
             return;
         }
         fullpath = newdir;
-<<<<<<< HEAD
     	fullpath += '/';
-=======
-		fullpath += '/';
->>>>>>> c7926417
 		fullpath += filename;
 	}
 }
