/************************************************************************
 ************************************************************************
    FAUST compiler
	Copyright (C) 2003-2004 GRAME, Centre National de Creation Musicale
    ---------------------------------------------------------------------
    This program is free software; you can redistribute it and/or modify
    it under the terms of the GNU General Public License as published by
    the Free Software Foundation; either version 2 of the License, or
    (at your option) any later version.

    This program is distributed in the hope that it will be useful,
    but WITHOUT ANY WARRANTY; without even the implied warranty of
    MERCHANTABILITY or FITNESS FOR A PARTICULAR PURPOSE.  See the
    GNU General Public License for more details.

    You should have received a copy of the GNU General Public License
    along with this program; if not, write to the Free Software
    Foundation, Inc., 675 Mass Ave, Cambridge, MA 02139, USA.
 ************************************************************************
 ************************************************************************/

#include "enrobage.hh"
#include <vector>
#include <list>
#include <set>
#include <string>
#include <ctype.h>
#include <limits.h>
#include <stdlib.h>
#include "compatibility.hh"
#include "garbageable.hh"
#include "global.hh"
#include "sourcefetcher.hh"
#include "exception.hh"
#include <errno.h>
#include <climits>
#include <iostream>
#include <sstream>

//----------------------------------------------------------------

/**
 * Returns true is a line is blank (contains only white caracters)
 */
static bool isBlank(const string& s) 
{
    for (size_t i=0; i<s.size(); i++) {
        if (s[i] != ' ' && s[i] != '\t') return false;
    }
    return true;
}

/**
 * Replace every occurrence of oldstr by newstr inside str. str is modified
 * and returned as reference for convenience
 */
static string& replaceOccurences(string& str, const string& oldstr, const string& newstr)
{
    string::size_type l1 = oldstr.length();
    string::size_type l2 = newstr.length();

    string::size_type pos = str.find(oldstr);
    while (pos != string::npos) {
        str.replace(pos, l1, newstr);
        pos = str.find(oldstr, pos + l2);
    }
    return str;
}

/**
 * Used when copying architecture files to replace default mydsp
 * class name with the user specified one
 */
static string& replaceClassName(string& str)
{
    return replaceOccurences(str, "mydsp", gGlobal->gClassName);
}

/**
 * Copy or remove license header. Architecture files can contain a header specifying
 * the license. If this header contains an exception tag (for example "FAUST COMPILER EXCEPTION")
 * it is an indication for the compiler to remove the license header from the resulting code. 
 * A header is the first non blank line that begins a comment.
 */
void streamCopyLicense(istream& src, ostream& dst, const string& exceptiontag)
{
    string          s;
    vector<string>	H;

    // skip blank lines
    while (getline(src,s) && isBlank(s)) dst << s << endl;

    // first non blank should start a comment
    if (s.find("/*")==string::npos) { dst << s << endl; return; }

    // copy the header into H
    bool remove = false;
    H.push_back(s);

    while (getline(src,s) && s.find("*/") == string::npos) {
        H.push_back(s);
        if (s.find(exceptiontag) != string::npos) remove=true;
    }

    // copy the header unless explicitely granted to remove it
    if (!remove) {
        // copy the header
        for (unsigned int i=0; i<H.size(); i++) {
            dst << H[i] << endl;
        }
        dst << s << endl;
    }
}

/**
 * A minimalistic parser used to recognize '#include <faust/...>' patterns when copying
 * architecture files 
 */
class myparser : public virtual Garbageable
{
    string  str;
    size_t  N;
    size_t  p;
public:
    myparser(const string& s) : str(s), N(s.length()), p(0) {}
    bool skip()                 { while ( p<N && isspace(str[p]) ) p++; return true; }
    bool parse(const string& s)   { bool f; if ((f = (p == str.find(s, p)))) p += s.length(); return f; }
    bool filename(string& fname) {
        size_t saved = p;
        if (p<N) {
            char c = str[p++];
            if (c== '<' | c=='"') {
                fname = "";
                while ( p<N && (str[p] != '>') && (str[p] != '"')) fname += str[p++];
                p++;
                return true;
            }
        }
        p = saved;
        return false;
    }
};

/**
 * True if string s match '#include <faust/fname>'
 */
bool isFaustInclude(const string& s, string& fname)
{
    myparser P(s);
    if (P.skip() && P.parse("#include") && P.skip() && P.filename(fname)) {
        myparser Q(fname);
        return Q.parse("faust/");
    } else {
        return false;
    }
}

/**
 * Inject file fname into dst ostream if not already done
 */

void inject(ostream& dst, const string fname)
{
    if (gGlobal->gAlreadyIncluded.find(fname) == gGlobal->gAlreadyIncluded.end()) {
        gGlobal->gAlreadyIncluded.insert(fname);
        istream* src = open_arch_stream(fname.c_str());
        if (src) {
            streamCopy(*src, dst);
            delete src;
        } else {
            stringstream error;
            error << "NOT FOUND " << fname << endl;
            gGlobal->gErrorMsg = error.str();
        }
    }
}

/**
 * Copy src to dst until specific line.
 */
void streamCopyUntil(istream& src, ostream& dst, const string& until)
{
    string	s;
    string  fname;
    while ( getline(src,s) && (s != until) ) {
        if (gGlobal->gInlineArchSwitch && isFaustInclude(s, fname)) {
            inject(dst, fname);
        } else {
            dst << replaceClassName(s) << endl;
        }
    }
}

/**
 * Copy src to dst.
 */
void streamCopy(istream& src, ostream& dst)
{ 
    streamCopyUntil(src, dst, "<<<FOBIDDEN LINE IN A FAUST ARCHITECTURE FILE>>>");
}

/**
 * Copy src to dst until end
 */
void streamCopyUntilEnd(istream& src, ostream& dst)
{ 
    streamCopyUntil(src, dst, "<<<FOBIDDEN LINE IN A FAUST ARCHITECTURE FILE>>>");
}

#define TRY_OPEN(filename)                      \
    ifstream* f = new ifstream();               \
    f->open(filename, ifstream::in);            \
    if (f->is_open()) return f; else delete f;  \

/**
 * Try to open an architecture file searching in various directories
 */
ifstream* open_arch_stream(const char* filename)
{
	char	buffer[FAUST_PATH_MAX];
    char*	old = getcwd(buffer, FAUST_PATH_MAX);
	int		err;

    TRY_OPEN(filename);
    
    char *envpath = getenv("FAUST_LIB_PATH");
    if (envpath!=NULL) {
		if (chdir(envpath)==0) {
			TRY_OPEN(filename);
		}
    }
	err = chdir(old);
	if ( (chdir(gGlobal->gFaustDirectory.c_str())==0) && (chdir("architecture")==0) ) {
		//cout << "enrobage.cpp : 'architecture' directory found in gFaustDirectory" << endl;
        TRY_OPEN(filename);
	}
    err = chdir(old);
    if ((chdir(gGlobal->gFaustSuperDirectory.c_str())==0) && (chdir("architecture")==0) ) {
        //cout << "enrobage.cpp : 'architecture' directory found in gFaustSuperDirectory" << endl;
        TRY_OPEN(filename);
    }
    err = chdir(old);
	if ((chdir(gGlobal->gFaustSuperSuperDirectory.c_str())==0) && (chdir("architecture")==0) ) {
        //cout << "enrobage.cpp : 'architecture' directory found in gFaustSuperSuperDirectory" << endl;
        TRY_OPEN(filename);
	}
#ifdef INSTALL_PREFIX
	err = chdir(old);
	if (chdir(INSTALL_PREFIX "/lib/faust")==0) {
        TRY_OPEN(filename);
	}
    err = chdir(old);
    if (chdir(INSTALL_PREFIX "/include")==0) {
        TRY_OPEN(filename);
    }
#endif
	err = chdir(old);
	if (chdir("/usr/local/lib/faust")==0) {
        TRY_OPEN(filename);
	}
    err = chdir(old);
    if (chdir("/usr/lib/faust")==0) {
        TRY_OPEN(filename);
    }
    err = chdir(old);
    if (chdir("/usr/local/include")==0) {
        TRY_OPEN(filename);
    }
    err = chdir(old);
    if (chdir("/usr/include")==0) {
        TRY_OPEN(filename);
    }

    if (err != 0) cerr << "ERROR : cannot change back directory to '" << old << "' : " <<  strerror(errno) << endl;

	return 0;
}

/*---------------------------------------------*/

const char* strip_start(const char* filename)
{
#ifdef _WIN32
    const char* start = "file:///";
    if (strstr(filename, start) != NULL) {
        return &filename[strlen(start)];
    }  else {
        return filename;
    }
#else
	const char* start = "file://";
    if (strstr(filename, start) != NULL) {
        return &filename[strlen(start)];
    }  else {
        return filename;
    }
#endif
}

/**
 * Check if an URL exists.
 * @return true if the URL exist, throw on exception otherwise 
 */
		
bool check_url(const char* filename)
{
    char* fileBuf = 0;
    
    // Tries to open as an URL for a local file
    if (strstr(filename, "file://") != 0) {
        // Tries to open as a regular file after removing 'file://'
        FILE* f = fopen(&filename[7], "r");
        if (f) {
            fclose(f);
            return true;
        } else {
            stringstream error;
            error << "ERROR : cannot open file '" << filename << "' : " << http_strerror() << "; for help type \"faust --help\"" << endl;
            throw faustexception(error.str());
        }
        
        // Tries to open as a http URL
    } else if (strstr(filename, "http://") != 0) {
        if (http_fetch(filename, &fileBuf) != -1) {
            return true;
        } else {
            stringstream error;
            error << "ERROR : unable to access URL '" << filename << "' : " << http_strerror() << "; for help type \"faust --help\"" << endl;
            throw faustexception(error.str());
        }
    } else {
        // Otherwise tries to open as a regular file
        FILE* f = fopen(filename, "r");
        if (f) {
            fclose(f);
            return true;
        } else {
            stringstream error;
            error << "ERROR : cannot open file '" << filename << "' : " <<  strerror(errno) << "; for help type \"faust --help\"" << endl;
            throw faustexception(error.str());
        }
    }
}

/**
 * Try to open the file '<dir>/<filename>'. If it succeed, it stores the full pathname
 * of the file into <fullpath>
 */
static FILE* fopenat(string& fullpath, const char* dir, const char* filename)
{
	int err; 
    char olddirbuffer[FAUST_PATH_MAX];
    char newdirbuffer[FAUST_PATH_MAX];
    
    char* olddir = getcwd(olddirbuffer, FAUST_PATH_MAX);

    if (chdir(dir) == 0) {           
        FILE* f = fopen(filename, "r");
	    char* newdir = getcwd(newdirbuffer, FAUST_PATH_MAX);
        if (!newdir) {
            cerr << "ERROR : getcwd '" << strerror(errno) << endl;
            return 0;
        }
		fullpath = newdir;
		fullpath += '/';
		fullpath += filename;
        err = chdir(olddir);
        if (err != 0) cerr << "ERROR : cannot change back directory to '" << olddir << "' : " <<  strerror(errno) << endl;
        return f;
    }
    err = chdir(olddir);
    if (err != 0) cerr << "ERROR : cannot change back directory to '" << olddir << "' : " <<  strerror(errno) << endl;
    return 0;
}

/**
 * Try to open the file '<dir>/<filename>'. If it succeed, it stores the full pathname
 * of the file into <fullpath>
 */
static FILE* fopenat(string& fullpath, const string& dir, const char* filename)
{
    return fopenat(fullpath, dir.c_str(), filename);
}

/**
 * Try to open the file '<dir>/<path>/<filename>'. If it succeed, it stores the full pathname
 * of the file into <fullpath>
 */
static FILE* fopenat(string& fullpath, const string& dir, const char* path, const char* filename)
{
    int	err;
    char olddirbuffer[FAUST_PATH_MAX];
    char newdirbuffer[FAUST_PATH_MAX];
    
    char* olddir = getcwd(olddirbuffer, FAUST_PATH_MAX);
    
    if (chdir(dir.c_str()) == 0) {
        if (chdir(path) == 0) {            
            FILE* f = fopen(filename, "r");
            char* newdir = getcwd(newdirbuffer, FAUST_PATH_MAX);
            if (!newdir) {
                cerr << "ERROR : getcwd '" << strerror(errno) << endl;
                return 0;
            }
			fullpath = newdir;
			fullpath += '/';
			fullpath += filename;
            err = chdir(olddir);
            return f;
        }
    }
    err = chdir(olddir);
    if (err != 0) cerr << "ERROR : cannot change back directory to '" << olddir << "' : " <<  strerror(errno) << endl;
    return 0;
}

/**
 * Test absolute pathname.
 */
static bool isAbsolutePathname(const string& filename)
{
	//test windows absolute pathname "x:xxxxxx"
	if (filename.size()>1 && filename[1] == ':') return true;

	// test unix absolute pathname "/xxxxxx"
	if (filename.size()>0 && filename[0] == '/') return true;

	return false;
}

/**
 * Build a full pathname of <filename>.
 * <fullpath> = <currentdir>/<filename>
 */
static void buildFullPathname(string& fullpath, const char* filename)
{
	char old[FAUST_PATH_MAX];

	if (isAbsolutePathname(filename)) {
		fullpath = filename;
	} else {
        char* newdir = getcwd(old, FAUST_PATH_MAX);
        if (!newdir) {
            cerr << "ERROR : getcwd '" << strerror(errno) << endl;
            return;
        }
        fullpath = newdir;
    	fullpath += '/';
		fullpath += filename;
	}
}

/**
 * Try to open the file <filename> searching in various directories. If succesful
 *  place its full pathname in the string <fullpath>
 */

<<<<<<< HEAD
#ifdef WIN32
FILE* fopensearch(const char* filename, string& fullpath)
{   
    FILE* f;
    char* envpath;

    if ((f = fopen(filename, "r"))) { 
    	buildFullPathname(fullpath, filename); 
    	return f;
    }

	for (list< string >::iterator i = gGlobal->gImportDirList.begin(); i != gGlobal->gImportDirList.end(); i++) {
		std::cerr << "found file : " << *i << std::endl;
        if ((f = fopenat(fullpath, *i, filename))) {
            //std::cerr << "found file : " << fullpath << std::endl;
            return f;
        }
    }

    if ((f = fopenat(fullpath, gGlobal->gMasterDirectory, filename))) { 
    	return f;
    }
    if ((envpath = getenv("FAUST_LIB_PATH")) && (f = fopenat(fullpath, envpath, filename))) {
        return f;
    }
    if ((f = fopenat(fullpath, gGlobal->gFaustDirectory, "architecture", filename))) { 
    	return f;
    }
    if ((f = fopenat(fullpath, gGlobal->gFaustSuperDirectory, "architecture", filename))) { 
    	return f;
    }
    if ((f = fopenat(fullpath, gGlobal->gFaustSuperSuperDirectory, "architecture", filename))) { 
    	return f;
    }
    return 0;
}
#else
=======
>>>>>>> 926dfb0b
FILE* fopensearch(const char* filename, string& fullpath)
{   
    FILE* f;
    char* envpath;

    // search in current directory

    if ((f = fopen(filename, "r"))) { 
    	buildFullPathname(fullpath, filename); 
    	return f;
    }

    // search file in user supplied directory path

    for (list< string >::iterator i = gGlobal->gImportDirList.begin(); i != gGlobal->gImportDirList.end(); i++) {
        if ((f = fopenat(fullpath, *i, filename))) {
            //std::cerr << "found file : " << fullpath << std::endl;
            return f;
        }
    }

    // search in default directories

    if ((f = fopenat(fullpath, gGlobal->gMasterDirectory, filename))) {
    	return f;
    }
    if ((envpath = getenv("FAUST_LIB_PATH")) && (f = fopenat(fullpath, envpath, filename))) {
		return f;
    }
    if ((f = fopenat(fullpath, gGlobal->gFaustDirectory, "architecture", filename))) { 
    	return f;
    }
    if ((f = fopenat(fullpath, gGlobal->gFaustSuperDirectory, "architecture", filename))) { 
    	return f;
    }
    if ((f = fopenat(fullpath, gGlobal->gFaustSuperSuperDirectory, "architecture", filename))) { 
    	return f;
    }
#ifdef INSTALL_PREFIX
    if ((f = fopenat(fullpath, INSTALL_PREFIX "/lib/faust", filename))) { 
    	return f;
    }
#endif
    if ((f = fopenat(fullpath, "/usr/local/lib/faust", filename))) { 
    	return f;
    }
    if ((f = fopenat(fullpath, "/usr/lib/faust", filename))) { 
    	return f;
    }
    return 0;
}


/** 
 * filebasename returns the basename of a path.
 * (adapted by kb from basename.c)
 *
 * @param[in]	The path to parse.
 * @return		The last component of the given path.
 */
#ifndef DIR_SEPARATOR
#define DIR_SEPARATOR '/'
#endif

#ifdef WIN32
#define HAVE_DOS_BASED_FILE_SYSTEM
#ifndef DIR_SEPARATOR_2 
#define DIR_SEPARATOR_2 '\\'
#endif
#endif

/* Define IS_DIR_SEPARATOR.  */
#ifndef DIR_SEPARATOR_2
# define IS_DIR_SEPARATOR(ch) ((ch) == DIR_SEPARATOR)
#else /* DIR_SEPARATOR_2 */
# define IS_DIR_SEPARATOR(ch) \
(((ch) == DIR_SEPARATOR) || ((ch) == DIR_SEPARATOR_2))
#endif /* DIR_SEPARATOR_2 */

/**
 * returns a pointer on the basename part of name
 */
const char* filebasename(const char* name)
{
#if defined (HAVE_DOS_BASED_FILE_SYSTEM)
	/* Skip over the disk name in MSDOS pathnames. */
	if (isalpha(name[0]) && name[1] == ':') 
		name += 2;
#endif

	const char* base;
	for (base = name; *name; name++)
    {
		if (IS_DIR_SEPARATOR (*name))
		{
			base = name + 1;
		}
    }
	return base;
}

/**
 * returns a string containing the dirname of name
 * If no dirname, returns "."
 */
string filedirname(const string& name)
{
    const char*         base = filebasename(name.c_str());
    const unsigned int  size = (const unsigned int)(base-name.c_str());
    string              dirname;

    if (size == 0) {
        dirname += '.';

    } else if (size==1) {
        dirname += name[0];

    } else {
        for (unsigned int i=0; i<size-1; i++) {
            dirname += name[i];
        }
    }
    return dirname;
}<|MERGE_RESOLUTION|>--- conflicted
+++ resolved
@@ -454,47 +454,6 @@
  * Try to open the file <filename> searching in various directories. If succesful
  *  place its full pathname in the string <fullpath>
  */
-
-<<<<<<< HEAD
-#ifdef WIN32
-FILE* fopensearch(const char* filename, string& fullpath)
-{   
-    FILE* f;
-    char* envpath;
-
-    if ((f = fopen(filename, "r"))) { 
-    	buildFullPathname(fullpath, filename); 
-    	return f;
-    }
-
-	for (list< string >::iterator i = gGlobal->gImportDirList.begin(); i != gGlobal->gImportDirList.end(); i++) {
-		std::cerr << "found file : " << *i << std::endl;
-        if ((f = fopenat(fullpath, *i, filename))) {
-            //std::cerr << "found file : " << fullpath << std::endl;
-            return f;
-        }
-    }
-
-    if ((f = fopenat(fullpath, gGlobal->gMasterDirectory, filename))) { 
-    	return f;
-    }
-    if ((envpath = getenv("FAUST_LIB_PATH")) && (f = fopenat(fullpath, envpath, filename))) {
-        return f;
-    }
-    if ((f = fopenat(fullpath, gGlobal->gFaustDirectory, "architecture", filename))) { 
-    	return f;
-    }
-    if ((f = fopenat(fullpath, gGlobal->gFaustSuperDirectory, "architecture", filename))) { 
-    	return f;
-    }
-    if ((f = fopenat(fullpath, gGlobal->gFaustSuperSuperDirectory, "architecture", filename))) { 
-    	return f;
-    }
-    return 0;
-}
-#else
-=======
->>>>>>> 926dfb0b
 FILE* fopensearch(const char* filename, string& fullpath)
 {   
     FILE* f;
