--- conflicted
+++ resolved
@@ -301,14 +301,9 @@
 		
 bool check_url(const char* filename)
 {
-<<<<<<< HEAD
-    // Tries to open as a http URL
-    if (strstr(filename, "://") != NULL) {
-        if (http_fetch(filename, NULL) != -1) {
-=======
     char* fileBuf = 0;
-
-	// Tries to open as an URL for a local file
+    
+    // Tries to open as an URL for a local file
     if (strstr(filename, "file://") != 0) {
         // Tries to open as a regular file after removing 'file://'
         FILE* f = fopen(&filename[7], "r");
@@ -316,14 +311,14 @@
             fclose(f);
             return true;
         } else {
-            cerr << "ERROR : cannot open file '" << filename << "' : " <<  strerror(errno) << "; for help type \"faust --help\"" << endl;
-            return false;
-        }
-     
-    // Tries to open as a http URL
+            stringstream error;
+            error << "ERROR : cannot open file '" << filename << "' : " << http_strerror() << "; for help type \"faust --help\"" << endl;
+            throw faustexception(error.str());
+        }
+        
+        // Tries to open as a http URL
     } else if (strstr(filename, "http://") != 0) {
         if (http_fetch(filename, &fileBuf) != -1) {
->>>>>>> 06c7c2af
             return true;
         } else {
             stringstream error;
@@ -367,7 +362,6 @@
     err = chdir(olddir);
     return 0;
 }
-
 
 /**
  * Try to open the file '<dir>/<filename>'. If it succeed, it stores the full pathname
