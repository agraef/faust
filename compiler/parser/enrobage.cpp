/************************************************************************
 ************************************************************************
    FAUST compiler
	Copyright (C) 2003-2004 GRAME, Centre National de Creation Musicale
    ---------------------------------------------------------------------
    This program is free software; you can redistribute it and/or modify
    it under the terms of the GNU General Public License as published by
    the Free Software Foundation; either version 2 of the License, or
    (at your option) any later version.

    This program is distributed in the hope that it will be useful,
    but WITHOUT ANY WARRANTY; without even the implied warranty of
    MERCHANTABILITY or FITNESS FOR A PARTICULAR PURPOSE.  See the
    GNU General Public License for more details.

    You should have received a copy of the GNU General Public License
    along with this program; if not, write to the Free Software
    Foundation, Inc., 675 Mass Ave, Cambridge, MA 02139, USA.
 ************************************************************************
 ************************************************************************/

#include "enrobage.hh"
#include <vector>
#include <list>
#include <set>
#include <string>
#include <ctype.h>
#include <limits.h>
#include <stdlib.h>
#include "compatibility.hh"
#include "garbageable.hh"
#include "global.hh"
#include "sourcefetcher.hh"
#include "exception.hh"
#include <errno.h>
#include <climits>
#include <iostream>
#include <sstream>

//----------------------------------------------------------------

/**
 * Returns true is a line is blank (contains only white caracters)
 */
static bool isBlank(const string& s) 
{
    for (size_t i=0; i<s.size(); i++) {
        if (s[i] != ' ' && s[i] != '\t') return false;
    }
    return true;
}

/**
 * Replace every occurrence of oldstr by newstr inside str. str is modified
 * and returned as reference for convenience
 */
static string& replaceOccurences(string& str, const string& oldstr, const string& newstr)
{
    string::size_type l1 = oldstr.length();
    string::size_type l2 = newstr.length();

    string::size_type pos = str.find(oldstr);
    while (pos != string::npos) {
        str.replace(pos, l1, newstr);
        pos = str.find(oldstr, pos + l2);
    }
    return str;
}

/**
 * Used when copying architecture files to replace default mydsp
 * class name with the user specified one
 */
static string& replaceClassName(string& str)
{
    return replaceOccurences(str, "mydsp", gGlobal->gClassName);
}

/**
 * Copy or remove license header. Architecture files can contain a header specifying
 * the license. If this header contains an exception tag (for example "FAUST COMPILER EXCEPTION")
 * it is an indication for the compiler to remove the license header from the resulting code. 
 * A header is the first non blank line that begins a comment.
 */
void streamCopyLicense(istream& src, ostream& dst, const string& exceptiontag)
{
    string          s;
    vector<string>	H;

    // skip blank lines
    while (getline(src,s) && isBlank(s)) dst << s << endl;

    // first non blank should start a comment
    if (s.find("/*")==string::npos) { dst << s << endl; return; }

    // copy the header into H
    bool remove = false;
    H.push_back(s);

    while (getline(src,s) && s.find("*/") == string::npos) {
        H.push_back(s);
        if (s.find(exceptiontag) != string::npos) remove=true;
    }

    // copy the header unless explicitely granted to remove it
    if (!remove) {
        // copy the header
        for (unsigned int i=0; i<H.size(); i++) {
            dst << H[i] << endl;
        }
        dst << s << endl;
    }
}

/**
 * A minimalistic parser used to recognize '#include <faust/...>' patterns when copying
 * architecture files 
 */
class myparser : public virtual Garbageable
{
    string  str;
    size_t  N;
    size_t  p;
public:
    myparser(const string& s) : str(s), N(s.length()), p(0) {}
    bool skip()                 { while ( p<N && isspace(str[p]) ) p++; return true; }
    bool parse(const string& s)   { bool f; if ((f = (p == str.find(s, p)))) p += s.length(); return f; }
    bool filename(string& fname) {
        size_t saved = p;
        if (p<N) {
            char c = str[p++];
            if (c== '<' | c=='"') {
                fname = "";
                while ( p<N && (str[p] != '>') && (str[p] != '"')) fname += str[p++];
                p++;
                return true;
            }
        }
        p = saved;
        return false;
    }
};

/**
 * True if string s match '#include <faust/fname>'
 */
bool isFaustInclude(const string& s, string& fname)
{
    myparser P(s);
    if (P.skip() && P.parse("#include") && P.skip() && P.filename(fname)) {
        myparser Q(fname);
        return Q.parse("faust/");
    } else {
        return false;
    }
}

/**
 * Inject file fname into dst ostream if not already done
 */

void inject(ostream& dst, const string fname)
{
    if (gGlobal->gAlreadyIncluded.find(fname) == gGlobal->gAlreadyIncluded.end()) {
        gGlobal->gAlreadyIncluded.insert(fname);
        istream* src = open_arch_stream(fname.c_str());
        if (src) {
            streamCopy(*src, dst);
            delete src;
        } else {
            stringstream error;
            error << "NOT FOUND " << fname << endl;
            gGlobal->gErrorMsg = error.str();
        }
    }
}

/**
 * Copy src to dst until specific line.
 */
void streamCopyUntil(istream& src, ostream& dst, const string& until)
{
    string	s;
    string  fname;
    while ( getline(src,s) && (s != until) ) {
        if (gGlobal->gInlineArchSwitch && isFaustInclude(s, fname)) {
            inject(dst, fname);
        } else {
            dst << replaceClassName(s) << endl;
        }
    }
}

/**
 * Copy src to dst.
 */
void streamCopy(istream& src, ostream& dst)
{ 
    streamCopyUntil(src, dst, "<<<FOBIDDEN LINE IN A FAUST ARCHITECTURE FILE>>>");
}

/**
 * Copy src to dst until end
 */
void streamCopyUntilEnd(istream& src, ostream& dst)
{ 
    streamCopyUntil(src, dst, "<<<FOBIDDEN LINE IN A FAUST ARCHITECTURE FILE>>>");
}

#define TRY_OPEN(filename)                      \
    ifstream* f = new ifstream();               \
    f->open(filename, ifstream::in);            \
    err=chdir(old);                                 \
    if (f->is_open()) return f; else delete f;  \

/**
 * Try to open an architecture file searching in various directories
 */
ifstream* open_arch_stream(const char* filename)
{
	char	buffer[FAUST_PATH_MAX];
    char*	old = getcwd(buffer, FAUST_PATH_MAX);
	int		err;

    TRY_OPEN(filename);
    
    char *envpath = getenv("FAUST_LIB_PATH");
    if (envpath!=NULL) {
		if (chdir(envpath)==0) {
			TRY_OPEN(filename);
		}
    }
<<<<<<< HEAD
	err = chdir(old);
	if ( (chdir(gGlobal->gFaustDirectory.c_str())==0) && (chdir("architecture")==0) ) {
		//cout << "enrobage.cpp : 'architecture' directory found in gFaustDirectory" << endl;
        TRY_OPEN(filename);
	}
    err = chdir(old);
    if ((chdir(gGlobal->gFaustSuperDirectory.c_str())==0) && (chdir("architecture")==0) ) {
        //cout << "enrobage.cpp : 'architecture' directory found in gFaustSuperDirectory" << endl;
        TRY_OPEN(filename);
    }
    err = chdir(old);
	if ((chdir(gGlobal->gFaustSuperSuperDirectory.c_str())==0) && (chdir("architecture")==0) ) {
=======
    if ( (chdir(gFaustDirectory.c_str())==0) && (chdir("architecture")==0) ) {
		//cout << "enrobage.cpp : 'architecture' directory found in gFaustDirectory" << endl;
        TRY_OPEN(filename);
	}
    if ((chdir(gFaustSuperDirectory.c_str())==0) && (chdir("architecture")==0) ) {
        //cout << "enrobage.cpp : 'architecture' directory found in gFaustSuperDirectory" << endl;
        TRY_OPEN(filename);
    }
    if ((chdir(gFaustSuperSuperDirectory.c_str())==0) && (chdir("architecture")==0) ) {
>>>>>>> 0e7569b1
        //cout << "enrobage.cpp : 'architecture' directory found in gFaustSuperSuperDirectory" << endl;
        TRY_OPEN(filename);
	}
#ifdef INSTALL_PREFIX
    if (chdir(INSTALL_PREFIX "/lib/faust")==0) {
        TRY_OPEN(filename);
	}
    if (chdir(INSTALL_PREFIX "/include")==0) {
        TRY_OPEN(filename);
    }
#endif
    if (chdir("/usr/local/lib/faust")==0) {
        TRY_OPEN(filename);
	}
    if (chdir("/usr/lib/faust")==0) {
        TRY_OPEN(filename);
    }
    if (chdir("/usr/local/include")==0) {
        TRY_OPEN(filename);
    }
    if (chdir("/usr/include")==0) {
        TRY_OPEN(filename);
    }

	return 0;
}

/*---------------------------------------------*/

const char* strip_start(const char* filename)
{
#ifdef _WIN32
    const char* start = "file:///";
    if (strstr(filename, start) != NULL) {
        return &filename[strlen(start)];
    }  else {
        return filename;
    }
#else
	const char* start = "file://";
    if (strstr(filename, start) != NULL) {
        return &filename[strlen(start)];
    }  else {
        return filename;
    }
#endif
}

/**
 * Check if an URL exists.
 * @return true if the URL exist, throw on exception otherwise 
 */
		
bool check_url(const char* filename)
{
    char* fileBuf = 0;
    
    // Tries to open as an URL for a local file
    if (strstr(filename, "file://") != 0) {
        // Tries to open as a regular file after removing 'file://'
        FILE* f = fopen(&filename[7], "r");
        if (f) {
            fclose(f);
            return true;
        } else {
            stringstream error;
            error << "ERROR : cannot open file '" << filename << "' : " << http_strerror() << "; for help type \"faust --help\"" << endl;
            throw faustexception(error.str());
        }
        
        // Tries to open as a http URL
    } else if (strstr(filename, "http://") != 0) {
        if (http_fetch(filename, &fileBuf) != -1) {
            return true;
        } else {
            stringstream error;
            error << "ERROR : unable to access URL '" << filename << "' : " << http_strerror() << "; for help type \"faust --help\"" << endl;
            throw faustexception(error.str());
        }
    } else {
        // Otherwise tries to open as a regular file
        FILE* f = fopen(filename, "r");
        if (f) {
            fclose(f);
            return true;
        } else {
            stringstream error;
            error << "ERROR : cannot open file '" << filename << "' : " <<  strerror(errno) << "; for help type \"faust --help\"" << endl;
            throw faustexception(error.str());
        }
    }
}

/**
 * Try to open the file '<dir>/<filename>'. If it succeed, it stores the full pathname
 * of the file into <fullpath>
 */
static FILE* fopenat(string& fullpath, const char* dir, const char* filename)
{
	int err; 
    char olddirbuffer[FAUST_PATH_MAX];
    char newdirbuffer[FAUST_PATH_MAX];
    
    char* olddir = getcwd(olddirbuffer, FAUST_PATH_MAX);

    if (chdir(dir) == 0) {           
        FILE* f = fopen(filename, "r");
	    char* newdir = getcwd(newdirbuffer, FAUST_PATH_MAX);
        if (!newdir) {
            cerr << "ERROR : getcwd '" << strerror(errno) << endl;
            return 0;
        }
		fullpath = newdir;
		fullpath += '/';
		fullpath += filename;
        err = chdir(olddir);
        if (err != 0) cerr << "ERROR : cannot change back directory to '" << olddir << "' : " <<  strerror(errno) << endl;
        return f;
    }
    err = chdir(olddir);
    if (err != 0) cerr << "ERROR : cannot change back directory to '" << olddir << "' : " <<  strerror(errno) << endl;
    return 0;
}

/**
 * Try to open the file '<dir>/<filename>'. If it succeed, it stores the full pathname
 * of the file into <fullpath>
 */
static FILE* fopenat(string& fullpath, const string& dir, const char* filename)
{
    return fopenat(fullpath, dir.c_str(), filename);
}

/**
 * Try to open the file '<dir>/<path>/<filename>'. If it succeed, it stores the full pathname
 * of the file into <fullpath>
 */
static FILE* fopenat(string& fullpath, const string& dir, const char* path, const char* filename)
{
    int	err;
    char olddirbuffer[FAUST_PATH_MAX];
    char newdirbuffer[FAUST_PATH_MAX];
    
    char* olddir = getcwd(olddirbuffer, FAUST_PATH_MAX);
    
    if (chdir(dir.c_str()) == 0) {
        if (chdir(path) == 0) {            
            FILE* f = fopen(filename, "r");
            char* newdir = getcwd(newdirbuffer, FAUST_PATH_MAX);
            if (!newdir) {
                cerr << "ERROR : getcwd '" << strerror(errno) << endl;
                return 0;
            }
			fullpath = newdir;
			fullpath += '/';
			fullpath += filename;
            err = chdir(olddir);
            return f;
        }
    }
    err = chdir(olddir);
    if (err != 0) cerr << "ERROR : cannot change back directory to '" << olddir << "' : " <<  strerror(errno) << endl;
    return 0;
}

/**
 * Test absolute pathname.
 */
static bool isAbsolutePathname(const string& filename)
{
	//test windows absolute pathname "x:xxxxxx"
	if (filename.size()>1 && filename[1] == ':') return true;

	// test unix absolute pathname "/xxxxxx"
	if (filename.size()>0 && filename[0] == '/') return true;

	return false;
}

/**
 * Build a full pathname of <filename>.
 * <fullpath> = <currentdir>/<filename>
 */
static void buildFullPathname(string& fullpath, const char* filename)
{
	char old[FAUST_PATH_MAX];

	if (isAbsolutePathname(filename)) {
		fullpath = filename;
	} else {
        char* newdir = getcwd(old, FAUST_PATH_MAX);
        if (!newdir) {
            cerr << "ERROR : getcwd '" << strerror(errno) << endl;
            return;
        }
        fullpath = newdir;
    	fullpath += '/';
		fullpath += filename;
	}
}

/**
 * Try to open the file <filename> searching in various directories. If succesful
 *  place its full pathname in the string <fullpath>
 */
FILE* fopensearch(const char* filename, string& fullpath)
{   
    FILE* f;
    char* envpath;

    // search in current directory

    if ((f = fopen(filename, "r"))) { 
    	buildFullPathname(fullpath, filename); 
    	return f;
    }

    // search file in user supplied directory path

    for (list< string >::iterator i = gGlobal->gImportDirList.begin(); i != gGlobal->gImportDirList.end(); i++) {
        if ((f = fopenat(fullpath, *i, filename))) {
            //std::cerr << "found file : " << fullpath << std::endl;
            return f;
        }
    }

    // search in default directories

    if ((f = fopenat(fullpath, gGlobal->gMasterDirectory, filename))) {
    	return f;
    }
    if ((envpath = getenv("FAUST_LIB_PATH")) && (f = fopenat(fullpath, envpath, filename))) {
		return f;
    }
    if ((f = fopenat(fullpath, gGlobal->gFaustDirectory, "architecture", filename))) { 
    	return f;
    }
    if ((f = fopenat(fullpath, gGlobal->gFaustSuperDirectory, "architecture", filename))) { 
    	return f;
    }
    if ((f = fopenat(fullpath, gGlobal->gFaustSuperSuperDirectory, "architecture", filename))) { 
    	return f;
    }
#ifdef INSTALL_PREFIX
    if ((f = fopenat(fullpath, INSTALL_PREFIX "/lib/faust", filename))) { 
    	return f;
    }
#endif
    if ((f = fopenat(fullpath, "/usr/local/lib/faust", filename))) { 
    	return f;
    }
    if ((f = fopenat(fullpath, "/usr/lib/faust", filename))) { 
    	return f;
    }
    return 0;
}


/** 
 * filebasename returns the basename of a path.
 * (adapted by kb from basename.c)
 *
 * @param[in]	The path to parse.
 * @return		The last component of the given path.
 */
#ifndef DIR_SEPARATOR
#define DIR_SEPARATOR '/'
#endif

#ifdef WIN32
#define HAVE_DOS_BASED_FILE_SYSTEM
#ifndef DIR_SEPARATOR_2 
#define DIR_SEPARATOR_2 '\\'
#endif
#endif

/* Define IS_DIR_SEPARATOR.  */
#ifndef DIR_SEPARATOR_2
# define IS_DIR_SEPARATOR(ch) ((ch) == DIR_SEPARATOR)
#else /* DIR_SEPARATOR_2 */
# define IS_DIR_SEPARATOR(ch) \
(((ch) == DIR_SEPARATOR) || ((ch) == DIR_SEPARATOR_2))
#endif /* DIR_SEPARATOR_2 */

/**
 * returns a pointer on the basename part of name
 */
const char* filebasename(const char* name)
{
#if defined (HAVE_DOS_BASED_FILE_SYSTEM)
	/* Skip over the disk name in MSDOS pathnames. */
	if (isalpha(name[0]) && name[1] == ':') 
		name += 2;
#endif

	const char* base;
	for (base = name; *name; name++)
    {
		if (IS_DIR_SEPARATOR (*name))
		{
			base = name + 1;
		}
    }
	return base;
}

/**
 * returns a string containing the dirname of name
 * If no dirname, returns "."
 */
string filedirname(const string& name)
{
    const char*         base = filebasename(name.c_str());
    const unsigned int  size = (const unsigned int)(base-name.c_str());
    string              dirname;

    if (size == 0) {
        dirname += '.';

    } else if (size==1) {
        dirname += name[0];

    } else {
        for (unsigned int i=0; i<size-1; i++) {
            dirname += name[i];
        }
    }
    return dirname;
}<|MERGE_RESOLUTION|>--- conflicted
+++ resolved
@@ -230,7 +230,6 @@
 			TRY_OPEN(filename);
 		}
     }
-<<<<<<< HEAD
 	err = chdir(old);
 	if ( (chdir(gGlobal->gFaustDirectory.c_str())==0) && (chdir("architecture")==0) ) {
 		//cout << "enrobage.cpp : 'architecture' directory found in gFaustDirectory" << endl;
@@ -243,17 +242,6 @@
     }
     err = chdir(old);
 	if ((chdir(gGlobal->gFaustSuperSuperDirectory.c_str())==0) && (chdir("architecture")==0) ) {
-=======
-    if ( (chdir(gFaustDirectory.c_str())==0) && (chdir("architecture")==0) ) {
-		//cout << "enrobage.cpp : 'architecture' directory found in gFaustDirectory" << endl;
-        TRY_OPEN(filename);
-	}
-    if ((chdir(gFaustSuperDirectory.c_str())==0) && (chdir("architecture")==0) ) {
-        //cout << "enrobage.cpp : 'architecture' directory found in gFaustSuperDirectory" << endl;
-        TRY_OPEN(filename);
-    }
-    if ((chdir(gFaustSuperSuperDirectory.c_str())==0) && (chdir("architecture")==0) ) {
->>>>>>> 0e7569b1
         //cout << "enrobage.cpp : 'architecture' directory found in gFaustSuperSuperDirectory" << endl;
         TRY_OPEN(filename);
 	}
