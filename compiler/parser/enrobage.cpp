--- conflicted
+++ resolved
@@ -270,12 +270,9 @@
     if (chdir("/usr/include")==0) {
         TRY_OPEN(filename);
     }
-<<<<<<< HEAD
-=======
 
     if (err != 0) cerr << "ERROR : cannot change back directory to '" << old << "' : " <<  strerror(errno) << endl;
 
->>>>>>> b8c881d0
 	return 0;
 }
 
