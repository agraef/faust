/************************************************************************
 ************************************************************************
    FAUST compiler
	Copyright (C) 2003-2004 GRAME, Centre National de Creation Musicale
    ---------------------------------------------------------------------
    This program is free software; you can redistribute it and/or modify
    it under the terms of the GNU General Public License as published by
    the Free Software Foundation; either version 2 of the License, or
    (at your option) any later version.

    This program is distributed in the hope that it will be useful,
    but WITHOUT ANY WARRANTY; without even the implied warranty of
    MERCHANTABILITY or FITNESS FOR A PARTICULAR PURPOSE.  See the
    GNU General Public License for more details.

    You should have received a copy of the GNU General Public License
    along with this program; if not, write to the Free Software
    Foundation, Inc., 675 Mass Ave, Cambridge, MA 02139, USA.
 ************************************************************************
 ************************************************************************/

#include "enrobage.hh"
#include <vector>
#include <list>
#include <set>
#include <string>
#include <ctype.h>
#include <limits.h>
#include <stdlib.h>
#include "compatibility.hh"
#include "garbageable.hh"
#include "global.hh"
#include "sourcefetcher.hh"
#include "exception.hh"
#include <errno.h>

<<<<<<< HEAD
#include <climits>
#include <iostream>
#include <sstream>
=======
extern string       gFaustSuperSuperDirectory;
extern string       gFaustSuperDirectory;
extern string       gFaustDirectory;
extern string       gMasterDirectory;
extern string       gClassName;
extern bool         gInlineArchSwitch;
extern list<string> gImportDirList;                 // path to search for imports, components and libraries
>>>>>>> 722a9378

//----------------------------------------------------------------

/**
 * Returns true is a line is blank (contains only white caracters)
 */
static bool isBlank(const string& s) 
{
    for (size_t i=0; i<s.size(); i++) {
        if (s[i] != ' ' && s[i] != '\t') return false;
    }
    return true;
}

/**
 * Replace every occurrence of oldstr by newstr inside str. str is modified
 * and returned as reference for convenience
 */
static string& replaceOccurences(string& str, const string& oldstr, const string& newstr)
{
    string::size_type l1 = oldstr.length();
    string::size_type l2 = newstr.length();

    string::size_type pos = str.find(oldstr);
    while (pos != string::npos) {
        str.replace(pos, l1, newstr);
        pos = str.find(oldstr, pos + l2);
    }
    return str;
}

/**
 * Used when copying architecture files to replace default mydsp
 * class name with the user specified one
 */
static string& replaceClassName(string& str)
{
    return replaceOccurences(str, "mydsp", gGlobal->gClassName);
}

/**
 * Copy or remove license header. Architecture files can contain a header specifying
 * the license. If this header contains an exception tag (for example "FAUST COMPILER EXCEPTION")
 * it is an indication for the compiler to remove the license header from the resulting code. 
 * A header is the first non blank line that begins a comment.
 */
void streamCopyLicense(istream& src, ostream& dst, const string& exceptiontag)
{
    string          s;
    vector<string>	H;

    // skip blank lines
    while (getline(src,s) && isBlank(s)) dst << s << endl;

    // first non blank should start a comment
    if (s.find("/*")==string::npos) { dst << s << endl; return; }

    // copy the header into H
    bool remove = false;
    H.push_back(s);

    while (getline(src,s) && s.find("*/") == string::npos) {
        H.push_back(s);
        if (s.find(exceptiontag) != string::npos) remove=true;
    }

    // copy the header unless explicitely granted to remove it
    if (!remove) {
        // copy the header
        for (unsigned int i=0; i<H.size(); i++) {
            dst << H[i] << endl;
        }
        dst << s << endl;
    }
}

/**
 * A minimalistic parser used to recognize '#include <faust/...>' patterns when copying
 * architecture files 
 */
class myparser : public virtual Garbageable
{
    string  str;
    size_t  N;
    size_t  p;
public:
    myparser(const string& s) : str(s), N(s.length()), p(0) {}
    bool skip()                 { while ( p<N && isspace(str[p]) ) p++; return true; }
    bool parse(const string& s)   { bool f; if ((f = (p == str.find(s, p)))) p += s.length(); return f; }
    bool filename(string& fname) {
        size_t saved = p;
        if (p<N) {
            char c = str[p++];
            if (c== '<' | c=='"') {
                fname = "";
                while ( p<N && (str[p] != '>') && (str[p] != '"')) fname += str[p++];
                p++;
                return true;
            }
        }
        p = saved;
        return false;
    }
};

/**
 * True if string s match '#include <faust/fname>'
 */
bool isFaustInclude(const string& s, string& fname)
{
    myparser P(s);
    if (P.skip() && P.parse("#include") && P.skip() && P.filename(fname)) {
        myparser Q(fname);
        return Q.parse("faust/");
    } else {
        return false;
    }
}

/**
 * Inject file fname into dst ostream if not already done
 */

void inject(ostream& dst, const string fname)
{
    if (gGlobal->gAlreadyIncluded.find(fname) == gGlobal->gAlreadyIncluded.end()) {
        gGlobal->gAlreadyIncluded.insert(fname);
        istream* src = open_arch_stream(fname.c_str());
        if (src) {
            streamCopy(*src, dst);
            delete src;
        } else {
            stringstream error;
            error << "NOT FOUND " << fname << endl;
            strncpy(gGlobal->gErrorMsg, error.str().c_str(), 256);
        }
    }
}

/**
 * Copy src to dst until specific line.
 */
void streamCopyUntil(istream& src, ostream& dst, const string& until)
{
    string	s;
    string  fname;
    while ( getline(src,s) && (s != until) ) {
        if (gGlobal->gInlineArchSwitch && isFaustInclude(s, fname)) {
            inject(dst, fname);
        } else {
            dst << replaceClassName(s) << endl;
        }
    }
}

/**
 * Copy src to dst.
 */
void streamCopy(istream& src, ostream& dst)
{ 
    streamCopyUntil(src, dst, "<<<FOBIDDEN LINE IN A FAUST ARCHITECTURE FILE>>>");
}

/**
 * Copy src to dst until end
 */
void streamCopyUntilEnd(istream& src, ostream& dst)
{ 
    streamCopyUntil(src, dst, "<<<FOBIDDEN LINE IN A FAUST ARCHITECTURE FILE>>>");
}

/**
 * Try to open an architecture file searching in various directories
 */
ifstream* open_arch_stream(const char* filename)
{
 	int	err;
    char *envpath;
    
    char buffer[FAUST_PATH_MAX];
    char* old = getcwd(buffer, FAUST_PATH_MAX);
  
    ifstream* f = new ifstream();
    f->open(filename, ifstream::in); if (f->is_open()) return f; else delete f;

    envpath = getenv(FAUST_LIB_PATH);
    if (envpath != NULL) {
		if (chdir(envpath) == 0) {
			ifstream* f = new ifstream();
			f->open(filename, ifstream::in);
			if (f->is_open()) return f; else delete f;
		}
    }
	err = chdir(old);
	if ((chdir(gGlobal->gFaustDirectory.c_str()) == 0) && (chdir("architecture") == 0)) {
		//cout << "enrobage.cpp : 'architecture' directory found in gGlobal->gFaustDirectory" << endl;
        ifstream* f = new ifstream();
		f->open(filename, ifstream::in);
		if (f->good()) return f; else delete f;
	}
    err = chdir(old);
    if ((chdir(gGlobal->gFaustSuperDirectory.c_str()) == 0) && (chdir("architecture") == 0)) {
        //cout << "enrobage.cpp : 'architecture' directory found in gGlobal->gFaustSuperDirectory" << endl;
        ifstream* f = new ifstream();
        f->open(filename, ifstream::in);
        if (f->good()) return f; else delete f;
    }
    err = chdir(old);
	if ((chdir(gGlobal->gFaustSuperSuperDirectory.c_str()) == 0) && (chdir("architecture") == 0)) {
        //cout << "enrobage.cpp : 'architecture' directory found in gGlobal->gFaustSuperSuperDirectory" << endl;
        ifstream* f = new ifstream();
		f->open(filename, ifstream::in);
		if (f->good()) return f; else delete f;
	}
#ifdef INSTALL_PREFIX
	err = chdir(old);
	if (chdir(INSTALL_PREFIX "/lib/faust") == 0) {
        ifstream* f = new ifstream();
		f->open(filename); 
		if (f->good()) return f; else delete f;
	}
    err = chdir(old);
    if (chdir(INSTALL_PREFIX "/include") == 0) {
        ifstream* f = new ifstream();
        f->open(filename);
        if (f->good()) return f; else delete f;
    }
#endif
	err = chdir(old);
	if (chdir("/usr/local/lib/faust") == 0) {
        ifstream* f = new ifstream();
		f->open(filename); 
		if (f->good()) return f; else delete f;
	}
    err = chdir(old);
    if (chdir("/usr/lib/faust") == 0) {
        ifstream* f = new ifstream();
        f->open(filename);
        if (f->good()) return f; else delete f;
    }
    err = chdir(old);
    if (chdir("/usr/local/include") == 0) {
        ifstream* f = new ifstream();
        f->open(filename);
        if (f->good()) return f; else delete f;
    }
    err = chdir(old);
    if (chdir("/usr/include") == 0) {
        ifstream* f = new ifstream();
        f->open(filename);
        if (f->good()) return f; else delete f;
    }
	return 0;
}

/*---------------------------------------------*/

const char* strip_start(const char* filename)
{
    const char* start = "file://";
    if (strstr(filename, start) != NULL) {
        return &filename[strlen(start)];
    }  else {
        return filename;
    }
}

/**
 * Check if an URL exists.
 * @return true if the URL exist, throw on exception otherxise 
 */
		
bool check_url(const char* filename)
{
    char* fileBuf = 0;
     
    // Tries to open as a http URL
    if (strstr(filename, "://") > 0) {
        if (http_fetch(filename, &fileBuf) != -1) {
            return true;
        } else {
            stringstream error;
            error << "ERROR : unable to access URL '" << filename << "' : " << http_strerror() << "; for help type \"faust --help\"" << endl;
            throw faustexception(error.str());
        }
    } else {
        // Otherwise tries to open as a regular file
        FILE* f = fopen(filename, "r");
        if (f) {
            fclose(f);
            return true;
        } else {
            stringstream error;
            error << "ERROR : cannot open file '" << filename << "' : " <<  strerror(errno) << "; for help type \"faust --help\"" << endl;
            throw faustexception(error.str());
        }
    }
}

/**
 * Try to open the file '<dir>/<filename>'. If it succeed, it stores the full pathname
 * of the file into <fullpath>
 */
static FILE* fopenat(string& fullpath, const char* dir, const char* filename)
{
	int err; 
    char olddirbuffer[FAUST_PATH_MAX];
    char newdirbuffer[FAUST_PATH_MAX];
    
    char* olddir = getcwd (olddirbuffer, FAUST_PATH_MAX);

    if (chdir(dir) == 0) {           
        FILE* f = fopen(filename, "r");
		fullpath = getcwd (newdirbuffer, FAUST_PATH_MAX);
		fullpath += '/';
		fullpath += filename;
        err = chdir(olddir);
        return f;
    }
    err = chdir(olddir);
    return 0;
}

/**
 * Try to open the file '<dir>/<filename>'. If it succeed, it stores the full pathname
 * of the file into <fullpath>
 */
static FILE* fopenat(string& fullpath, const string& dir, const char* filename)
{
    return fopenat(fullpath, dir.c_str(), filename);
}

/**
 * Try to open the file '<dir>/<path>/<filename>'. If it succeed, it stores the full pathname
 * of the file into <fullpath>
 */
static FILE* fopenat(string& fullpath, const string& dir, const char* path, const char* filename)
{
    int	err;
    char olddirbuffer[FAUST_PATH_MAX];
    char newdirbuffer[FAUST_PATH_MAX];
    
    char* olddir = getcwd (olddirbuffer, FAUST_PATH_MAX);
    
    if (chdir(dir.c_str()) == 0) {
        if (chdir(path) == 0) {            
            FILE* f = fopen(filename, "r");
			fullpath = getcwd (newdirbuffer, FAUST_PATH_MAX);
			fullpath += '/';
			fullpath += filename;
            err = chdir(olddir);
            return f;
        }
    }
    err = chdir(olddir);
    return 0;
}

/**
 * Test absolute pathname.
 */
static bool isAbsolutePathname(const string& filename)
{
	//test windows absolute pathname "x:xxxxxx"
	if (filename.size()>1 && filename[1] == ':') return true;

	// test unix absolute pathname "/xxxxxx"
	if (filename.size()>0 && filename[0] == '/') return true;

	return false;
}

/**
 * Build a full pathname of <filename>.
 * <fullpath> = <currentdir>/<filename>
 */
static void buildFullPathname(string& fullpath, const char* filename)
{
	char old[FAUST_PATH_MAX];

	if (isAbsolutePathname(filename)) {
		fullpath = filename;
	} else {
		fullpath = getcwd (old, FAUST_PATH_MAX);
		fullpath += '/';
		fullpath += filename;
	}
}

/**
 * Try to open the file <filename> searching in various directories. If succesful
 *  place its full pathname in the string <fullpath>
 */

#ifdef WIN32
FILE* fopensearch(const char* filename, string& fullpath)
{   
    FILE* f;
    char* envpath;

    if ((f = fopen(filename, "r"))) { 
    	buildFullPathname(fullpath, filename); 
    	return f;
    }
    if ((f = fopenat(fullpath, gGlobal->gMasterDirectory, filename))) { 
    	return f;
    }
    if ((envpath = getenv("FAUST_LIB_PATH")) && (f = fopenat(fullpath, envpath, filename))) {
        return f;
    }
    if ((f = fopenat(fullpath, gGlobal->gFaustDirectory, "architecture", filename))) { 
    	return f;
    }
    if ((f = fopenat(fullpath, gGlobal->gFaustSuperDirectory, "architecture", filename))) { 
    	return f;
    }
    if ((f = fopenat(fullpath, gGlobal->gFaustSuperSuperDirectory, "architecture", filename))) { 
    	return f;
    }
    return 0;
}
#else
FILE* fopensearch(const char* filename, string& fullpath)
{   
    FILE* f;
    char* envpath;


    // search in current directory

    if ((f = fopen(filename, "r"))) { 
    	buildFullPathname(fullpath, filename); 
    	return f;
    }
<<<<<<< HEAD
    if ((f = fopenat(fullpath, gGlobal->gMasterDirectory, filename))) { 
=======

    // search file in user supplied directory path

    for (list< string >::iterator i = gImportDirList.begin(); i != gImportDirList.end(); i++) {
        if ((f = fopenat(fullpath, *i, filename))) {
            //std::cerr << "found file : " << fullpath << std::endl;
            return f;
        }
    }


    // search in default directories

    if ((f = fopenat(fullpath, gMasterDirectory, filename))) { 
>>>>>>> 722a9378
    	return f;
    }
    if ((envpath = getenv("FAUST_LIB_PATH")) && (f = fopenat(fullpath, envpath, filename))) {
		return f;
    }
    if ((f = fopenat(fullpath, gGlobal->gFaustDirectory, "architecture", filename))) { 
    	return f;
    }
    if ((f = fopenat(fullpath, gGlobal->gFaustSuperDirectory, "architecture", filename))) { 
    	return f;
    }
    if ((f = fopenat(fullpath, gGlobal->gFaustSuperSuperDirectory, "architecture", filename))) { 
    	return f;
    }
#ifdef INSTALL_PREFIX
    if ((f = fopenat(fullpath, INSTALL_PREFIX "/lib/faust", filename))) { 
    	return f;
    }
#endif
    if ((f = fopenat(fullpath, "/usr/local/lib/faust", filename))) { 
    	return f;
    }
    if ((f = fopenat(fullpath, "/usr/lib/faust", filename))) { 
    	return f;
    }
    return 0;
}
#endif


/** 
 * filebasename returns the basename of a path.
 * (adapted by kb from basename.c)
 *
 * @param[in]	The path to parse.
 * @return		The last component of the given path.
 */
#ifndef DIR_SEPARATOR
#define DIR_SEPARATOR '/'
#endif

#ifdef WIN32
#define HAVE_DOS_BASED_FILE_SYSTEM
#ifndef DIR_SEPARATOR_2 
#define DIR_SEPARATOR_2 '\\'
#endif
#endif

/* Define IS_DIR_SEPARATOR.  */
#ifndef DIR_SEPARATOR_2
# define IS_DIR_SEPARATOR(ch) ((ch) == DIR_SEPARATOR)
#else /* DIR_SEPARATOR_2 */
# define IS_DIR_SEPARATOR(ch) \
(((ch) == DIR_SEPARATOR) || ((ch) == DIR_SEPARATOR_2))
#endif /* DIR_SEPARATOR_2 */

/**
 * returns a pointer on the basename part of name
 */
const char* filebasename(const char* name)
{
#if defined (HAVE_DOS_BASED_FILE_SYSTEM)
	/* Skip over the disk name in MSDOS pathnames. */
	if (isalpha(name[0]) && name[1] == ':') 
		name += 2;
#endif

	const char* base;
	for (base = name; *name; name++)
    {
		if (IS_DIR_SEPARATOR (*name))
		{
			base = name + 1;
		}
    }
	return base;
}

/**
 * returns a string containing the dirname of name
 * If no dirname, returns "."
 */
string filedirname(const string& name)
{
    const char*         base = filebasename(name.c_str());
    const unsigned int  size = (const unsigned int)(base-name.c_str());
    string              dirname;

    if (size == 0) {
        dirname += '.';

    } else if (size==1) {
        dirname += name[0];

    } else {
        for (unsigned int i=0; i<size-1; i++) {
            dirname += name[i];
        }
    }
    return dirname;
}<|MERGE_RESOLUTION|>--- conflicted
+++ resolved
@@ -33,20 +33,9 @@
 #include "sourcefetcher.hh"
 #include "exception.hh"
 #include <errno.h>
-
-<<<<<<< HEAD
 #include <climits>
 #include <iostream>
 #include <sstream>
-=======
-extern string       gFaustSuperSuperDirectory;
-extern string       gFaustSuperDirectory;
-extern string       gFaustDirectory;
-extern string       gMasterDirectory;
-extern string       gClassName;
-extern bool         gInlineArchSwitch;
-extern list<string> gImportDirList;                 // path to search for imports, components and libraries
->>>>>>> 722a9378
 
 //----------------------------------------------------------------
 
@@ -474,31 +463,25 @@
     FILE* f;
     char* envpath;
 
-
     // search in current directory
 
     if ((f = fopen(filename, "r"))) { 
     	buildFullPathname(fullpath, filename); 
     	return f;
     }
-<<<<<<< HEAD
-    if ((f = fopenat(fullpath, gGlobal->gMasterDirectory, filename))) { 
-=======
 
     // search file in user supplied directory path
 
-    for (list< string >::iterator i = gImportDirList.begin(); i != gImportDirList.end(); i++) {
+    for (list< string >::iterator i = gGlobal->gImportDirList.begin(); i != gGlobal->gImportDirList.end(); i++) {
         if ((f = fopenat(fullpath, *i, filename))) {
             //std::cerr << "found file : " << fullpath << std::endl;
             return f;
         }
     }
 
-
     // search in default directories
 
-    if ((f = fopenat(fullpath, gMasterDirectory, filename))) { 
->>>>>>> 722a9378
+    if ((f = fopenat(fullpath, gGlobal->gMasterDirectory, filename))) {
     	return f;
     }
     if ((envpath = getenv("FAUST_LIB_PATH")) && (f = fopenat(fullpath, envpath, filename))) {
