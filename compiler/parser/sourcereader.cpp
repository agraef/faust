/************************************************************************
 ************************************************************************
    FAUST compiler
	Copyright (C) 2003-2004 GRAME, Centre National de Creation Musicale
    ---------------------------------------------------------------------
    This program is free software; you can redistribute it and/or modify
    it under the terms of the GNU General Public License as published by
    the Free Software Foundation; either version 2 of the License, or
    (at your option) any later version.

    This program is distributed in the hope that it will be useful,
    but WITHOUT ANY WARRANTY; without even the implied warranty of
    MERCHANTABILITY or FITNESS FOR A PARTICULAR PURPOSE.  See the
    GNU General Public License for more details.

    You should have received a copy of the GNU General Public License
    along with this program; if not, write to the Free Software
    Foundation, Inc., 675 Mass Ave, Cambridge, MA 02139, USA.
 ************************************************************************
 ************************************************************************/
 

/*
	sourcereader : Faust source file reader
	
	This component is in charge of mapping filenames to 
	the list of faust definitions they contain.
	
*/
#include <iostream>
#include <map>
#include <list>
#include <string>
#ifndef _WIN32
#include <unistd.h>
#endif

#include "sourcereader.hh"
#include "sourcefetcher.hh"
#include "enrobage.hh"
#include "ppbox.hh"
#include "exception.hh"
#include "global.hh"

using namespace std;

int yylex_destroy(void);
void yyrestart(FILE *new_file);

/****************************************************************
 						Parser variables
*****************************************************************/

int yyparse();
struct yy_buffer_state* yy_scan_string (const char *yy_str  ); // In principle YY_BUFFER_STATE

extern int 		yyerr;
extern int 		yydebug;
extern FILE*	yyin;
extern int		yylineno;
extern const char * yyfilename;

/**
 * Checks an argument list for containing only 
 * standard identifiers, no patterns and
 * is linear.
 * @param args the argument list to check
 * @return true if it contains only identifiers 
 */
 
static bool standardArgList(Tree args)
{
	map<Tree,int>	L;
	while (isList(args)) {
		if (!isBoxIdent(hd(args))) return false;
		if (++L[hd(args)] > 1) return false;
		args = tl(args);
	}
	return true;
}

static string printPatternError(Tree lhs1, Tree rhs1, Tree lhs2, Tree rhs2)
{
    stringstream error;
	error 	<< "ERROR : inconsistent number of parameters in pattern-matching rule: "
			<< boxpp(reverse(lhs2)) << " => " << boxpp(rhs2) << ";"
			<< " previous rule was: " 
			<< boxpp(reverse(lhs1)) << " => " << boxpp(rhs1) << ";"
			<< endl;
            
    return error.str();
}

Tree checkRulelist (Tree lr)
{
	Tree lrules = lr;
	if (isNil(lrules)) { 
        throw faustexception("ERROR : a case expression can't be empty\n");
    }
	// first pattern used as a reference
	Tree lhs1 = hd(hd(lrules));
	Tree rhs1 = tl(hd(lrules));
	int npat = len(lhs1); 
	lrules = tl(lrules);
	while (! isNil(lrules)) {
		Tree lhs2 = hd(hd(lrules));
		Tree rhs2 = tl(hd(lrules));
		if (npat != len(lhs2)) {
	         throw faustexception(printPatternError(lhs1,rhs1,lhs2,rhs2));
		}
		
		lhs1 = lhs2;
		rhs1 = rhs2;
		lrules = tl(lrules);
	}	
	return lr;
}

/**
 * Transforms a list of variants (arglist.body) 
 * into an abstraction or a boxCase.
 * @param variants list of variants (arglist.body)
 * @return the corresponding box expression 
 */
static Tree makeDefinition(list<Tree>& variants)
{
	if (variants.size() == 1) {
		Tree rhs = *(variants.begin());
		Tree args= hd(rhs);
		Tree body= tl(rhs);
		
		if (isNil(args)) {
			return body;
		} else if (standardArgList(args)) {
			return buildBoxAbstr(args, body);
		} else {
			return boxCase(cons(rhs,gGlobal->nil));
		}
	} else {
		list<Tree>::iterator p;
		Tree	l = gGlobal->nil;
		Tree	prev = *variants.begin();
		int 	npat = len(hd(prev));
		for (p=variants.begin(); p!=variants.end(); p++) {
			Tree cur = *p;
			if (npat != len(hd(cur))) {
                throw faustexception(printPatternError(hd(prev), tl(prev), hd(cur), tl(cur)));
			}
			prev = cur;
			l = cons(*p,l);
		}
		return boxCase(l);
	}
}

/**
 * Formats a list of raw definitions represented by triplets
 * <name,arglist,body> into abstractions or pattern 
 * matching rules when appropriate.
 * 
 * @param rldef list of raw definitions in reverse order
 * @return the list of formatted definitions
 */
Tree formatDefinitions(Tree rldef)
{
	map<Tree,list<Tree> > dic;
	map<Tree,list<Tree> >::iterator p;
	Tree ldef2 = gGlobal->nil;
	Tree file;
	
	//cout << "Format definitions " << *rldef << endl;
	// collects the definitions in a dictionnary
	while (!isNil(rldef)) {
		Tree def = hd(rldef);		
		rldef = tl(rldef);
		if (isImportFile(def, file)) {
			ldef2 = cons(def,ldef2);
		} else if (!isNil(def)) { 
			//cout << " def : " << *def << endl; 
			dic[hd(def)].push_front(tl(def)); 
		}
	}
	
	// produce the definitions
	
	for (p=dic.begin(); p!=dic.end(); p++) {
		ldef2 = cons (cons(p->first, makeDefinition(p->second)), ldef2);
	}
	
	//cout << "list of definitions : " << *ldef2 << endl;
	return ldef2;
}

/**
 * Parse a single faust source file. returns the list of
 * definitions it contains.
 * 
 * @param fname the name of the file to parse
 * @return the list of definitions it contains
 */

Tree SourceReader::parsefile(string fname)
{
<<<<<<< HEAD
 	yyerr = 0;
    yylineno = 1;
  	yyfilename = fname.c_str();
    string fullpath;
    
=======
	string	fullpath;
    char*   fileBuf = 0;
	
	yyerr = 0;
	
	yyfilename = fname.c_str();
>>>>>>> 484664ef
    if (strstr(yyfilename,"http://") != 0) {
        // We are requested to parse an URL file
        char* buffer = 0;
        if (http_fetch(yyfilename, &buffer) == -1) {
            stringstream error;
            error << "ERROR : unable to access URL '" << fname << "' : " << http_strerror() << endl;
            throw faustexception(error.str());
        }
        yy_scan_string(buffer);
        Tree res = parse(yyfilename);
        free(buffer);
        return res;
    } else {
<<<<<<< HEAD
        
        // Test for local url
=======
		// test for local url
>>>>>>> 484664ef
		if (strstr(yyfilename,"file://") != 0) {
			yyfilename  = &yyfilename[7]; // skip 'file://'
		}
        
        string fullpath;
        FILE* tmp_file = yyin = fopensearch(yyfilename, fullpath); // Keep file to properly close it
        
        if (yyin == NULL) {
            stringstream error;
            error << "ERROR : unable to open file " << yyfilename << endl;
            throw faustexception(error.str());
        }
        
        Tree res = parse(fullpath);
        fclose(tmp_file);
        return res;
    }
}

Tree SourceReader::parsestring(string fname) 
{
    yyerr = 0;
    yy_scan_string(gGlobal->gInputString);
    // Clear global "inputstring" so that imported files will be correctly parsed with "parsefile"
    gGlobal->gInputString = NULL;
    return parse(fname);
}

Tree SourceReader::parse(string fname) 
{
    int r = yyparse();
    stringstream error;
    
 	if (r) { 
        error << "Parse error : code = " << r << endl;
        throw faustexception(error.str());
	}
	if (yyerr > 0) {
        error << "ERROR : parse, code = " << yyerr << endl;
        throw faustexception(error.str());
	}

    yylex_destroy();
   
	// we have parsed a valid file
	fFilePathnames.push_back(fname);
	return gGlobal->gResult;
}

/**
 * Check if a file as been read and is in the "cache"
 * 
 * @param fname the name of the file to check
 * @return true if the file is in the cache
 */

bool SourceReader::cached(string fname)
{
	return fFileCache.find(fname) != fFileCache.end();
}

/**
 * Return the list of definitions file contains. Cache the result.
 * 
 * @param fname the name of the file to check
 * @return the list of definitions it contains
 */

Tree SourceReader::getlist(string fname)
{
	if (!cached(fname)) {
        if (gGlobal->gInputString) {
            fFileCache[fname] = parsestring(fname);
        } else {
            fFileCache[fname] = parsefile(fname);
        }
	}
    if (fFileCache[fname] == 0) {
        throw faustexception("getlist\n");
    }
    return fFileCache[fname];
}
 
/**
 * Return a vector of pathnames representing the list 
 * of all the source files that have been required
 * to evaluate process (those in fFileCache)
 */

vector<string> SourceReader::listSrcFiles()
{
//	vector<string> 						srcfiles;

//	for (map<string, Tree>::const_iterator p = fFileCache.begin(); p != fFileCache.end(); p++) {
//		srcfiles.push_back(p->first);
//	}

//	return srcfiles;	
	return fFilePathnames;
}

/**
 * Return the list of definitions where all imports have been expanded.
 * 
 * @param ldef the list of definitions to expand
 * @return the expanded list of definitions
 */

Tree SourceReader::expandlist(Tree ldef)
{
	set<string> visited;
	return expandrec(ldef, visited, gGlobal->nil);	
}

Tree SourceReader::expandrec(Tree ldef, set<string>& visited, Tree lresult)
{
	for (;!isNil(ldef); ldef = tl(ldef)) {
		Tree d = hd(ldef); 
		Tree fname;
		if (isNil(d)) {
			// skill null definitions produced by declarations
		} else if (isImportFile(d,fname)) {
			string f = tree2str(fname);
			//cerr << "import(" << f << ")" << endl;
			
			//string f = tree2str(fname);
			if (visited.find(f) == visited.end()) {
				visited.insert(f);
				//Tree l = getlist(f);
				lresult = expandrec(getlist(f), visited, lresult);
			}
			
		} else {
			lresult = cons(d, lresult);
		}
	}
	return lresult;
}
				
void declareMetadata(Tree key, Tree value)
{
    if (gGlobal->gMasterDocument == yyfilename) {
        // inside master document, no prefix needed to declare metadata
        gGlobal->gMetaDataSet[key].insert(value);
    } else {
        string fkey(yyfilename);
        if (fkey != "") {
            fkey += "/";
        }
        fkey += tree2str(key);
        gGlobal->gMetaDataSet[tree(fkey.c_str())].insert(value);
    }
    //cout << "Master " << gGlobal->gMasterDocument  << ", file " << yyfilename <<  " : declare " << *key << "," << *value << endl;
}

void declareDoc(Tree t)
{
	//gGlobal->gLatexDocSwitch = true;
	gGlobal->gDocVector.push_back(t);
}<|MERGE_RESOLUTION|>--- conflicted
+++ resolved
@@ -1,32 +1,32 @@
 /************************************************************************
  ************************************************************************
-    FAUST compiler
-	Copyright (C) 2003-2004 GRAME, Centre National de Creation Musicale
-    ---------------------------------------------------------------------
-    This program is free software; you can redistribute it and/or modify
-    it under the terms of the GNU General Public License as published by
-    the Free Software Foundation; either version 2 of the License, or
-    (at your option) any later version.
-
-    This program is distributed in the hope that it will be useful,
-    but WITHOUT ANY WARRANTY; without even the implied warranty of
-    MERCHANTABILITY or FITNESS FOR A PARTICULAR PURPOSE.  See the
-    GNU General Public License for more details.
-
-    You should have received a copy of the GNU General Public License
-    along with this program; if not, write to the Free Software
-    Foundation, Inc., 675 Mass Ave, Cambridge, MA 02139, USA.
+ FAUST compiler
+ Copyright (C) 2003-2004 GRAME, Centre National de Creation Musicale
+ ---------------------------------------------------------------------
+ This program is free software; you can redistribute it and/or modify
+ it under the terms of the GNU General Public License as published by
+ the Free Software Foundation; either version 2 of the License, or
+ (at your option) any later version.
+ 
+ This program is distributed in the hope that it will be useful,
+ but WITHOUT ANY WARRANTY; without even the implied warranty of
+ MERCHANTABILITY or FITNESS FOR A PARTICULAR PURPOSE.  See the
+ GNU General Public License for more details.
+ 
+ You should have received a copy of the GNU General Public License
+ along with this program; if not, write to the Free Software
+ Foundation, Inc., 675 Mass Ave, Cambridge, MA 02139, USA.
  ************************************************************************
  ************************************************************************/
+
+
+/*
+ sourcereader : Faust source file reader
  
-
-/*
-	sourcereader : Faust source file reader
-	
-	This component is in charge of mapping filenames to 
-	the list of faust definitions they contain.
-	
-*/
+ This component is in charge of mapping filenames to 
+ the list of faust definitions they contain.
+ 
+ */
 #include <iostream>
 #include <map>
 #include <list>
@@ -48,8 +48,8 @@
 void yyrestart(FILE *new_file);
 
 /****************************************************************
- 						Parser variables
-*****************************************************************/
+ Parser variables
+ *****************************************************************/
 
 int yyparse();
 struct yy_buffer_state* yy_scan_string (const char *yy_str  ); // In principle YY_BUFFER_STATE
@@ -67,7 +67,7 @@
  * @param args the argument list to check
  * @return true if it contains only identifiers 
  */
- 
+
 static bool standardArgList(Tree args)
 {
 	map<Tree,int>	L;
@@ -83,11 +83,11 @@
 {
     stringstream error;
 	error 	<< "ERROR : inconsistent number of parameters in pattern-matching rule: "
-			<< boxpp(reverse(lhs2)) << " => " << boxpp(rhs2) << ";"
-			<< " previous rule was: " 
-			<< boxpp(reverse(lhs1)) << " => " << boxpp(rhs1) << ";"
-			<< endl;
-            
+    << boxpp(reverse(lhs2)) << " => " << boxpp(rhs2) << ";"
+    << " previous rule was: " 
+    << boxpp(reverse(lhs1)) << " => " << boxpp(rhs1) << ";"
+    << endl;
+    
     return error.str();
 }
 
@@ -106,7 +106,7 @@
 		Tree lhs2 = hd(hd(lrules));
 		Tree rhs2 = tl(hd(lrules));
 		if (npat != len(lhs2)) {
-	         throw faustexception(printPatternError(lhs1,rhs1,lhs2,rhs2));
+            throw faustexception(printPatternError(lhs1,rhs1,lhs2,rhs2));
 		}
 		
 		lhs1 = lhs2;
@@ -201,20 +201,11 @@
 
 Tree SourceReader::parsefile(string fname)
 {
-<<<<<<< HEAD
  	yyerr = 0;
     yylineno = 1;
   	yyfilename = fname.c_str();
     string fullpath;
     
-=======
-	string	fullpath;
-    char*   fileBuf = 0;
-	
-	yyerr = 0;
-	
-	yyfilename = fname.c_str();
->>>>>>> 484664ef
     if (strstr(yyfilename,"http://") != 0) {
         // We are requested to parse an URL file
         char* buffer = 0;
@@ -228,12 +219,8 @@
         free(buffer);
         return res;
     } else {
-<<<<<<< HEAD
         
         // Test for local url
-=======
-		// test for local url
->>>>>>> 484664ef
 		if (strstr(yyfilename,"file://") != 0) {
 			yyfilename  = &yyfilename[7]; // skip 'file://'
 		}
@@ -275,9 +262,9 @@
         error << "ERROR : parse, code = " << yyerr << endl;
         throw faustexception(error.str());
 	}
-
+    
     yylex_destroy();
-   
+    
 	// we have parsed a valid file
 	fFilePathnames.push_back(fname);
 	return gGlobal->gResult;
@@ -316,7 +303,7 @@
     }
     return fFileCache[fname];
 }
- 
+
 /**
  * Return a vector of pathnames representing the list 
  * of all the source files that have been required
@@ -325,13 +312,13 @@
 
 vector<string> SourceReader::listSrcFiles()
 {
-//	vector<string> 						srcfiles;
-
-//	for (map<string, Tree>::const_iterator p = fFileCache.begin(); p != fFileCache.end(); p++) {
-//		srcfiles.push_back(p->first);
-//	}
-
-//	return srcfiles;	
+    //	vector<string> 						srcfiles;
+    
+    //	for (map<string, Tree>::const_iterator p = fFileCache.begin(); p != fFileCache.end(); p++) {
+    //		srcfiles.push_back(p->first);
+    //	}
+    
+    //	return srcfiles;	
 	return fFilePathnames;
 }
 
@@ -372,7 +359,7 @@
 	}
 	return lresult;
 }
-				
+
 void declareMetadata(Tree key, Tree value)
 {
     if (gGlobal->gMasterDocument == yyfilename) {
