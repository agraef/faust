--- conflicted
+++ resolved
@@ -43,12 +43,10 @@
 #include "sourcefetcher.hh"
 #include "enrobage.hh"
 #include "ppbox.hh"
-<<<<<<< HEAD
 #include "exception.hh"
 #include "global.hh"
-=======
 #include "Text.hh"
->>>>>>> f5d69161
+
 
 using namespace std;
 
@@ -66,14 +64,8 @@
 extern int 		yydebug;
 extern FILE*	yyin;
 extern int		yylineno;
-<<<<<<< HEAD
+
 extern const char* yyfilename;
-=======
-extern const char * yyfilename;
-
-extern Tree 	gResult;
-extern Tree 	gResult2;
->>>>>>> f5d69161
 
 /**
  * Checks an argument list for containing only 
@@ -241,19 +233,16 @@
 	return ldef2;
 }
 
-<<<<<<< HEAD
-=======
 void SourceReader::checkName()
 {
-    if (gMasterDocument == yyfilename) {
+    if (gGlobal->gMasterDocument == yyfilename) {
         Tree name = tree("name");
-        if (gMetaDataSet.find(name) == gMetaDataSet.end()) {
-            gMetaDataSet[name].insert(tree(quote(strip_end(yyfilename, ".dsp"))));
-        }
-    }
-}
-
->>>>>>> f5d69161
+        if (gGlobal->gMetaDataSet.find(name) == gGlobal->gMetaDataSet.end()) {
+            gGlobal->gMetaDataSet[name].insert(tree(quote(strip_end(yyfilename, ".dsp"))));
+        }
+    }
+}
+
 /**
  * Parse a single faust source file. returns the list of
  * definitions it contains.
@@ -303,16 +292,10 @@
         yy_scan_string(buffer);
         Tree res = parse(yyfilename);
         // 'http_fetch' result must be deallocated
-<<<<<<< HEAD
+        checkName();
         free(buffer);
+        return res;
     #endif
-        return res;
-=======
-        free(fileBuf);
-        checkName();
-        return gResult;
->>>>>>> f5d69161
-
     } else {
         
         // Test for local url
@@ -339,14 +322,10 @@
             throw faustexception(error.str());
         }
         Tree res = parse(fullpath.c_str());
+        checkName();
         fclose(tmp_file);
-<<<<<<< HEAD
         return res;
     #endif
-=======
-        checkName();
-        return gResult;
->>>>>>> f5d69161
     }
 }
 
