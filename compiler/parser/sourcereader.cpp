/************************************************************************
 ************************************************************************
    FAUST compiler
	Copyright (C) 2003-2004 GRAME, Centre National de Creation Musicale
    ---------------------------------------------------------------------
    This program is free software; you can redistribute it and/or modify
    it under the terms of the GNU General Public License as published by
    the Free Software Foundation; either version 2 of the License, or
    (at your option) any later version.

    This program is distributed in the hope that it will be useful,
    but WITHOUT ANY WARRANTY; without even the implied warranty of
    MERCHANTABILITY or FITNESS FOR A PARTICULAR PURPOSE.  See the
    GNU General Public License for more details.

    You should have received a copy of the GNU General Public License
    along with this program; if not, write to the Free Software
    Foundation, Inc., 675 Mass Ave, Cambridge, MA 02139, USA.
 ************************************************************************
 ************************************************************************/
 

/*
	sourcereader : Faust source file reader
	
	This component is in charge of mapping filenames to 
	the list of faust definitions they contain.
	
*/
#include <iostream>
#include <map>
#include <list>
#include <string>
#ifndef WIN32
#include <unistd.h>
#endif

#include "sourcereader.hh"
#include "sourcefetcher.hh"
#include "enrobage.hh"
#include "ppbox.hh"
#include "exception.hh"
#include "faustlexer.cxx"
#include "global.hh"

using namespace std;

/****************************************************************
 						Parser variables
*****************************************************************/

int yyparse();
<<<<<<< HEAD
=======
struct yy_buffer_state* yy_scan_string (const char *yy_str  ); // In principle YY_BUFFER_STATE
>>>>>>> d27c6ae6

extern int 		yyerr;
extern int 		yydebug;
extern FILE*	yyin;
extern int		yylineno;
extern const char * yyfilename;

/**
 * Checks an argument list for containing only 
 * standard identifiers, no patterns and
 * is linear.
 * @param args the argument list to check
 * @return true if it contains only identifiers 
 */
 
static bool standardArgList(Tree args)
{
	map<Tree,int>	L;
	while (isList(args)) {
		if (!isBoxIdent(hd(args))) return false;
		if (++L[hd(args)] > 1) return false;
		args = tl(args);
	}
	return true;
}


static string printPatternError(Tree lhs1, Tree rhs1, Tree lhs2, Tree rhs2)
{
    stringstream error;
	error 	<< "ERROR : inconsistent number of parameters in pattern-matching rule: "
			<< boxpp(reverse(lhs2)) << " => " << boxpp(rhs2) << ";"
			<< " previous rule was: " 
			<< boxpp(reverse(lhs1)) << " => " << boxpp(rhs1) << ";"
			<< endl;
            
    return error.str();
}

Tree checkRulelist (Tree lr)
{
	Tree lrules = lr;
	if (isNil(lrules)) { 
        throw faustexception("ERROR : a case expression can't be empty\n");
    }
	// first pattern used as a reference
	Tree lhs1 = hd(hd(lrules));
	Tree rhs1 = tl(hd(lrules));
	int npat = len(lhs1); 
	lrules = tl(lrules);
	while (! isNil(lrules)) {
		Tree lhs2 = hd(hd(lrules));
		Tree rhs2 = tl(hd(lrules));
		if (npat != len(lhs2)) {
	         throw faustexception(printPatternError(lhs1,rhs1,lhs2,rhs2));
		}
		
		lhs1 = lhs2;
		rhs1 = rhs2;
		lrules = tl(lrules);
	}	
	return lr;
}


/**
 * Transforms a list of variants (arglist.body) 
 * into an abstraction or a boxCase.
 * @param variants list of variants (arglist.body)
 * @return the corresponding box expression 
 */
static Tree makeDefinition(list<Tree>& variants)
{
	if (variants.size() == 1) {
		Tree rhs = *(variants.begin());
		Tree args= hd(rhs);
		Tree body= tl(rhs);
		
		if (isNil(args)) {
			return body;
		} else if (standardArgList(args)) {
			return buildBoxAbstr(args, body);
		} else {
			return boxCase(cons(rhs,gGlobal->nil));
		}
	} else {
		list<Tree>::iterator p;
		Tree	l = gGlobal->nil;
		Tree	prev = *variants.begin();
		int 	npat = len(hd(prev));
		for (p=variants.begin(); p!=variants.end(); p++) {
			Tree cur = *p;
			if (npat != len(hd(cur))) {
                throw faustexception(printPatternError(hd(prev), tl(prev), hd(cur), tl(cur)));
			}
			prev = cur;
			l = cons(*p,l);
		}
		return boxCase(l);
	}
}



/**
 * Formats a list of raw definitions represented by triplets
 * <name,arglist,body> into abstractions or pattern 
 * matching rules when appropriate.
 * 
 * @param rldef list of raw definitions in reverse order
 * @return the list of formatted definitions
 */
Tree formatDefinitions(Tree rldef)
{
	map<Tree,list<Tree> > dic;
	map<Tree,list<Tree> >::iterator p;
	Tree ldef2 = gGlobal->nil;
	Tree file;
	
	//cout << "Format definitions " << *rldef << endl;
	// collects the definitions in a dictionnary
	while (!isNil(rldef)) {
		Tree def = hd(rldef);		
		rldef = tl(rldef);
		if (isImportFile(def, file)) {
			ldef2 = cons(def,ldef2);
		} else if (!isNil(def)) { 
			//cout << " def : " << *def << endl; 
			dic[hd(def)].push_front(tl(def)); 
		}
	}
	
	// produce the definitions
	
	for (p=dic.begin(); p!=dic.end(); p++) {
		ldef2 = cons (cons(p->first, makeDefinition(p->second)), ldef2);
	}
	
	//cout << "list of definitions : " << *ldef2 << endl;
	return ldef2;
}


/**
 * Parse a single faust source file. returns the list of
 * definitions it contains.
 * 
 * @param fname the name of the file to parse
 * @return the list of definitions it contains
 */

Tree SourceReader::parsefile(string fname)
{
 	yyerr = 0;
    yylineno = 1;
  	yyfilename = fname.c_str();
    
    if (strstr(yyfilename,"://") > 0) {
         // We are requested to parse an URL file
        char* fileBuf = 0;
        if (http_fetch(yyfilename, &fileBuf) == -1) {
            stringstream error;
            error << "ERROR : unable to access URL '" << fname << "' : " << http_strerror() << endl;
            throw faustexception(error.str());
        }
        yy_scan_string(fileBuf);
        Tree res = parse(yyfilename);
        free(fileBuf);
        return res;
    } else {
        string fullpath;
        FILE* tmp_file = yyin = fopensearch(yyfilename, fullpath); // Keep file to properly close it
        
        if (yyin == NULL) {
            stringstream error;
            error << "ERROR : Unable to open file " << yyfilename << endl;
            throw faustexception(error.str());
        }
        
        Tree res = parse(fullpath);
        fclose(tmp_file);
        return res;
    }
}

Tree SourceReader::parsestring(string fname) 
{
    yyerr = 0;
    yy_scan_string(gGlobal->gInputString);
    // Clear global "inputstring" so that imported files will be correctly parsed with "parsefile"
    gGlobal->gInputString = NULL;
    return parse(fname);
}

Tree SourceReader::parse(string fname) 
{
    int r = yyparse();
    stringstream error;
    
 	if (r) { 
        error << "Parse error : code = " << r << endl;
        throw faustexception(error.str());
	}
	if (yyerr > 0) {
        error << "ERROR : parse, code = " << yyerr << endl;
        throw faustexception(error.str());
	}

    yylex_destroy();
   
	// we have parsed a valid file
	fFilePathnames.push_back(fname);
	return gGlobal->gResult;
}

/**
 * Check if a file as been read and is in the "cache"
 * 
 * @param fname the name of the file to check
 * @return true if the file is in the cache
 */

bool SourceReader::cached(string fname)
{
	return fFileCache.find(fname) != fFileCache.end();
}


/**
 * Return the list of definitions file contains. Cache the result.
 * 
 * @param fname the name of the file to check
 * @return the list of definitions it contains
 */

Tree SourceReader::getlist(string fname)
{
	if (!cached(fname)) {
        if (gGlobal->gInputString) {
            fFileCache[fname] = parsestring(fname);
        } else {
            fFileCache[fname] = parsefile(fname);
        }
	}
    if (fFileCache[fname] == 0) {
        throw faustexception("getlist\n");
    }
    return fFileCache[fname];
}

 
/**
 * Return a vector of pathnames representing the list 
 * of all the source files that have been required
 * to evaluate process (those in fFileCache)
 */

vector<string> SourceReader::listSrcFiles()
{
//	vector<string> 						srcfiles;

//	for (map<string, Tree>::const_iterator p = fFileCache.begin(); p != fFileCache.end(); p++) {
//		srcfiles.push_back(p->first);
//	}

//	return srcfiles;	
	return fFilePathnames;
}

 
/**
 * Return the list of definitions where all imports have been expanded.
 * 
 * @param ldef the list of definitions to expand
 * @return the expanded list of definitions
 */

Tree SourceReader::expandlist(Tree ldef)
{
	set<string> visited;
	return expandrec(ldef, visited, gGlobal->nil);	
}

Tree SourceReader::expandrec(Tree ldef, set<string>& visited, Tree lresult)
{
	for (;!isNil(ldef); ldef = tl(ldef)) {
		Tree d = hd(ldef); 
		Tree fname;
		if (isNil(d)) {
			// skill null definitions produced by declarations
		} else if (isImportFile(d,fname)) {
			string f = tree2str(fname);
			//cerr << "import(" << f << ")" << endl;
			
			//string f = tree2str(fname);
			if (visited.find(f) == visited.end()) {
				visited.insert(f);
				//Tree l = getlist(f);
				lresult = expandrec(getlist(f), visited, lresult);
			}
			
		} else {
			lresult = cons(d, lresult);
		}
	}
	return lresult;
}
				
void declareMetadata(Tree key, Tree value)
{
    if (gGlobal->gMasterDocument == yyfilename) {
        // inside master document, no prefix needed to declare metadata
        gGlobal->gMetaDataSet[key].insert(value);
    } else {
        string fkey(yyfilename);
        if (fkey != "") {
            fkey += "/";
        }
        fkey += tree2str(key);
        gGlobal->gMetaDataSet[tree(fkey.c_str())].insert(value);
    }
    //cout << "Master " << gGlobal->gMasterDocument  << ", file " << yyfilename <<  " : declare " << *key << "," << *value << endl;
}

void declareDoc(Tree t)
{
	//gGlobal->gLatexDocSwitch = true;
	gGlobal->gDocVector.push_back(t);
}<|MERGE_RESOLUTION|>--- conflicted
+++ resolved
@@ -50,10 +50,7 @@
 *****************************************************************/
 
 int yyparse();
-<<<<<<< HEAD
-=======
 struct yy_buffer_state* yy_scan_string (const char *yy_str  ); // In principle YY_BUFFER_STATE
->>>>>>> d27c6ae6
 
 extern int 		yyerr;
 extern int 		yydebug;
