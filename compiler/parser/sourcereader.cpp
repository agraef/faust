--- conflicted
+++ resolved
@@ -22,16 +22,14 @@
 
 /*
  sourcereader : Faust source file reader
- 
- This component is in charge of mapping filenames to 
+ This component is in charge of mapping filenames to
  the list of faust definitions they contain.
- 
- */
+*/
+
 #include <iostream>
 #include <map>
 #include <list>
 #include <string>
-<<<<<<< HEAD
 #ifndef _WIN32
 #include <unistd.h>
 #endif
@@ -39,9 +37,6 @@
 #ifdef EMCC 
 #include <emscripten.h>
 #endif
-=======
-#include <libgen.h>
->>>>>>> 238c8a4d
 
 #include "compatibility.hh"
 #include "sourcereader.hh"
@@ -52,28 +47,22 @@
 #include "global.hh"
 #include "Text.hh"
 
-
 using namespace std;
 
 int yylex_destroy(void);
 void yyrestart(FILE *new_file);
 
 /****************************************************************
-<<<<<<< HEAD
  Parser variables
  *****************************************************************/
-=======
- 						Parser variables
-*****************************************************************/
->>>>>>> 238c8a4d
 
 int yyparse();
 struct yy_buffer_state* yy_scan_string (const char *yy_str); // In principle YY_BUFFER_STATE
 
-extern int 		yyerr;
-extern int 		yydebug;
-extern FILE*	yyin;
-extern int		yylineno;
+extern int      yyerr;
+extern int      yydebug;
+extern FILE*    yyin;
+extern int      yylineno;
 
 extern const char* yyfilename;
 
@@ -96,11 +85,7 @@
 	return true;
 }
 
-<<<<<<< HEAD
 static string printPatternError(Tree symbol, Tree lhs1, Tree rhs1, Tree lhs2, Tree rhs2)
-=======
-static void printPatternError(Tree symbol, Tree lhs1, Tree rhs1, Tree lhs2, Tree rhs2)
->>>>>>> 238c8a4d
 {
     stringstream error;
     
@@ -251,13 +236,8 @@
 {
     if (gGlobal->gMasterDocument == yyfilename) {
         Tree name = tree("name");
-<<<<<<< HEAD
         if (gGlobal->gMetaDataSet.find(name) == gGlobal->gMetaDataSet.end()) {
             gGlobal->gMetaDataSet[name].insert(tree(quote(strip_end(basename((char*)yyfilename), ".dsp"))));
-=======
-        if (gMetaDataSet.find(name) == gMetaDataSet.end()) {
-            gMetaDataSet[name].insert(tree(quote(strip_end(basename((char*)yyfilename), ".dsp"))));
->>>>>>> 238c8a4d
         }
     }
 }
@@ -348,7 +328,6 @@
     }
 }
 
-<<<<<<< HEAD
 Tree SourceReader::parsestring(const char* fname)
 {
     yyerr = 0;
@@ -382,8 +361,6 @@
 	return gGlobal->gResult;
 }
 
-=======
->>>>>>> 238c8a4d
 /**
  * Check if a file as been read and is in the "cache"
  * 
@@ -435,11 +412,7 @@
     //	return srcfiles;	
 	return fFilePathnames;
 }
-<<<<<<< HEAD
-
-=======
- 
->>>>>>> 238c8a4d
+
 /**
  * Return the list of definitions where all imports have been expanded.
  * 
