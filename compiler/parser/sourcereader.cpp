/************************************************************************
 ************************************************************************
    FAUST compiler
	Copyright (C) 2003-2004 GRAME, Centre National de Creation Musicale
    ---------------------------------------------------------------------
    This program is free software; you can redistribute it and/or modify
    it under the terms of the GNU General Public License as published by
    the Free Software Foundation; either version 2 of the License, or
    (at your option) any later version.

    This program is distributed in the hope that it will be useful,
    but WITHOUT ANY WARRANTY; without even the implied warranty of
    MERCHANTABILITY or FITNESS FOR A PARTICULAR PURPOSE.  See the
    GNU General Public License for more details.

    You should have received a copy of the GNU General Public License
    along with this program; if not, write to the Free Software
    Foundation, Inc., 675 Mass Ave, Cambridge, MA 02139, USA.
 ************************************************************************
 ************************************************************************/
 

/*
	sourcereader : Faust source file reader
	
	This component is in charge of mapping filenames to 
	the list of faust definitions they contain.
	
*/
#include <iostream>
#include <map>
#include <list>
#include <string>
#ifndef _WIN32
#include <unistd.h>
#endif

#include "sourcereader.hh"
#include "sourcefetcher.hh"
#include "enrobage.hh"
#include "ppbox.hh"
#include "exception.hh"
#include "global.hh"

using namespace std;

int yylex_destroy (void );

/****************************************************************
 						Parser variables
*****************************************************************/

int yyparse();
void yyrestart( FILE *new_file );
struct yy_buffer_state* yy_scan_string (const char *yy_str  ); // In principle YY_BUFFER_STATE

extern int 		yyerr;
extern int 		yydebug;
extern FILE*	yyin;
extern int		yylineno;
extern const char * yyfilename;

/**
 * Checks an argument list for containing only 
 * standard identifiers, no patterns and
 * is linear.
 * @param args the argument list to check
 * @return true if it contains only identifiers 
 */
 
static bool standardArgList(Tree args)
{
	map<Tree,int>	L;
	while (isList(args)) {
		if (!isBoxIdent(hd(args))) return false;
		if (++L[hd(args)] > 1) return false;
		args = tl(args);
	}
	return true;
}


static string printPatternError(Tree lhs1, Tree rhs1, Tree lhs2, Tree rhs2)
{
    stringstream error;
	error 	<< "ERROR : inconsistent number of parameters in pattern-matching rule: "
			<< boxpp(reverse(lhs2)) << " => " << boxpp(rhs2) << ";"
			<< " previous rule was: " 
			<< boxpp(reverse(lhs1)) << " => " << boxpp(rhs1) << ";"
			<< endl;
            
    return error.str();
}

Tree checkRulelist (Tree lr)
{
	Tree lrules = lr;
	if (isNil(lrules)) { 
        throw faustexception("ERROR : a case expression can't be empty\n");
    }
	// first pattern used as a reference
	Tree lhs1 = hd(hd(lrules));
	Tree rhs1 = tl(hd(lrules));
	int npat = len(lhs1); 
	lrules = tl(lrules);
	while (! isNil(lrules)) {
		Tree lhs2 = hd(hd(lrules));
		Tree rhs2 = tl(hd(lrules));
		if (npat != len(lhs2)) {
	         throw faustexception(printPatternError(lhs1,rhs1,lhs2,rhs2));
		}
		
		lhs1 = lhs2;
		rhs1 = rhs2;
		lrules = tl(lrules);
	}	
	return lr;
}


/**
 * Transforms a list of variants (arglist.body) 
 * into an abstraction or a boxCase.
 * @param variants list of variants (arglist.body)
 * @return the corresponding box expression 
 */
static Tree makeDefinition(list<Tree>& variants)
{
	if (variants.size() == 1) {
		Tree rhs = *(variants.begin());
		Tree args= hd(rhs);
		Tree body= tl(rhs);
		
		if (isNil(args)) {
			return body;
		} else if (standardArgList(args)) {
			return buildBoxAbstr(args, body);
		} else {
			return boxCase(cons(rhs,gGlobal->nil));
		}
	} else {
		list<Tree>::iterator p;
		Tree	l = gGlobal->nil;
		Tree	prev = *variants.begin();
		int 	npat = len(hd(prev));
		for (p=variants.begin(); p!=variants.end(); p++) {
			Tree cur = *p;
			if (npat != len(hd(cur))) {
                throw faustexception(printPatternError(hd(prev), tl(prev), hd(cur), tl(cur)));
			}
			prev = cur;
			l = cons(*p,l);
		}
		return boxCase(l);
	}
}



/**
 * Formats a list of raw definitions represented by triplets
 * <name,arglist,body> into abstractions or pattern 
 * matching rules when appropriate.
 * 
 * @param rldef list of raw definitions in reverse order
 * @return the list of formatted definitions
 */
Tree formatDefinitions(Tree rldef)
{
	map<Tree,list<Tree> > dic;
	map<Tree,list<Tree> >::iterator p;
	Tree ldef2 = gGlobal->nil;
	Tree file;
	
	//cout << "Format definitions " << *rldef << endl;
	// collects the definitions in a dictionnary
	while (!isNil(rldef)) {
		Tree def = hd(rldef);		
		rldef = tl(rldef);
		if (isImportFile(def, file)) {
			ldef2 = cons(def,ldef2);
		} else if (!isNil(def)) { 
			//cout << " def : " << *def << endl; 
			dic[hd(def)].push_front(tl(def)); 
		}
	}
	
	// produce the definitions
	
	for (p=dic.begin(); p!=dic.end(); p++) {
		ldef2 = cons (cons(p->first, makeDefinition(p->second)), ldef2);
	}
	
	//cout << "list of definitions : " << *ldef2 << endl;
	return ldef2;
}


/**
 * Parse a single faust source file. returns the list of
 * definitions it contains.
 * 
 * @param fname the name of the file to parse
 * @return the list of definitions it contains
 */

Tree SourceReader::parsefile(string fname)
{
<<<<<<< HEAD
 	yyerr = 0;
    yylineno = 1;
  	yyfilename = fname.c_str();
    
    if (strstr(yyfilename, "://") != NULL) {
=======
	string	fullpath;
    char*   fileBuf = 0;
	
	yyerr = 0;
	
	yyfilename = fname.c_str();
    if (strstr(yyfilename,"http://") > 0) {
>>>>>>> 06c7c2af
        // We are requested to parse an URL file
        char* buffer = 0;
        if (http_fetch(yyfilename, &buffer) == -1) {
            stringstream error;
            error << "ERROR : unable to access URL '" << fname << "' : " << http_strerror() << endl;
            throw faustexception(error.str());
        }
        yy_scan_string(buffer);
        Tree res = parse(yyfilename);
        free(buffer);
        return res;
    } else {
<<<<<<< HEAD
        string fullpath;
        FILE* tmp_file = yyin = fopensearch(yyfilename, fullpath); // Keep file to properly close it
        
=======
		// test for local url
		if (strstr(yyfilename,"file://") > 0) {
			yyfilename  = &yyfilename[7]; // skip 'file://'
		}
		
        // We are requested to parse a regular file
        yyin = fopensearch(yyfilename, fullpath);
>>>>>>> 06c7c2af
        if (yyin == NULL) {
            stringstream error;
            error << "ERROR : unable to open file " << yyfilename << endl;
            throw faustexception(error.str());
        }
<<<<<<< HEAD
        
        Tree res = parse(fullpath);
        fclose(tmp_file);
        return res;
=======
        yyrestart(yyin);	// make sure we scan from file again (in case we scanned a string just before)
        yylineno = 1;
        int r = yyparse();
        if (r) { 
            fprintf(stderr, "Parse error : code = %d \n", r); 
        }
        if (yyerr > 0) {
            //fprintf(stderr, "Erreur de parsing 2, count = %d \n", yyerr); 
            exit(1);
        }

        // we have parsed a valid file
        fFilePathnames.push_back(fullpath);
        return gResult;
>>>>>>> 06c7c2af
    }
}

Tree SourceReader::parsestring(string fname) 
{
    yyerr = 0;
    yy_scan_string(gGlobal->gInputString);
    // Clear global "inputstring" so that imported files will be correctly parsed with "parsefile"
    gGlobal->gInputString = NULL;
    return parse(fname);
}

Tree SourceReader::parse(string fname) 
{
    int r = yyparse();
    stringstream error;
    
 	if (r) { 
        error << "Parse error : code = " << r << endl;
        throw faustexception(error.str());
	}
	if (yyerr > 0) {
        error << "ERROR : parse, code = " << yyerr << endl;
        throw faustexception(error.str());
	}

    yylex_destroy();
   
	// we have parsed a valid file
	fFilePathnames.push_back(fname);
	return gGlobal->gResult;
}

/**
 * Check if a file as been read and is in the "cache"
 * 
 * @param fname the name of the file to check
 * @return true if the file is in the cache
 */

bool SourceReader::cached(string fname)
{
	return fFileCache.find(fname) != fFileCache.end();
}


/**
 * Return the list of definitions file contains. Cache the result.
 * 
 * @param fname the name of the file to check
 * @return the list of definitions it contains
 */

Tree SourceReader::getlist(string fname)
{
	if (!cached(fname)) {
        if (gGlobal->gInputString) {
            fFileCache[fname] = parsestring(fname);
        } else {
            fFileCache[fname] = parsefile(fname);
        }
	}
    if (fFileCache[fname] == 0) {
        throw faustexception("getlist\n");
    }
    return fFileCache[fname];
}

 
/**
 * Return a vector of pathnames representing the list 
 * of all the source files that have been required
 * to evaluate process (those in fFileCache)
 */

vector<string> SourceReader::listSrcFiles()
{
//	vector<string> 						srcfiles;

//	for (map<string, Tree>::const_iterator p = fFileCache.begin(); p != fFileCache.end(); p++) {
//		srcfiles.push_back(p->first);
//	}

//	return srcfiles;	
	return fFilePathnames;
}

 
/**
 * Return the list of definitions where all imports have been expanded.
 * 
 * @param ldef the list of definitions to expand
 * @return the expanded list of definitions
 */

Tree SourceReader::expandlist(Tree ldef)
{
	set<string> visited;
	return expandrec(ldef, visited, gGlobal->nil);	
}

Tree SourceReader::expandrec(Tree ldef, set<string>& visited, Tree lresult)
{
	for (;!isNil(ldef); ldef = tl(ldef)) {
		Tree d = hd(ldef); 
		Tree fname;
		if (isNil(d)) {
			// skill null definitions produced by declarations
		} else if (isImportFile(d,fname)) {
			string f = tree2str(fname);
			//cerr << "import(" << f << ")" << endl;
			
			//string f = tree2str(fname);
			if (visited.find(f) == visited.end()) {
				visited.insert(f);
				//Tree l = getlist(f);
				lresult = expandrec(getlist(f), visited, lresult);
			}
			
		} else {
			lresult = cons(d, lresult);
		}
	}
	return lresult;
}
				
void declareMetadata(Tree key, Tree value)
{
    if (gGlobal->gMasterDocument == yyfilename) {
        // inside master document, no prefix needed to declare metadata
        gGlobal->gMetaDataSet[key].insert(value);
    } else {
        string fkey(yyfilename);
        if (fkey != "") {
            fkey += "/";
        }
        fkey += tree2str(key);
        gGlobal->gMetaDataSet[tree(fkey.c_str())].insert(value);
    }
    //cout << "Master " << gGlobal->gMasterDocument  << ", file " << yyfilename <<  " : declare " << *key << "," << *value << endl;
}

void declareDoc(Tree t)
{
	//gGlobal->gLatexDocSwitch = true;
	gGlobal->gDocVector.push_back(t);
}<|MERGE_RESOLUTION|>--- conflicted
+++ resolved
@@ -44,14 +44,14 @@
 
 using namespace std;
 
-int yylex_destroy (void );
+int yylex_destroy(void);
+void yyrestart(FILE *new_file);
 
 /****************************************************************
  						Parser variables
 *****************************************************************/
 
 int yyparse();
-void yyrestart( FILE *new_file );
 struct yy_buffer_state* yy_scan_string (const char *yy_str  ); // In principle YY_BUFFER_STATE
 
 extern int 		yyerr;
@@ -78,7 +78,6 @@
 	}
 	return true;
 }
-
 
 static string printPatternError(Tree lhs1, Tree rhs1, Tree lhs2, Tree rhs2)
 {
@@ -117,7 +116,6 @@
 	return lr;
 }
 
-
 /**
  * Transforms a list of variants (arglist.body) 
  * into an abstraction or a boxCase.
@@ -155,8 +153,6 @@
 	}
 }
 
-
-
 /**
  * Formats a list of raw definitions represented by triplets
  * <name,arglist,body> into abstractions or pattern 
@@ -195,7 +191,6 @@
 	return ldef2;
 }
 
-
 /**
  * Parse a single faust source file. returns the list of
  * definitions it contains.
@@ -206,21 +201,12 @@
 
 Tree SourceReader::parsefile(string fname)
 {
-<<<<<<< HEAD
  	yyerr = 0;
     yylineno = 1;
   	yyfilename = fname.c_str();
+    string fullpath;
     
-    if (strstr(yyfilename, "://") != NULL) {
-=======
-	string	fullpath;
-    char*   fileBuf = 0;
-	
-	yyerr = 0;
-	
-	yyfilename = fname.c_str();
-    if (strstr(yyfilename,"http://") > 0) {
->>>>>>> 06c7c2af
+    if (strstr(yyfilename,"http://") != 0) {
         // We are requested to parse an URL file
         char* buffer = 0;
         if (http_fetch(yyfilename, &buffer) == -1) {
@@ -233,45 +219,24 @@
         free(buffer);
         return res;
     } else {
-<<<<<<< HEAD
+        
+        // Test for local url
+		if (strstr(yyfilename,"file://") != 0) {
+			yyfilename  = &yyfilename[7]; // skip 'file://'
+		}
+        
         string fullpath;
         FILE* tmp_file = yyin = fopensearch(yyfilename, fullpath); // Keep file to properly close it
         
-=======
-		// test for local url
-		if (strstr(yyfilename,"file://") > 0) {
-			yyfilename  = &yyfilename[7]; // skip 'file://'
-		}
-		
-        // We are requested to parse a regular file
-        yyin = fopensearch(yyfilename, fullpath);
->>>>>>> 06c7c2af
         if (yyin == NULL) {
             stringstream error;
             error << "ERROR : unable to open file " << yyfilename << endl;
             throw faustexception(error.str());
         }
-<<<<<<< HEAD
         
         Tree res = parse(fullpath);
         fclose(tmp_file);
         return res;
-=======
-        yyrestart(yyin);	// make sure we scan from file again (in case we scanned a string just before)
-        yylineno = 1;
-        int r = yyparse();
-        if (r) { 
-            fprintf(stderr, "Parse error : code = %d \n", r); 
-        }
-        if (yyerr > 0) {
-            //fprintf(stderr, "Erreur de parsing 2, count = %d \n", yyerr); 
-            exit(1);
-        }
-
-        // we have parsed a valid file
-        fFilePathnames.push_back(fullpath);
-        return gResult;
->>>>>>> 06c7c2af
     }
 }
 
@@ -317,7 +282,6 @@
 	return fFileCache.find(fname) != fFileCache.end();
 }
 
-
 /**
  * Return the list of definitions file contains. Cache the result.
  * 
@@ -339,7 +303,6 @@
     }
     return fFileCache[fname];
 }
-
  
 /**
  * Return a vector of pathnames representing the list 
@@ -359,7 +322,6 @@
 	return fFilePathnames;
 }
 
- 
 /**
  * Return the list of definitions where all imports have been expanded.
  * 
