/************************************************************************
 ************************************************************************
    FAUST compiler
	Copyright (C) 2003-2004 GRAME, Centre National de Creation Musicale
    ---------------------------------------------------------------------
    This program is free software; you can redistribute it and/or modify
    it under the terms of the GNU General Public License as published by
    the Free Software Foundation; either version 2 of the License, or
    (at your option) any later version.

    This program is distributed in the hope that it will be useful,
    but WITHOUT ANY WARRANTY; without even the implied warranty of
    MERCHANTABILITY or FITNESS FOR A PARTICULAR PURPOSE.  See the
    GNU General Public License for more details.

    You should have received a copy of the GNU General Public License
    along with this program; if not, write to the Free Software
    Foundation, Inc., 675 Mass Ave, Cambridge, MA 02139, USA.
 ************************************************************************
 ************************************************************************/
 

/*
	sourcereader : Faust source file reader
	
	This component is in charge of mapping filenames to 
	the list of faust definitions they contain.
	
*/
#include <iostream>
#include <map>
#include <list>
#include <string>
#ifndef WIN32
#include <unistd.h>
#endif

#include "sourcereader.hh"
#include "sourcefetcher.hh"
#include "enrobage.hh"
#include "ppbox.hh"
#include "exception.hh"
#include "faustlexer.cxx"
#include "global.hh"

using namespace std;

/****************************************************************
 						Parser variables
*****************************************************************/

int yyparse();

extern int 		yyerr;
extern int 		yydebug;
extern FILE*	yyin;
extern int		yylineno;
extern const char * yyfilename;

/**
 * Checks an argument list for containing only 
 * standard identifiers, no patterns and
 * is linear.
 * @param args the argument list to check
 * @return true if it contains only identifiers 
 */
 
static bool standardArgList(Tree args)
{
	map<Tree,int>	L;
	while (isList(args)) {
		if (!isBoxIdent(hd(args))) return false;
		if (++L[hd(args)] > 1) return false;
		args = tl(args);
	}
	return true;
}


static string printPatternError(Tree lhs1, Tree rhs1, Tree lhs2, Tree rhs2)
{
    stringstream error;
	error 	<< "ERROR : inconsistent number of parameters in pattern-matching rule: "
			<< boxpp(reverse(lhs2)) << " => " << boxpp(rhs2) << ";"
			<< " previous rule was: " 
			<< boxpp(reverse(lhs1)) << " => " << boxpp(rhs1) << ";"
			<< endl;
            
    return error.str();
}

Tree checkRulelist (Tree lr)
{
	Tree lrules = lr;
	if (isNil(lrules)) { 
        throw faustexception("ERROR : a case expression can't be empty\n");
    }
	// first pattern used as a reference
	Tree lhs1 = hd(hd(lrules));
	Tree rhs1 = tl(hd(lrules));
	int npat = len(lhs1); 
	lrules = tl(lrules);
	while (! isNil(lrules)) {
		Tree lhs2 = hd(hd(lrules));
		Tree rhs2 = tl(hd(lrules));
		if (npat != len(lhs2)) {
	         throw faustexception(printPatternError(lhs1,rhs1,lhs2,rhs2));
		}
		
		lhs1 = lhs2;
		rhs1 = rhs2;
		lrules = tl(lrules);
	}	
	return lr;
}


/**
 * Transforms a list of variants (arglist.body) 
 * into an abstraction or a boxCase.
 * @param variants list of variants (arglist.body)
 * @return the corresponding box expression 
 */
static Tree makeDefinition(list<Tree>& variants)
{
	if (variants.size() == 1) {
		Tree rhs = *(variants.begin());
		Tree args= hd(rhs);
		Tree body= tl(rhs);
		
		if (isNil(args)) {
			return body;
		} else if (standardArgList(args)) {
			return buildBoxAbstr(args, body);
		} else {
			return boxCase(cons(rhs,gGlobal->nil));
		}
	} else {
		list<Tree>::iterator p;
		Tree	l = gGlobal->nil;
		Tree	prev = *variants.begin();
		int 	npat = len(hd(prev));
		for (p=variants.begin(); p!=variants.end(); p++) {
			Tree cur = *p;
			if (npat != len(hd(cur))) {
                throw faustexception(printPatternError(hd(prev), tl(prev), hd(cur), tl(cur)));
			}
			prev = cur;
			l = cons(*p,l);
		}
		return boxCase(l);
	}
}



/**
 * Formats a list of raw definitions represented by triplets
 * <name,arglist,body> into abstractions or pattern 
 * matching rules when appropriate.
 * 
 * @param rldef list of raw definitions in reverse order
 * @return the list of formatted definitions
 */
Tree formatDefinitions(Tree rldef)
{
	map<Tree,list<Tree> > dic;
	map<Tree,list<Tree> >::iterator p;
	Tree ldef2 = gGlobal->nil;
	Tree file;
	
	//cout << "Format definitions " << *rldef << endl;
	// collects the definitions in a dictionnary
	while (!isNil(rldef)) {
		Tree def = hd(rldef);		
		rldef = tl(rldef);
		if (isImportFile(def, file)) {
			ldef2 = cons(def,ldef2);
		} else if (!isNil(def)) { 
			//cout << " def : " << *def << endl; 
			dic[hd(def)].push_front(tl(def)); 
		}
	}
	
	// produce the definitions
	
	for (p=dic.begin(); p!=dic.end(); p++) {
		ldef2 = cons (cons(p->first, makeDefinition(p->second)), ldef2);
	}
	
	//cout << "list of definitions : " << *ldef2 << endl;
	return ldef2;
}


/**
 * Parse a single faust source file. returns the list of
 * definitions it contains.
 * 
 * @param fname the name of the file to parse
 * @return the list of definitions it contains
 */

Tree SourceReader::parsefile(string fname)
{
<<<<<<< HEAD
 	yyerr = 0;
    yylineno = 1;
  	yyfilename = fname.c_str();
    
    if (strstr(yyfilename,"://") > 0) {
    
=======
	string	fullpath;
    char*   fileBuf = 0;
	
	yyerr = 0;
	
	yyfilename = fname.c_str();
    if (strstr(yyfilename,"://") > 0) {
>>>>>>> b5be52ae
        // We are requested to parse an URL file
        char* fileBuf = 0;
        if (http_fetch(yyfilename, &fileBuf) == -1) {
            stringstream error;
            error << "ERROR : unable to access URL '" << fname << "' : " << http_strerror() << endl;
            throw faustexception(error.str());
        }
        yy_scan_string(fileBuf);
        Tree res = parse(yyfilename);
        free(fileBuf);
        return res;
    } else {
        string fullpath;
        FILE* tmp_file = yyin = fopensearch(yyfilename, fullpath); // Keep file to properly close it
        
        if (yyin == NULL) {
            stringstream error;
            error << "ERROR : Unable to open file " << yyfilename << endl;
            throw faustexception(error.str());
        }
        
        Tree res = parse(fullpath);
        fclose(tmp_file);
        return res;
    }
}

Tree SourceReader::parsestring(string fname) 
{
    yyerr = 0;
    yy_scan_string(gGlobal->gInputString);
    // Clear global "inputstring" so that imported files will be correctly parsed with "parsefile"
    gGlobal->gInputString = NULL;
    return parse(fname);
}

Tree SourceReader::parse(string fname) 
{
    int r = yyparse();
    stringstream error;
    
 	if (r) { 
        error << "Parse error : code = " << r << endl;
        throw faustexception(error.str());
	}
	if (yyerr > 0) {
        error << "ERROR : parse, code = " << yyerr << endl;
        throw faustexception(error.str());
	}

    yylex_destroy();
   
	// we have parsed a valid file
	fFilePathnames.push_back(fname);
	return gGlobal->gResult;
}

/**
 * Check if a file as been read and is in the "cache"
 * 
 * @param fname the name of the file to check
 * @return true if the file is in the cache
 */

bool SourceReader::cached(string fname)
{
	return fFileCache.find(fname) != fFileCache.end();
}


/**
 * Return the list of definitions file contains. Cache the result.
 * 
 * @param fname the name of the file to check
 * @return the list of definitions it contains
 */

Tree SourceReader::getlist(string fname)
{
	if (!cached(fname)) {
        if (gGlobal->gInputString) {
            fFileCache[fname] = parsestring(fname);
        } else {
            fFileCache[fname] = parsefile(fname);
        }
	}
    if (fFileCache[fname] == 0) {
        throw faustexception("getlist\n");
    }
    return fFileCache[fname];
}

 
/**
 * Return a vector of pathnames representing the list 
 * of all the source files that have been required
 * to evaluate process (those in fFileCache)
 */

vector<string> SourceReader::listSrcFiles()
{
//	vector<string> 						srcfiles;

//	for (map<string, Tree>::const_iterator p = fFileCache.begin(); p != fFileCache.end(); p++) {
//		srcfiles.push_back(p->first);
//	}

//	return srcfiles;	
	return fFilePathnames;
}

 
/**
 * Return the list of definitions where all imports have been expanded.
 * 
 * @param ldef the list of definitions to expand
 * @return the expanded list of definitions
 */

Tree SourceReader::expandlist(Tree ldef)
{
	set<string> visited;
	return expandrec(ldef, visited, gGlobal->nil);	
}

Tree SourceReader::expandrec(Tree ldef, set<string>& visited, Tree lresult)
{
	for (;!isNil(ldef); ldef = tl(ldef)) {
		Tree d = hd(ldef); 
		Tree fname;
		if (isNil(d)) {
			// skill null definitions produced by declarations
		} else if (isImportFile(d,fname)) {
			string f = tree2str(fname);
			//cerr << "import(" << f << ")" << endl;
			
			//string f = tree2str(fname);
			if (visited.find(f) == visited.end()) {
				visited.insert(f);
				//Tree l = getlist(f);
				lresult = expandrec(getlist(f), visited, lresult);
			}
			
		} else {
			lresult = cons(d, lresult);
		}
	}
	return lresult;
}
				
void declareMetadata(Tree key, Tree value)
{
    if (gGlobal->gMasterDocument == yyfilename) {
        // inside master document, no prefix needed to declare metadata
        gGlobal->gMetaDataSet[key].insert(value);
    } else {
        string fkey(yyfilename);
        if (fkey != "") {
            fkey += "/";
        }
        fkey += tree2str(key);
        gGlobal->gMetaDataSet[tree(fkey.c_str())].insert(value);
    }
    //cout << "Master " << gGlobal->gMasterDocument  << ", file " << yyfilename <<  " : declare " << *key << "," << *value << endl;
}

void declareDoc(Tree t)
{
	//gGlobal->gLatexDocSwitch = true;
	gGlobal->gDocVector.push_back(t);
}<|MERGE_RESOLUTION|>--- conflicted
+++ resolved
@@ -203,23 +203,12 @@
 
 Tree SourceReader::parsefile(string fname)
 {
-<<<<<<< HEAD
  	yyerr = 0;
     yylineno = 1;
   	yyfilename = fname.c_str();
     
     if (strstr(yyfilename,"://") > 0) {
-    
-=======
-	string	fullpath;
-    char*   fileBuf = 0;
-	
-	yyerr = 0;
-	
-	yyfilename = fname.c_str();
-    if (strstr(yyfilename,"://") > 0) {
->>>>>>> b5be52ae
-        // We are requested to parse an URL file
+         // We are requested to parse an URL file
         char* fileBuf = 0;
         if (http_fetch(yyfilename, &fileBuf) == -1) {
             stringstream error;
