/************************************************************************
 ************************************************************************
 FAUST compiler
 Copyright (C) 2003-2004 GRAME, Centre National de Creation Musicale
 ---------------------------------------------------------------------
 This program is free software; you can redistribute it and/or modify
 it under the terms of the GNU General Public License as published by
 the Free Software Foundation; either version 2 of the License, or
 (at your option) any later version.
 
 This program is distributed in the hope that it will be useful,
 but WITHOUT ANY WARRANTY; without even the implied warranty of
 MERCHANTABILITY or FITNESS FOR A PARTICULAR PURPOSE.  See the
 GNU General Public License for more details.
 
 You should have received a copy of the GNU General Public License
 along with this program; if not, write to the Free Software
 Foundation, Inc., 675 Mass Ave, Cambridge, MA 02139, USA.
 ************************************************************************
 ************************************************************************/


/*
 sourcereader : Faust source file reader
 
 This component is in charge of mapping filenames to 
 the list of faust definitions they contain.
 
 */
#include <iostream>
#include <map>
#include <list>
#include <string>
#ifndef _WIN32
#include <unistd.h>
#endif

#ifdef EMCC 
#include <emscripten.h>
#endif

#include "sourcereader.hh"
#include "sourcefetcher.hh"
#include "enrobage.hh"
#include "ppbox.hh"
#include "exception.hh"
#include "global.hh"

using namespace std;

int yylex_destroy(void);
void yyrestart(FILE *new_file);

/****************************************************************
 Parser variables
 *****************************************************************/

int yyparse();
struct yy_buffer_state* yy_scan_string (const char *yy_str); // In principle YY_BUFFER_STATE

extern int 		yyerr;
extern int 		yydebug;
extern FILE*	yyin;
extern int		yylineno;
extern const char* yyfilename;

/**
 * Checks an argument list for containing only 
 * standard identifiers, no patterns and
 * is linear.
 * @param args the argument list to check
 * @return true if it contains only identifiers 
 */

static bool standardArgList(Tree args)
{
	map<Tree,int>	L;
	while (isList(args)) {
		if (!isBoxIdent(hd(args))) return false;
		if (++L[hd(args)] > 1) return false;
		args = tl(args);
	}
	return true;
}

static string printPatternError(Tree symbol, Tree lhs1, Tree rhs1, Tree lhs2, Tree rhs2)
{
    stringstream error;
    
    if (symbol == NULL) {
        error << "ERROR : inconsistent number of parameters in pattern-matching rule: "
        << boxpp(reverse(lhs2)) << " => " << boxpp(rhs2) << ";"
        << " previous rule was: " 
        << boxpp(reverse(lhs1)) << " => " << boxpp(rhs1) << ";"
        << endl;
    } else {
        error << "ERROR (file " << yyfilename << ":" << yylineno << ") : in the definition of " << boxpp(symbol) << endl
        << "Inconsistent number of parameters in pattern-matching rule: "
        << boxpp(reverse(lhs2)) << " => " << boxpp(rhs2) << ";"
        << " previous rule was: "
        << boxpp(reverse(lhs1)) << " => " << boxpp(rhs1) << ";"
        << endl;
    }
    
    return error.str();
}

Tree checkRulelist (Tree lr)
{
	Tree lrules = lr;
	if (isNil(lrules)) {
        stringstream error;
        error << "ERROR (file " << yyfilename << ":" << yylineno << ") : a case expression can't be empty" << endl;
        throw faustexception(error.str());
    }
	// first pattern used as a reference
	Tree lhs1 = hd(hd(lrules));
	Tree rhs1 = tl(hd(lrules));
	int npat = len(lhs1); 
	lrules = tl(lrules);
	while (! isNil(lrules)) {
		Tree lhs2 = hd(hd(lrules));
		Tree rhs2 = tl(hd(lrules));
		if (npat != len(lhs2)) {
            throw faustexception(printPatternError(NULL, lhs1, rhs1, lhs2, rhs2));
		}
		
		lhs1 = lhs2;
		rhs1 = rhs2;
		lrules = tl(lrules);
	}	
	return lr;
}

static string printRedefinitionError(Tree symbol, list<Tree>& variants)
{
    stringstream error;
    
    error << "ERROR (file " << yyfilename << ":" << yylineno << ") : multiple definitions of symbol " << boxpp(symbol) << endl;
    for (list<Tree>::iterator p = variants.begin(); p != variants.end(); p++) {
        Tree params = hd(*p);
        Tree body = tl(*p);
        if (isNil(params)) {
            error << boxpp(symbol) << " = " << boxpp(body) << ";" << endl;
        } else {
            error << boxpp(symbol) << boxpp(params) << " = " << boxpp(body) << ";" << endl;
        }
    }
    
    return error.str();
}

/**
 * Transforms a list of variants (arglist.body) 
 * into an abstraction or a boxCase.
 * @param symbol name only used in case of error
 * @param variants list of variants (arglist.body)
 * @return the corresponding box expression 
 */
static Tree makeDefinition(Tree symbol, list<Tree>& variants)
{
	if (variants.size() == 1) {
		Tree rhs = *(variants.begin());
		Tree args= hd(rhs);
		Tree body= tl(rhs);
		
		if (isNil(args)) {
			return body;
		} else if (standardArgList(args)) {
			return buildBoxAbstr(args, body);
		} else {
			return boxCase(cons(rhs,gGlobal->nil));
		}
	} else {
		list<Tree>::iterator p;
		Tree	l = gGlobal->nil;
		Tree	prev = *variants.begin();
		int 	npat = len(hd(prev));
        
        if (npat == 0) {
            throw faustexception(printRedefinitionError(symbol, variants));
        }
        
		for (p=variants.begin(); p!=variants.end(); p++) {
			Tree cur = *p;
			if ((npat == 0) || (npat != len(hd(cur)))) {
                throw faustexception(printPatternError(symbol, hd(prev), tl(prev), hd(cur), tl(cur)));
			}
			prev = cur;
			l = cons(*p,l);
		}
		return boxCase(l);
	}
}

/**
 * Formats a list of raw definitions represented by triplets
 * <name,arglist,body> into abstractions or pattern 
 * matching rules when appropriate.
 * 
 * @param rldef list of raw definitions in reverse order
 * @return the list of formatted definitions
 */
Tree formatDefinitions(Tree rldef)
{
	map<Tree,list<Tree> > dic;
	map<Tree,list<Tree> >::iterator p;
	Tree ldef2 = gGlobal->nil;
	Tree file;
	
	//cout << "Format definitions " << *rldef << endl;
	// collects the definitions in a dictionnary
	while (!isNil(rldef)) {
		Tree def = hd(rldef);		
		rldef = tl(rldef);
		if (isImportFile(def, file)) {
			ldef2 = cons(def,ldef2);
		} else if (!isNil(def)) { 
			//cout << " def : " << *def << endl; 
			dic[hd(def)].push_front(tl(def)); 
		}
	}
	
	// produce the definitions
	for (p = dic.begin(); p != dic.end(); p++) {
		ldef2 = cons (cons(p->first, makeDefinition(p->first,p->second)), ldef2);
	}
	
	//cout << "list of definitions : " << *ldef2 << endl;
	return ldef2;
}

/**
 * Parse a single faust source file. returns the list of
 * definitions it contains.
 * 
 * @param fname the name of the file to parse
 * @return the list of definitions it contains
 */
<<<<<<< HEAD
Tree SourceReader::parsefile(string fname)
{
    yyerr = 0;
    yylineno = 1;
    yyfilename = fname.c_str();
    string fullpath;
 
    // We are requested to parse an URL file
    if (strstr(yyfilename, "http://") != 0 || strstr(yyfilename, "https://") != 0) {
        char* buffer = 0;
    #ifdef EMCC
        // Call JS code to load URL
        buffer = (char*)EM_ASM_INT({
            var xmlhttp = new XMLHttpRequest();
            var dsp_code = "";
            xmlhttp.open("GET", Module.Pointer_stringify($0), false);
            xmlhttp.send();
            if (xmlhttp.status == 200) {
                dsp_code = xmlhttp.responseText;
            } 
            return allocate(intArrayFromString(dsp_code), 'i8', ALLOC_STACK);
        }, yyfilename);
        
        Tree res = 0;
        if (strlen(buffer) == 0) {
            stringstream error;
            error << "ERROR : unable to access URL '" << fname << "' : " << endl;
            throw faustexception(error.str());
        } else {
            yy_scan_string(buffer);
            res = parse(yyfilename);
=======

Tree SourceReader::parse(const char* fname)
{
    string fullpath;
    char* fileBuf = 0;

    yyerr = 0;
    yyfilename = fname;
    
    if (strstr(yyfilename,"http://") != 0) {
        // We are requested to parse an URL file
        int ret = http_fetch(yyfilename, &fileBuf);
        if (ret == -1) {
            http_perror("http fetch");
            exit(1);
        }
        yy_scan_string(fileBuf);
        yylineno = 1;
        int r = yyparse();
        if (r) {
            fprintf(stderr, "Parse error : code = %d \n", r);
>>>>>>> 6ad70a19
        }
    #else
        // Otherwise use http URL fetch code
        if (http_fetch(yyfilename, &buffer) == -1) {
            stringstream error;
            error << "ERROR : unable to access URL '" << fname << "' : " << http_strerror() << endl;
            throw faustexception(error.str());
        }
        yy_scan_string(buffer);
        Tree res = parse(yyfilename);
        // 'http_fetch' result must be deallocated
        free(buffer);
    #endif
        return res;

    } else {
        
        // Test for local url
		if (strstr(yyfilename,"file://") != 0) {
			yyfilename = &yyfilename[7]; // skip 'file://'
		}
        
    #ifdef EMCC
        // Try to open with the complete URL
        Tree res = 0;
        for (list<string>::iterator i = gGlobal->gImportDirList.begin(); i != gGlobal->gImportDirList.end(); i++) {
            string url = *i + fname;
            if ((res = parsefile(url))) return res;
        }
        stringstream error;
        error << "ERROR : unable to open file " << yyfilename << endl;
        throw faustexception(error.str());
    #else
        string fullpath;
        FILE* tmp_file = yyin = fopensearch(yyfilename, fullpath); // Keep file to properly close it
        if (yyin == NULL) {
            stringstream error;
            error << "ERROR : unable to open file " << yyfilename << endl;
            throw faustexception(error.str());
        }
        Tree res = parse(fullpath);
        fclose(tmp_file);
        return res;
    #endif
    }
}

Tree SourceReader::parsestring(string fname) 
{
    yyerr = 0;
    yylineno = 1;
    yyfilename = fname.c_str();
    
    yy_scan_string(gGlobal->gInputString);
    // Clear global "inputstring" so that imported files will be correctly parsed with "parse"
    gGlobal->gInputString = NULL;
    return parse(fname);
}

Tree SourceReader::parse(string fname) 
{
    int r = yyparse();
    stringstream error;
    
 	if (r) { 
        error << "Parse error : code = " << r << endl;
        throw faustexception(error.str());
	}
	if (yyerr > 0) {
        error << "ERROR : parse, code = " << yyerr << endl;
        throw faustexception(error.str());
	}
    
    yylex_destroy();
    
	// we have parsed a valid file
	fFilePathnames.push_back(fname);
	return gGlobal->gResult;
}

/**
 * Check if a file as been read and is in the "cache"
 * 
 * @param fname the name of the file to check
 * @return true if the file is in the cache
 */

bool SourceReader::cached(string fname)
{
	return fFileCache.find(fname) != fFileCache.end();
}

/**
 * Return the list of definitions file contains. Cache the result.
 * 
 * @param fname the name of the file to check
 * @return the list of definitions it contains
 */

Tree SourceReader::getlist(const char* fname)
{
	if (!cached(fname)) {
        if (gGlobal->gInputString) {
            fFileCache[fname] = parsestring(fname);
        } else {
            fFileCache[fname] = parsefile(fname);
        }
	}
    if (fFileCache[fname] == 0) {
        throw faustexception("getlist");
    }
    return fFileCache[fname];
}

/**
 * Return a vector of pathnames representing the list 
 * of all the source files that have been required
 * to evaluate process (those in fFileCache)
 */

vector<string> SourceReader::listSrcFiles()
{
    //	vector<string> 						srcfiles;
    
    //	for (map<string, Tree>::const_iterator p = fFileCache.begin(); p != fFileCache.end(); p++) {
    //		srcfiles.push_back(p->first);
    //	}
    
    //	return srcfiles;	
	return fFilePathnames;
}

/**
 * Return the list of definitions where all imports have been expanded.
 * 
 * @param ldef the list of definitions to expand
 * @return the expanded list of definitions
 */

Tree SourceReader::expandlist(Tree ldef)
{
	set<string> visited;
	return expandrec(ldef, visited, gGlobal->nil);	
}

Tree SourceReader::expandrec(Tree ldef, set<string>& visited, Tree lresult)
{
	for (;!isNil(ldef); ldef = tl(ldef)) {
		Tree d = hd(ldef); 
		Tree fname;
		if (isNil(d)) {
			// skill null definitions produced by declarations
		} else if (isImportFile(d,fname)) {
			const char* f = tree2str(fname);
			//cerr << "import(" << f << ")" << endl;
			
			//string f = tree2str(fname);
			if (visited.find(f) == visited.end()) {
				visited.insert(f);
				//Tree l = getlist(f);
				lresult = expandrec(getlist(f), visited, lresult);
			}
			
		} else {
			lresult = cons(d, lresult);
		}
	}
	return lresult;
}

void declareMetadata(Tree key, Tree value)
{
    if (gGlobal->gMasterDocument == yyfilename) {
        // inside master document, no prefix needed to declare metadata
        gGlobal->gMetaDataSet[key].insert(value);
    } else {
        string fkey(yyfilename);
        if (fkey != "") {
            fkey += "/";
        }
        fkey += tree2str(key);
        gGlobal->gMetaDataSet[tree(fkey.c_str())].insert(value);
    }
    //cout << "Master " << gGlobal->gMasterDocument  << ", file " << yyfilename <<  " : declare " << *key << "," << *value << endl;
}

void declareDoc(Tree t)
{
	//gGlobal->gLatexDocSwitch = true;
	gGlobal->gDocVector.push_back(t);
}<|MERGE_RESOLUTION|>--- conflicted
+++ resolved
@@ -237,12 +237,11 @@
  * @param fname the name of the file to parse
  * @return the list of definitions it contains
  */
-<<<<<<< HEAD
-Tree SourceReader::parsefile(string fname)
+Tree SourceReader::parsefile(const char* fname)
 {
     yyerr = 0;
     yylineno = 1;
-    yyfilename = fname.c_str();
+    yyfilename = fname;
     string fullpath;
  
     // We are requested to parse an URL file
@@ -269,29 +268,6 @@
         } else {
             yy_scan_string(buffer);
             res = parse(yyfilename);
-=======
-
-Tree SourceReader::parse(const char* fname)
-{
-    string fullpath;
-    char* fileBuf = 0;
-
-    yyerr = 0;
-    yyfilename = fname;
-    
-    if (strstr(yyfilename,"http://") != 0) {
-        // We are requested to parse an URL file
-        int ret = http_fetch(yyfilename, &fileBuf);
-        if (ret == -1) {
-            http_perror("http fetch");
-            exit(1);
-        }
-        yy_scan_string(fileBuf);
-        yylineno = 1;
-        int r = yyparse();
-        if (r) {
-            fprintf(stderr, "Parse error : code = %d \n", r);
->>>>>>> 6ad70a19
         }
     #else
         // Otherwise use http URL fetch code
@@ -319,7 +295,7 @@
         Tree res = 0;
         for (list<string>::iterator i = gGlobal->gImportDirList.begin(); i != gGlobal->gImportDirList.end(); i++) {
             string url = *i + fname;
-            if ((res = parsefile(url))) return res;
+            if ((res = parsefile(url.c_str()))) return res;
         }
         stringstream error;
         error << "ERROR : unable to open file " << yyfilename << endl;
@@ -332,18 +308,18 @@
             error << "ERROR : unable to open file " << yyfilename << endl;
             throw faustexception(error.str());
         }
-        Tree res = parse(fullpath);
+        Tree res = parse(fullpath.c_str());
         fclose(tmp_file);
         return res;
     #endif
     }
 }
 
-Tree SourceReader::parsestring(string fname) 
+Tree SourceReader::parsestring(const char* fname)
 {
     yyerr = 0;
     yylineno = 1;
-    yyfilename = fname.c_str();
+    yyfilename = fname;
     
     yy_scan_string(gGlobal->gInputString);
     // Clear global "inputstring" so that imported files will be correctly parsed with "parse"
@@ -351,7 +327,7 @@
     return parse(fname);
 }
 
-Tree SourceReader::parse(string fname) 
+Tree SourceReader::parse(const char* fname)
 {
     int r = yyparse();
     stringstream error;
@@ -446,12 +422,8 @@
 			// skill null definitions produced by declarations
 		} else if (isImportFile(d,fname)) {
 			const char* f = tree2str(fname);
-			//cerr << "import(" << f << ")" << endl;
-			
-			//string f = tree2str(fname);
 			if (visited.find(f) == visited.end()) {
 				visited.insert(f);
-				//Tree l = getlist(f);
 				lresult = expandrec(getlist(f), visited, lresult);
 			}
 			
