--- conflicted
+++ resolved
@@ -1,32 +1,19 @@
-<<<<<<< HEAD
-/* A Bison parser, made by GNU Bison 2.7.12-4996.  */
-
-/* Bison interface for Yacc-like parsers in C
-   
-      Copyright (C) 1984, 1989-1990, 2000-2013 Free Software Foundation, Inc.
-   
-=======
 /* A Bison parser, made by GNU Bison 3.0.4.  */
 
 /* Bison interface for Yacc-like parsers in C
 
    Copyright (C) 1984, 1989-1990, 2000-2015 Free Software Foundation, Inc.
 
->>>>>>> 6d112cfa
    This program is free software: you can redistribute it and/or modify
    it under the terms of the GNU General Public License as published by
    the Free Software Foundation, either version 3 of the License, or
    (at your option) any later version.
-<<<<<<< HEAD
-   
-=======
 
->>>>>>> 6d112cfa
    This program is distributed in the hope that it will be useful,
    but WITHOUT ANY WARRANTY; without even the implied warranty of
    MERCHANTABILITY or FITNESS FOR A PARTICULAR PURPOSE.  See the
    GNU General Public License for more details.
-   
+
    You should have received a copy of the GNU General Public License
    along with this program.  If not, see <http://www.gnu.org/licenses/>.  */
 
@@ -39,17 +26,13 @@
    special exception, which will cause the skeleton and the resulting
    Bison output files to be licensed under the GNU General Public
    License without this special exception.
-   
+
    This special exception was added by the Free Software Foundation in
    version 2.2 of Bison.  */
 
 #ifndef YY_YY_PARSER_FAUSTPARSER_HPP_INCLUDED
 # define YY_YY_PARSER_FAUSTPARSER_HPP_INCLUDED
-<<<<<<< HEAD
-/* Enabling traces.  */
-=======
 /* Debug traces.  */
->>>>>>> 6d112cfa
 #ifndef YYDEBUG
 # define YYDEBUG 0
 #endif
@@ -57,11 +40,7 @@
 extern int yydebug;
 #endif
 
-<<<<<<< HEAD
-/* Tokens.  */
-=======
 /* Token type.  */
->>>>>>> 6d112cfa
 #ifndef YYTOKENTYPE
 # define YYTOKENTYPE
   enum yytokentype
@@ -190,66 +169,30 @@
     LSTQ = 379
   };
 #endif
-<<<<<<< HEAD
-
-=======
->>>>>>> 6d112cfa
 
 /* Value type.  */
 #if ! defined YYSTYPE && ! defined YYSTYPE_IS_DECLARED
-<<<<<<< HEAD
-typedef union YYSTYPE
-{
-/* Line 2053 of yacc.c  */
-#line 71 "parser/faustparser.y"
-=======
 
 union YYSTYPE
 {
-#line 78 "parser/faustparser.y" /* yacc.c:1909  */
->>>>>>> 6d112cfa
+#line 71 "parser/faustparser.y" /* yacc.c:1909  */
 
 	CTree* 	exp;
 	char* str;
 	string* cppstr;
 	bool b;
 
-<<<<<<< HEAD
-
-/* Line 2053 of yacc.c  */
-#line 188 "parser/faustparser.hpp"
-} YYSTYPE;
-# define YYSTYPE_IS_TRIVIAL 1
-# define yystype YYSTYPE /* obsolescent; will be withdrawn */
-=======
 #line 186 "parser/faustparser.hpp" /* yacc.c:1909  */
 };
 
 typedef union YYSTYPE YYSTYPE;
 # define YYSTYPE_IS_TRIVIAL 1
->>>>>>> 6d112cfa
 # define YYSTYPE_IS_DECLARED 1
 #endif
 
 
 extern YYSTYPE yylval;
 
-<<<<<<< HEAD
-#ifdef YYPARSE_PARAM
-#if defined __STDC__ || defined __cplusplus
-int yyparse (void *YYPARSE_PARAM);
-#else
-int yyparse ();
-#endif
-#else /* ! YYPARSE_PARAM */
-#if defined __STDC__ || defined __cplusplus
 int yyparse (void);
-#else
-int yyparse ();
-#endif
-#endif /* ! YYPARSE_PARAM */
-=======
-int yyparse (void);
->>>>>>> 6d112cfa
 
 #endif /* !YY_YY_PARSER_FAUSTPARSER_HPP_INCLUDED  */