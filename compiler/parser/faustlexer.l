--- conflicted
+++ resolved
@@ -5,11 +5,6 @@
 %{
 #include "tree.hh"
 #include "faustparser.hpp"
-<<<<<<< HEAD
-#define YY_NO_UNISTD_H 1
-extern "C" int isatty (int);
-=======
->>>>>>> 79f63a65
 %}
 
 DIGIT    [0-9]
