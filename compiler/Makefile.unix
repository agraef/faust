subprojects := . boxes errors evaluate  normalize parser propagate parallelize signals tlib \
                draw draw/device draw/schema extended patternmatcher documentator utils ../libraries \
                generator generator/asmjs generator/c generator/cpp  \
<<<<<<< HEAD
                generator/java generator/js generator/llvm generator/fir generator/wasm generator/interpreter
                
=======
                generator/java generator/js generator/llvm generator/fir generator/wasm

>>>>>>> ae11b8b5

sources = $(wildcard */*.cpp) $(wildcard draw/*/*.cpp) $(wildcard generator/*/*.cpp) $(wildcard ../libraries/loki/*cpp)

objects = $(sources:.cpp=.o)
os 	:= $(shell uname)

VPATH = $(subprojects)

system ?= $(shell uname -s)

# These paths are searched for llvm-config* in reverse order (/opt/local/bin
# is included for compatibility with MacPorts).
llvm_paths = /usr/bin /opt/local/bin /usr/local/bin

# Search heuristic for finding a suitable llvm-config. This will select a
# default 'llvm-config', if it's on the PATH. Otherwise it will look for
# llvm-config* on the paths above and select the lexicographically greatest
# among these. Usually this will give the llvm-config for the latest LLVM
# version on your system, preferring later paths in the list (so /usr/local
# will be considered before /usr). If none of these work then you can either
# link a suitable llvm-config to a location somewhere on your PATH, or just
# set LLVM_CONFIG manually.

LLVM_CONFIG = $(lastword $(wildcard /usr/bin/llvm-config* /opt/local/bin/llvm-config* /usr/local/bin/llvm-config*) $(shell which llvm-config 2> /dev/null))

## On Darwin build both 32 and 64-bits intel versions
ifeq ($(system), Darwin)
    ARCHFLAGS 	:=  -arch i386 -arch x86_64
    LIBFLAGS	:=
    CXX 		= clang++
    #CXXFLAGS	= -Wexit-time-destructors -Wglobal-constructors
    LIB_EXT     = dylib
    ## --analyze   -Wall -pedantic
    #CXXFLAGS	= -Wexit-time-destructors -Wglobal-constructors -stdlib=libc++
else
    ARCHFLAGS 	:=
    LIBFLAGS	:= --mode=link --tag=CXX
ifneq ($(findstring MINGW32, $(system)),)
    LIB_EXT     = dll
else
    LIB_EXT     = so
endif
endif

LLVM_STATIC_LIBS = $(shell $(LLVM_CONFIG) --libfiles)
LLVM_VERSION = $(shell $(LLVM_CONFIG) --version)

## On Windows (mingw32) we must link against the socket library.
ifneq ($(findstring MINGW32, $(system)),)
LIBS = -lshell32 -lpsapi -limagehlp -lwsock32 `pkg-config --libs libcrypto` -lz
EXE = .exe
endif

CXXFLAGS ?= -g -Wall -Wuninitialized
##CXXFLAGS ?= -O3 -Wall -Wuninitialized $(ARCHFLAGS)
CXXFLAGS += -Wno-parentheses $(addprefix -I, $(subprojects)) -DINSTALL_PREFIX='"$(prefix)"'

ifeq ($(system), Darwin)
    LLVM_CLANG = $(shell $(LLVM_CONFIG) --prefix)/bin/clang++
else
    LLVM_CLANG = clang++
endif

#CLANGLIBSLIST= -lclangFrontend -lclangParse -lclangSema  -lclangAST  \
#            -lclangBasic -lclangDriver -lclangSerialization -lclangDriver -lclangCodeGen \
#            -lclangSema -lclangStaticAnalyzerFrontend \
#            -lclangStaticAnalyzerCheckers -lclangStaticAnalyzerCore \
#            -lclangAnalysis -lclangRewriteCore -lclangRewriteFrontend \
#            -lclangEdit -lclangLex


ifeq ($(LLVM_VERSION), 3.1)
    LLVM_VERSION = LLVM_31
endif

ifeq ($(LLVM_VERSION), 3.2)
    LLVM_VERSION = LLVM_32
endif

ifeq ($(LLVM_VERSION), 3.3)
    LLVM_VERSION = LLVM_33
endif

ifeq ($(LLVM_VERSION),$(filter $(LLVM_VERSION), 3.4 3.4.1 3.4.2))
    LLVM_VERSION = LLVM_34
    CLANGLIBS=$(CLANGLIBSLIST)
endif

ifeq ($(LLVM_VERSION),$(filter $(LLVM_VERSION), 3.5.0 3.5.1 3.5.2))
    LLVM_VERSION = LLVM_35
    CLANGLIBS=$(CLANGLIBSLIST)
    CXXFLAGS += -std=gnu++11
endif

ifeq ($(LLVM_VERSION),$(filter $(LLVM_VERSION), 3.6.0 3.6.1 3.6.2))
    LLVM_VERSION = LLVM_36
    CLANGLIBS=$(CLANGLIBSLIST)
    CXXFLAGS += -std=gnu++11
endif

ifeq ($(LLVM_VERSION),$(filter $(LLVM_VERSION), 3.7.0 3.7.1 3.7.2))
    LLVM_VERSION = LLVM_37
    CLANGLIBS=$(CLANGLIBSLIST)
    CXXFLAGS += -std=gnu++11
endif

ifeq ($(system), Darwin)
#CXXFLAGS += -g
    CXXFLAGS += -O3
else
ifneq ($(findstring MINGW32, $(system)),)
	CXXFLAGS += -O1 -I/usr/include
else
	CXXFLAGS += -O1 -fPIC
endif
endif

CXXFLAGS += -Wall -Wuninitialized -fvisibility=hidden -Wno-overloaded-virtual -Wno-parentheses $(addprefix -I, $(subprojects)) -DINSTALL_PREFIX='"$(prefix)"'
CXXFLAGS += -I`$(LLVM_CONFIG) --includedir` -I../architecture -D$(LLVM_VERSION) -D__STDC_LIMIT_MACROS -D__STDC_CONSTANT_MACROS
CXXFLAGS += $(ARCHFLAGS)

LLVMSHLIB = $(wildcard $(shell $(LLVM_CONFIG) --libdir)/libLLVM-$(shell $(LLVM_CONFIG) --version).$(LIB_EXT))

ifeq ($(LLVMSHLIB),)
    LLVMLIBS = $(shell $(LLVM_CONFIG) --libs)
else
    LLVMLIBS = -l$(patsubst lib%,%,$(notdir $(basename $(LLVMSHLIB))))
endif

all : faust libfaust.a

dynamic : faust libfaust.$(LIB_EXT)


## On iOS, do not compile LLVM part
ios : IPHONEOS_DEPLOYMENT_TARGET=5.0
ios : CXX = /Applications/Xcode.app/Contents/Developer/Toolchains/XcodeDefault.xctoolchain/usr/bin/clang
ios : CXXFLAGS = -arch armv7 -arch armv7s -arch arm64 -pipe -O3 -gdwarf-2 -isysroot /Applications/Xcode.app/Contents/Developer/Platforms/iPhoneOS.platform/Developer/SDKs/iPhoneOS7.1.sdk
ios : CXXFLAGS += -fvisibility=hidden -Wno-overloaded-virtual -Wno-parentheses $(addprefix -I, $(subprojects)) -DINSTALL_PREFIX='"$(prefix)"'
ios : LLVM_VERSION =
ios : libfaust.a

ios-llvm : IPHONEOS_DEPLOYMENT_TARGET=5.0
ios-llvm : CXX = /Applications/Xcode.app/Contents/Developer/Toolchains/XcodeDefault.xctoolchain/usr/bin/clang
ios-llvm : CXXFLAGS = -arch armv7 -arch armv7s -arch arm64 -pipe -O3 -gdwarf-2 -isysroot /Applications/Xcode.app/Contents/Developer/Platforms/iPhoneOS.platform/Developer/SDKs/iPhoneOS8.0.sdk
ios-llvm : CXXFLAGS += -fvisibility=hidden -Wno-overloaded-virtual -Wno-parentheses $(addprefix -I, $(subprojects)) -DINSTALL_PREFIX='"$(prefix)"'
ios-llvm : CXXFLAGS += -D$(LLVM_VERSION) -D__STDC_LIMIT_MACROS -D__STDC_CONSTANT_MACROS
ios-llvm : CXXFLAGS += -stdlib=libc++  -std=c++11
ios-llvm : CXXFLAGS += -I/Users/letz/llvm-ios/include
ios-llvm : libfaust.a libfaustmachine.a

## For the Web, do not compile LLVM part
emcc : CC = emcc
emcc : CXX = emcc
emcc : CXXFLAGS = -DEMCC -I../architecture -O3 -Wall -Wuninitialized -Wno-overloaded-virtual -Wno-parentheses $(addprefix -I, $(subprojects)) -DINSTALL_PREFIX='"$(prefix)"'
emcc : ARCHFLAGS =
emcc : LLVM_VERSION =
emcc : libfaust.js libfaustworker.js
emcc : EXPORTED="['_createAsmCDSPFactoryFromString', '_getCLibFaustVersion', '_freeCDSP']"

libfaustmachine.a : generator/llvm/machine/llvm_machine_dsp_aux.o generator/llvm/rn_base64.o
	libtool $(LIBFLAGS) generator/llvm/machine/llvm_machine_dsp_aux.o generator/llvm/rn_base64.o -static -o libfaustmachine.a


##-s TOTAL_STACK=20971520 -s TOTAL_MEMORY=41943040
##$(CXX) -O2 -s DISABLE_EXCEPTION_CATCHING=0 -s ALLOW_MEMORY_GROWTH=1 -s EXPORTED_FUNCTIONS=$(EXPORTED) $(objects) libcode.o global.o -o libfaust.js

#536870912

libfaust.js : $(objects) libcode.o libmain.o global.o
	$(CXX) -O3 --memory-init-file 0 -s ASSERTIONS=2 -s TOTAL_MEMORY=134217728 -s DISABLE_EXCEPTION_CATCHING=0 -s EXPORTED_FUNCTIONS=$(EXPORTED) $(objects) libcode.o libmain.o global.o -o libfaust.js
	cp libfaust.js ../architecture/webaudio

libfaustworker.js : $(objects) libcode.o libmain.o global.o
	$(CXX) -O3 --memory-init-file 0 -s BUILD_AS_WORKER=1 -s ASSERTIONS=2 -s TOTAL_MEMORY=134217728 -s DISABLE_EXCEPTION_CATCHING=0 -s EXPORTED_FUNCTIONS=$(EXPORTED) $(objects) libcode.o libmain.o global.o -o libfaustworker.js
	cp libfaustworker.js ../architecture/webaudio

libcode.o : libcode.cpp
	$(CXX) $(CXXFLAGS) libcode.cpp -c -o libcode.o

libmain.o : libmain.cpp
	$(CXX) $(CXXFLAGS) libmain.cpp -c -o libmain.o

global.o : global.cpp
	$(CXX) $(CXXFLAGS) global.cpp -c -o global.o

main.o : main.cpp
	$(CXX) $(CXXFLAGS) main.cpp -c -o main.o

scheduler.ll : ../architecture/scheduler.cpp
	$(LLVM_CLANG) -O3 -D$(LLVM_VERSION) -emit-llvm -S ../architecture/scheduler.cpp -o scheduler.ll

CUI_exp.h : ../architecture/faust/gui/CUI.h
	xxd -i ../architecture/faust/gui/CUI.h generator/llvm/CUI_exp.h

scheduler_exp.h : ../architecture/scheduler.cpp
	xxd -i ../architecture/scheduler.cpp generator/llvm/scheduler_exp.h


faust : $(objects) main.o libcode.o global.o
ifneq ($(findstring MINGW32, $(system)),)
	$(CXX) $(CXXFLAGS) $(LDFLAGS) $(objects) main.o libcode.o global.o `$(LLVM_CONFIG) --ldflags` $(LLVMLIBS) $(CLANGLIBS) $(LIBS) -lpthread -o faust
else
	$(CXX) $(CXXFLAGS) $(LDFLAGS) $(objects) main.o libcode.o global.o `$(LLVM_CONFIG) --ldflags` $(LLVMLIBS) $(CLANGLIBS) -ldl -lcrypto -lz -lncurses -lpthread -o faust
endif

ifeq ($(system), Darwin)

    libfaust.a : $(objects) libcode.o libmain.o global.o
	libtool $(LIBFLAGS) $(objects) libcode.o libmain.o global.o -static -o $@

    libfaust.dylib : $(objects) libcode.o libmain.o global.o
	$(CXX) -dynamiclib $(ARCHFLAGS) $(LIBFLAGS) $(LDFLAGS) $(objects) libcode.o libmain.o global.o  `$(LLVM_CONFIG) --ldflags` $(LLVM_STATIC_LIBS) $(CLANGLIBS) -ldl -lcrypto -lz -lncurses -install_name /usr/local/lib/libfaust.dylib -o libfaust.dylib
else
ifneq ($(findstring MINGW32, $(system)),)
    libfaust.a : $(objects) libcode.o libmain.o global.o
	rm -f $@
	ar cq $@ $(objects) libcode.o libmain.o global.o
	ranlib $@

    libfaust.dll : $(objects) libcode.o libmain.o global.o
	$(CXX) -shared $(LDFLAGS) $(objects) libcode.o libmain.o global.o -o libfaust.dll `$(LLVM_CONFIG) --ldflags` $(LLVMLIBS) $(CLANGLIBS) $(LIBS) -lpthread
else
    libfaust.a : $(objects) libcode.o libmain.o global.o
	rm -f $@
	ar cq $@ $(objects) libcode.o libmain.o global.o
	ranlib $@

    libfaust.so : $(objects) libcode.o libmain.o global.o
	$(CXX) -shared -fPIC $(LDFLAGS) $(objects) libcode.o libmain.o global.o -o libfaust.so `$(LLVM_CONFIG) --ldflags` $(LLVM_STATIC_LIBS) $(CLANGLIBS) -ldl -lcrypto -lstdc++
endif
endif


.PHONY: clean depend ctags parser

parser :
	bison -d -o parser/faustparser.cpp parser/faustparser.y
	flex -I -oparser/faustlexer.cpp parser/faustlexer.l

clean :
	rm -f $(objects) main.o libcode.o libmain.o global.o faust$(EXE) libfaust.a libfaust.js libfaustworker.js libfaust.$(LIB_EXT) *.il *.dpi *.spi */*.il */*.dpi */*.spi *~ */*~
	rm -rf doc

depend :
	makedepend -fMakefile.unix -w120 -Y -- $(addprefix -I, $(subprojects)) -- $(sources) libcode.cpp global.cpp main.cpp

ctags:
	ctags -R main.cpp $(subprojects)

doc: $(wildcard *.cpp) $(wildcard */*.cpp)  $(wildcard */*.h) $(wildcard */*.hh)
	doxygen

# DO NOT DELETE

boxes/boxcomplexity.o: extended/xtended.hh tlib/tlib.hh tlib/symbol.hh garbageable.hh tlib/node.hh tlib/tree.hh
boxes/boxcomplexity.o: tlib/num.hh tlib/list.hh tlib/shlysis.hh signals/sigtype.hh tlib/smartpointer.hh
boxes/boxcomplexity.o: signals/interval.hh generator/instructions.hh signals/binop.hh
boxes/boxcomplexity.o: generator/interpreter/fir_opcode.hh tlib/property.hh generator/Text.hh signals/sigvisitor.hh
boxes/boxcomplexity.o: signals/signals.hh documentator/lateq.hh boxes/boxcomplexity.hh boxes/boxes.hh
boxes/boxcomplexity.o: errors/exception.hh global.hh parser/sourcereader.hh evaluate/loopDetector.hh
boxes/boxcomplexity.o: tlib/occurrences.hh
boxes/boxes.o: boxes/boxes.hh tlib/tlib.hh tlib/symbol.hh garbageable.hh tlib/node.hh tlib/tree.hh tlib/num.hh
boxes/boxes.o: tlib/list.hh tlib/shlysis.hh signals/signals.hh signals/binop.hh generator/interpreter/fir_opcode.hh
boxes/boxes.o: boxes/ppbox.hh signals/prim2.hh signals/sigtype.hh tlib/smartpointer.hh signals/interval.hh
boxes/boxes.o: generator/instructions.hh tlib/property.hh generator/Text.hh extended/xtended.hh signals/sigvisitor.hh
boxes/boxes.o: documentator/lateq.hh errors/exception.hh global.hh parser/sourcereader.hh evaluate/loopDetector.hh
boxes/boxes.o: tlib/occurrences.hh
boxes/boxtype.o: boxes/boxes.hh tlib/tlib.hh tlib/symbol.hh garbageable.hh tlib/node.hh tlib/tree.hh tlib/num.hh
boxes/boxtype.o: tlib/list.hh tlib/shlysis.hh signals/signals.hh signals/binop.hh generator/interpreter/fir_opcode.hh
boxes/boxtype.o: boxes/ppbox.hh signals/prim2.hh signals/sigtype.hh tlib/smartpointer.hh signals/interval.hh
boxes/boxtype.o: generator/instructions.hh tlib/property.hh generator/Text.hh extended/xtended.hh signals/sigvisitor.hh
boxes/boxtype.o: documentator/lateq.hh errors/exception.hh global.hh parser/sourcereader.hh evaluate/loopDetector.hh
boxes/boxtype.o: tlib/occurrences.hh
boxes/ppbox.o: tlib/list.hh tlib/symbol.hh garbageable.hh tlib/tree.hh tlib/node.hh boxes/boxes.hh tlib/tlib.hh
boxes/ppbox.o: tlib/num.hh tlib/shlysis.hh signals/signals.hh signals/binop.hh generator/interpreter/fir_opcode.hh
boxes/ppbox.o: boxes/ppbox.hh signals/prim2.hh signals/sigtype.hh tlib/smartpointer.hh signals/interval.hh
boxes/ppbox.o: generator/instructions.hh tlib/property.hh generator/Text.hh extended/xtended.hh signals/sigvisitor.hh
boxes/ppbox.o: documentator/lateq.hh errors/exception.hh global.hh parser/sourcereader.hh evaluate/loopDetector.hh
boxes/ppbox.o: tlib/occurrences.hh
documentator/doc.o: boxes/ppbox.hh boxes/boxes.hh tlib/tlib.hh tlib/symbol.hh garbageable.hh tlib/node.hh tlib/tree.hh
documentator/doc.o: tlib/num.hh tlib/list.hh tlib/shlysis.hh signals/signals.hh signals/binop.hh
documentator/doc.o: generator/interpreter/fir_opcode.hh signals/prim2.hh signals/sigtype.hh tlib/smartpointer.hh
documentator/doc.o: signals/interval.hh generator/instructions.hh tlib/property.hh generator/Text.hh
documentator/doc.o: documentator/doc.hh evaluate/eval.hh parser/sourcereader.hh evaluate/environment.hh
documentator/doc.o: errors/errormsg.hh documentator/doc_Text.hh signals/sigprint.hh propagate/propagate.hh
documentator/doc.o: parser/enrobage.hh draw/drawschema.hh utils/names.hh normalize/simplify.hh normalize/privatise.hh
documentator/doc.o: signals/recursivness.hh documentator/lateq.hh documentator/doc_compile.hh signals/sigtyperules.hh
documentator/doc.o: generator/occurences.hh generator/description.hh generator/uitree.hh global.hh
documentator/doc.o: evaluate/loopDetector.hh tlib/occurrences.hh documentator/doc_lang.hh documentator/doc_notice.hh
documentator/doc.o: documentator/doc_autodoc.hh tlib/compatibility.hh errors/exception.hh utils/files.hh
documentator/doc_Text.o: documentator/doc_Text.hh tlib/compatibility.hh generator/floats.hh generator/instructions.hh
documentator/doc_Text.o: signals/binop.hh tlib/node.hh tlib/symbol.hh garbageable.hh
documentator/doc_Text.o: generator/interpreter/fir_opcode.hh tlib/property.hh tlib/tree.hh generator/Text.hh
documentator/doc_autodoc.o: documentator/doc_autodoc.hh tlib/tlib.hh tlib/symbol.hh garbageable.hh tlib/node.hh
documentator/doc_autodoc.o: tlib/tree.hh tlib/num.hh tlib/list.hh tlib/shlysis.hh boxes/boxes.hh signals/signals.hh
documentator/doc_autodoc.o: signals/binop.hh generator/interpreter/fir_opcode.hh documentator/doc.hh evaluate/eval.hh
documentator/doc_autodoc.o: parser/sourcereader.hh evaluate/environment.hh global.hh tlib/property.hh
documentator/doc_autodoc.o: signals/sigtype.hh tlib/smartpointer.hh signals/interval.hh generator/instructions.hh
documentator/doc_autodoc.o: generator/Text.hh evaluate/loopDetector.hh tlib/occurrences.hh
documentator/doc_compile.o: documentator/doc_compile.hh signals/sigtyperules.hh signals/signals.hh tlib/tlib.hh
documentator/doc_compile.o: tlib/symbol.hh garbageable.hh tlib/node.hh tlib/tree.hh tlib/num.hh tlib/list.hh
documentator/doc_compile.o: tlib/shlysis.hh signals/binop.hh generator/interpreter/fir_opcode.hh signals/sigtype.hh
documentator/doc_compile.o: tlib/smartpointer.hh signals/interval.hh generator/instructions.hh tlib/property.hh
documentator/doc_compile.o: generator/Text.hh generator/occurences.hh documentator/lateq.hh documentator/doc_Text.hh
documentator/doc_compile.o: generator/description.hh generator/uitree.hh global.hh parser/sourcereader.hh
documentator/doc_compile.o: boxes/boxes.hh evaluate/loopDetector.hh tlib/occurrences.hh generator/floats.hh
documentator/doc_compile.o: signals/sigprint.hh signals/recursivness.hh normalize/simplify.hh normalize/privatise.hh
documentator/doc_compile.o: signals/prim2.hh extended/xtended.hh signals/sigvisitor.hh tlib/compatibility.hh
documentator/doc_compile.o: signals/ppsig.hh utils/names.hh propagate/propagate.hh documentator/doc.hh evaluate/eval.hh
documentator/doc_compile.o: evaluate/environment.hh documentator/doc_notice.hh errors/exception.hh
documentator/doc_lang.o: documentator/doc_lang.hh documentator/doc_notice.hh documentator/doc_autodoc.hh
documentator/doc_lang.o: documentator/doc_metadatas.hh documentator/lateq.hh garbageable.hh parser/enrobage.hh
documentator/doc_lang.o: tlib/compatibility.hh errors/exception.hh global.hh parser/sourcereader.hh boxes/boxes.hh
documentator/doc_lang.o: tlib/tlib.hh tlib/symbol.hh tlib/node.hh tlib/tree.hh tlib/num.hh tlib/list.hh tlib/shlysis.hh
documentator/doc_lang.o: signals/signals.hh signals/binop.hh generator/interpreter/fir_opcode.hh tlib/property.hh
documentator/doc_lang.o: signals/sigtype.hh tlib/smartpointer.hh signals/interval.hh generator/instructions.hh
documentator/doc_lang.o: generator/Text.hh evaluate/loopDetector.hh tlib/occurrences.hh
documentator/doc_metadatas.o: documentator/doc_metadatas.hh documentator/doc.hh tlib/tlib.hh tlib/symbol.hh
documentator/doc_metadatas.o: garbageable.hh tlib/node.hh tlib/tree.hh tlib/num.hh tlib/list.hh tlib/shlysis.hh
documentator/doc_metadatas.o: evaluate/eval.hh boxes/boxes.hh signals/signals.hh signals/binop.hh
documentator/doc_metadatas.o: generator/interpreter/fir_opcode.hh parser/sourcereader.hh evaluate/environment.hh
documentator/doc_metadatas.o: global.hh tlib/property.hh signals/sigtype.hh tlib/smartpointer.hh signals/interval.hh
documentator/doc_metadatas.o: generator/instructions.hh generator/Text.hh evaluate/loopDetector.hh tlib/occurrences.hh
documentator/doc_notice.o: documentator/doc_notice.hh documentator/doc_lang.hh parser/enrobage.hh tlib/compatibility.hh
documentator/doc_notice.o: global.hh parser/sourcereader.hh boxes/boxes.hh tlib/tlib.hh tlib/symbol.hh garbageable.hh
documentator/doc_notice.o: tlib/node.hh tlib/tree.hh tlib/num.hh tlib/list.hh tlib/shlysis.hh signals/signals.hh
documentator/doc_notice.o: signals/binop.hh generator/interpreter/fir_opcode.hh tlib/property.hh signals/sigtype.hh
documentator/doc_notice.o: tlib/smartpointer.hh signals/interval.hh generator/instructions.hh generator/Text.hh
documentator/doc_notice.o: evaluate/loopDetector.hh tlib/occurrences.hh
documentator/doc_sharing.o: documentator/doc_compile.hh signals/sigtyperules.hh signals/signals.hh tlib/tlib.hh
documentator/doc_sharing.o: tlib/symbol.hh garbageable.hh tlib/node.hh tlib/tree.hh tlib/num.hh tlib/list.hh
documentator/doc_sharing.o: tlib/shlysis.hh signals/binop.hh generator/interpreter/fir_opcode.hh signals/sigtype.hh
documentator/doc_sharing.o: tlib/smartpointer.hh signals/interval.hh generator/instructions.hh tlib/property.hh
documentator/doc_sharing.o: generator/Text.hh generator/occurences.hh documentator/lateq.hh documentator/doc_Text.hh
documentator/doc_sharing.o: generator/description.hh generator/uitree.hh global.hh parser/sourcereader.hh
documentator/doc_sharing.o: boxes/boxes.hh evaluate/loopDetector.hh tlib/occurrences.hh signals/sigprint.hh
documentator/lateq.o: documentator/lateq.hh garbageable.hh generator/Text.hh errors/exception.hh global.hh
documentator/lateq.o: parser/sourcereader.hh boxes/boxes.hh tlib/tlib.hh tlib/symbol.hh tlib/node.hh tlib/tree.hh
documentator/lateq.o: tlib/num.hh tlib/list.hh tlib/shlysis.hh signals/signals.hh signals/binop.hh
documentator/lateq.o: generator/interpreter/fir_opcode.hh tlib/property.hh signals/sigtype.hh tlib/smartpointer.hh
documentator/lateq.o: signals/interval.hh generator/instructions.hh evaluate/loopDetector.hh tlib/occurrences.hh
draw/drawschema.o: boxes/boxes.hh tlib/tlib.hh tlib/symbol.hh garbageable.hh tlib/node.hh tlib/tree.hh tlib/num.hh
draw/drawschema.o: tlib/list.hh tlib/shlysis.hh signals/signals.hh signals/binop.hh generator/interpreter/fir_opcode.hh
draw/drawschema.o: boxes/ppbox.hh signals/prim2.hh signals/sigtype.hh tlib/smartpointer.hh signals/interval.hh
draw/drawschema.o: generator/instructions.hh tlib/property.hh generator/Text.hh global.hh parser/sourcereader.hh
draw/drawschema.o: evaluate/loopDetector.hh tlib/occurrences.hh draw/device/devLib.h draw/device/SVGDev.h
draw/drawschema.o: draw/device/device.h draw/device/PSDev.h extended/xtended.hh signals/sigvisitor.hh
draw/drawschema.o: documentator/lateq.hh boxes/boxcomplexity.hh draw/schema/schema.h draw/drawschema.hh
draw/drawschema.o: tlib/compatibility.hh utils/names.hh propagate/propagate.hh generator/description.hh
draw/drawschema.o: generator/uitree.hh errors/exception.hh utils/files.hh
draw/sigToGraph.o: signals/signals.hh tlib/tlib.hh tlib/symbol.hh garbageable.hh tlib/node.hh tlib/tree.hh tlib/num.hh
draw/sigToGraph.o: tlib/list.hh tlib/shlysis.hh signals/binop.hh generator/interpreter/fir_opcode.hh signals/sigtype.hh
draw/sigToGraph.o: tlib/smartpointer.hh signals/interval.hh generator/instructions.hh tlib/property.hh
draw/sigToGraph.o: generator/Text.hh signals/sigtyperules.hh extended/xtended.hh signals/sigvisitor.hh
draw/sigToGraph.o: documentator/lateq.hh errors/exception.hh draw/sigToGraph.hh
errors/errormsg.o: errors/errormsg.hh tlib/tlib.hh tlib/symbol.hh garbageable.hh tlib/node.hh tlib/tree.hh tlib/num.hh
errors/errormsg.o: tlib/list.hh tlib/shlysis.hh boxes/boxes.hh signals/signals.hh signals/binop.hh
errors/errormsg.o: generator/interpreter/fir_opcode.hh boxes/ppbox.hh global.hh parser/sourcereader.hh tlib/property.hh
errors/errormsg.o: signals/sigtype.hh tlib/smartpointer.hh signals/interval.hh generator/instructions.hh
errors/errormsg.o: generator/Text.hh evaluate/loopDetector.hh tlib/occurrences.hh errors/exception.hh
errors/timing.o: tlib/compatibility.hh errors/timing.hh global.hh parser/sourcereader.hh boxes/boxes.hh tlib/tlib.hh
errors/timing.o: tlib/symbol.hh garbageable.hh tlib/node.hh tlib/tree.hh tlib/num.hh tlib/list.hh tlib/shlysis.hh
errors/timing.o: signals/signals.hh signals/binop.hh generator/interpreter/fir_opcode.hh tlib/property.hh
errors/timing.o: signals/sigtype.hh tlib/smartpointer.hh signals/interval.hh generator/instructions.hh
errors/timing.o: generator/Text.hh evaluate/loopDetector.hh tlib/occurrences.hh
evaluate/environment.o: evaluate/environment.hh tlib/tlib.hh tlib/symbol.hh garbageable.hh tlib/node.hh tlib/tree.hh
evaluate/environment.o: tlib/num.hh tlib/list.hh tlib/shlysis.hh errors/errormsg.hh boxes/boxes.hh signals/signals.hh
evaluate/environment.o: signals/binop.hh generator/interpreter/fir_opcode.hh boxes/ppbox.hh utils/names.hh
evaluate/environment.o: propagate/propagate.hh global.hh parser/sourcereader.hh tlib/property.hh signals/sigtype.hh
evaluate/environment.o: tlib/smartpointer.hh signals/interval.hh generator/instructions.hh generator/Text.hh
evaluate/environment.o: evaluate/loopDetector.hh tlib/occurrences.hh errors/exception.hh
evaluate/eval.o: evaluate/eval.hh boxes/boxes.hh tlib/tlib.hh tlib/symbol.hh garbageable.hh tlib/node.hh tlib/tree.hh
evaluate/eval.o: tlib/num.hh tlib/list.hh tlib/shlysis.hh signals/signals.hh signals/binop.hh
evaluate/eval.o: generator/interpreter/fir_opcode.hh parser/sourcereader.hh evaluate/environment.hh errors/errormsg.hh
evaluate/eval.o: boxes/ppbox.hh normalize/simplify.hh propagate/propagate.hh patternmatcher/patternmatcher.hh
evaluate/eval.o: extended/xtended.hh signals/sigtype.hh tlib/smartpointer.hh signals/interval.hh
evaluate/eval.o: generator/instructions.hh tlib/property.hh generator/Text.hh signals/sigvisitor.hh
evaluate/eval.o: documentator/lateq.hh utils/names.hh tlib/compatibility.hh errors/exception.hh global.hh
evaluate/eval.o: evaluate/loopDetector.hh tlib/occurrences.hh
evaluate/loopDetector.o: evaluate/loopDetector.hh boxes/boxes.hh tlib/tlib.hh tlib/symbol.hh garbageable.hh
evaluate/loopDetector.o: tlib/node.hh tlib/tree.hh tlib/num.hh tlib/list.hh tlib/shlysis.hh signals/signals.hh
evaluate/loopDetector.o: signals/binop.hh generator/interpreter/fir_opcode.hh parser/sourcereader.hh boxes/ppbox.hh
evaluate/loopDetector.o: errors/exception.hh
extended/xtended.o: extended/xtended.hh tlib/tlib.hh tlib/symbol.hh garbageable.hh tlib/node.hh tlib/tree.hh
extended/xtended.o: tlib/num.hh tlib/list.hh tlib/shlysis.hh signals/sigtype.hh tlib/smartpointer.hh
extended/xtended.o: signals/interval.hh generator/instructions.hh signals/binop.hh generator/interpreter/fir_opcode.hh
extended/xtended.o: tlib/property.hh generator/Text.hh signals/sigvisitor.hh signals/signals.hh documentator/lateq.hh
extended/xtended.o: generator/floats.hh
generator/Text.o: generator/Text.hh tlib/compatibility.hh generator/floats.hh generator/instructions.hh
generator/Text.o: signals/binop.hh tlib/node.hh tlib/symbol.hh garbageable.hh generator/interpreter/fir_opcode.hh
generator/Text.o: tlib/property.hh tlib/tree.hh
generator/code_container.o: generator/code_container.hh generator/instructions.hh signals/binop.hh tlib/node.hh
generator/code_container.o: tlib/symbol.hh garbageable.hh generator/interpreter/fir_opcode.hh tlib/property.hh
generator/code_container.o: tlib/tree.hh generator/Text.hh signals/sigtype.hh tlib/smartpointer.hh signals/interval.hh
generator/code_container.o: tlib/tlib.hh tlib/num.hh tlib/list.hh tlib/shlysis.hh generator/description.hh
generator/code_container.o: signals/signals.hh generator/uitree.hh global.hh parser/sourcereader.hh boxes/boxes.hh
generator/code_container.o: evaluate/loopDetector.hh tlib/occurrences.hh generator/floats.hh
generator/code_container.o: generator/function_builder.hh parallelize/code_loop.hh generator/json_instructions.hh
generator/code_container.o: signals/recursivness.hh generator/type_manager.hh generator/text_instructions.hh
generator/code_container.o: generator/fir_to_fir.hh
generator/contextor.o: generator/contextor.hh
generator/dag_instructions_compiler.o: generator/dag_instructions_compiler.hh generator/instructions_compiler.hh
generator/dag_instructions_compiler.o: global.hh parser/sourcereader.hh boxes/boxes.hh tlib/tlib.hh tlib/symbol.hh
generator/dag_instructions_compiler.o: garbageable.hh tlib/node.hh tlib/tree.hh tlib/num.hh tlib/list.hh
generator/dag_instructions_compiler.o: tlib/shlysis.hh signals/signals.hh signals/binop.hh
generator/dag_instructions_compiler.o: generator/interpreter/fir_opcode.hh tlib/property.hh signals/sigtype.hh
generator/dag_instructions_compiler.o: tlib/smartpointer.hh signals/interval.hh generator/instructions.hh
generator/dag_instructions_compiler.o: generator/Text.hh evaluate/loopDetector.hh tlib/occurrences.hh
generator/dag_instructions_compiler.o: generator/code_container.hh generator/description.hh generator/uitree.hh
generator/dag_instructions_compiler.o: generator/floats.hh generator/function_builder.hh parallelize/code_loop.hh
generator/dag_instructions_compiler.o: generator/json_instructions.hh generator/occurences.hh signals/ppsig.hh
generator/dag_instructions_compiler.o: signals/sigtyperules.hh errors/timing.hh signals/recursivness.hh
generator/dag_instructions_compiler.o: normalize/privatise.hh normalize/simplify.hh extended/xtended.hh
generator/dag_instructions_compiler.o: signals/sigvisitor.hh documentator/lateq.hh signals/prim2.hh errors/exception.hh
generator/description.o: generator/description.hh signals/signals.hh tlib/tlib.hh tlib/symbol.hh garbageable.hh
generator/description.o: tlib/node.hh tlib/tree.hh tlib/num.hh tlib/list.hh tlib/shlysis.hh signals/binop.hh
generator/description.o: generator/interpreter/fir_opcode.hh tlib/smartpointer.hh generator/uitree.hh global.hh
generator/description.o: parser/sourcereader.hh boxes/boxes.hh tlib/property.hh signals/sigtype.hh signals/interval.hh
generator/description.o: generator/instructions.hh generator/Text.hh evaluate/loopDetector.hh tlib/occurrences.hh
generator/description.o: tlib/compatibility.hh errors/exception.hh
generator/dsp_aux.o: generator/dsp_aux.hh export.hh libfaust.h utils/TMutex.h
generator/fir_to_fir.o: generator/fir_to_fir.hh generator/instructions.hh signals/binop.hh tlib/node.hh tlib/symbol.hh
generator/fir_to_fir.o: garbageable.hh generator/interpreter/fir_opcode.hh tlib/property.hh tlib/tree.hh
generator/fir_to_fir.o: generator/Text.hh generator/code_container.hh signals/sigtype.hh tlib/smartpointer.hh
generator/fir_to_fir.o: signals/interval.hh tlib/tlib.hh tlib/num.hh tlib/list.hh tlib/shlysis.hh
generator/fir_to_fir.o: generator/description.hh signals/signals.hh generator/uitree.hh global.hh
generator/fir_to_fir.o: parser/sourcereader.hh boxes/boxes.hh evaluate/loopDetector.hh tlib/occurrences.hh
generator/fir_to_fir.o: generator/floats.hh generator/function_builder.hh parallelize/code_loop.hh
generator/fir_to_fir.o: generator/json_instructions.hh
generator/floats.o: generator/floats.hh generator/instructions.hh signals/binop.hh tlib/node.hh tlib/symbol.hh
generator/floats.o: garbageable.hh generator/interpreter/fir_opcode.hh tlib/property.hh tlib/tree.hh generator/Text.hh
generator/floats.o: global.hh parser/sourcereader.hh boxes/boxes.hh tlib/tlib.hh tlib/num.hh tlib/list.hh
generator/floats.o: tlib/shlysis.hh signals/signals.hh signals/sigtype.hh tlib/smartpointer.hh signals/interval.hh
generator/floats.o: evaluate/loopDetector.hh tlib/occurrences.hh
generator/instructions.o: generator/instructions.hh signals/binop.hh tlib/node.hh tlib/symbol.hh garbageable.hh
generator/instructions.o: generator/interpreter/fir_opcode.hh tlib/property.hh tlib/tree.hh generator/Text.hh
generator/instructions.o: signals/sigtype.hh tlib/smartpointer.hh signals/interval.hh global.hh parser/sourcereader.hh
generator/instructions.o: boxes/boxes.hh tlib/tlib.hh tlib/num.hh tlib/list.hh tlib/shlysis.hh signals/signals.hh
generator/instructions.o: evaluate/loopDetector.hh tlib/occurrences.hh generator/floats.hh
generator/instructions_compiler.o: generator/instructions.hh signals/binop.hh tlib/node.hh tlib/symbol.hh
generator/instructions_compiler.o: garbageable.hh generator/interpreter/fir_opcode.hh tlib/property.hh tlib/tree.hh
generator/instructions_compiler.o: generator/Text.hh generator/instructions_compiler.hh global.hh
generator/instructions_compiler.o: parser/sourcereader.hh boxes/boxes.hh tlib/tlib.hh tlib/num.hh tlib/list.hh
generator/instructions_compiler.o: tlib/shlysis.hh signals/signals.hh signals/sigtype.hh tlib/smartpointer.hh
generator/instructions_compiler.o: signals/interval.hh evaluate/loopDetector.hh tlib/occurrences.hh
generator/instructions_compiler.o: generator/code_container.hh generator/description.hh generator/uitree.hh
generator/instructions_compiler.o: generator/floats.hh generator/function_builder.hh parallelize/code_loop.hh
generator/instructions_compiler.o: generator/json_instructions.hh generator/occurences.hh signals/sigprint.hh
generator/instructions_compiler.o: signals/ppsig.hh signals/sigtyperules.hh errors/timing.hh signals/recursivness.hh
generator/instructions_compiler.o: normalize/privatise.hh normalize/simplify.hh extended/xtended.hh
generator/instructions_compiler.o: signals/sigvisitor.hh documentator/lateq.hh signals/prim2.hh utils/ensure.hh
generator/instructions_compiler.o: draw/sigToGraph.hh errors/exception.hh
generator/occurences.o: signals/recursivness.hh signals/signals.hh tlib/tlib.hh tlib/symbol.hh garbageable.hh
generator/occurences.o: tlib/node.hh tlib/tree.hh tlib/num.hh tlib/list.hh tlib/shlysis.hh signals/binop.hh
generator/occurences.o: generator/interpreter/fir_opcode.hh generator/occurences.hh signals/sigtype.hh
generator/occurences.o: tlib/smartpointer.hh signals/interval.hh generator/instructions.hh tlib/property.hh
generator/occurences.o: generator/Text.hh signals/sigtyperules.hh global.hh parser/sourcereader.hh boxes/boxes.hh
generator/occurences.o: evaluate/loopDetector.hh tlib/occurrences.hh
generator/omp_code_container.o: generator/omp_code_container.hh generator/code_container.hh generator/instructions.hh
generator/omp_code_container.o: signals/binop.hh tlib/node.hh tlib/symbol.hh garbageable.hh
generator/omp_code_container.o: generator/interpreter/fir_opcode.hh tlib/property.hh tlib/tree.hh generator/Text.hh
generator/omp_code_container.o: signals/sigtype.hh tlib/smartpointer.hh signals/interval.hh tlib/tlib.hh tlib/num.hh
generator/omp_code_container.o: tlib/list.hh tlib/shlysis.hh generator/description.hh signals/signals.hh
generator/omp_code_container.o: generator/uitree.hh global.hh parser/sourcereader.hh boxes/boxes.hh
generator/omp_code_container.o: evaluate/loopDetector.hh tlib/occurrences.hh generator/floats.hh
generator/omp_code_container.o: generator/function_builder.hh parallelize/code_loop.hh generator/json_instructions.hh
generator/omp_code_container.o: generator/fir_to_fir.hh
generator/uitree.o: generator/uitree.hh tlib/tlib.hh tlib/symbol.hh garbageable.hh tlib/node.hh tlib/tree.hh
generator/uitree.o: tlib/num.hh tlib/list.hh tlib/shlysis.hh global.hh parser/sourcereader.hh boxes/boxes.hh
generator/uitree.o: signals/signals.hh signals/binop.hh generator/interpreter/fir_opcode.hh tlib/property.hh
generator/uitree.o: signals/sigtype.hh tlib/smartpointer.hh signals/interval.hh generator/instructions.hh
generator/uitree.o: generator/Text.hh evaluate/loopDetector.hh tlib/occurrences.hh errors/exception.hh
generator/vec_code_container.o: generator/vec_code_container.hh generator/code_container.hh generator/instructions.hh
generator/vec_code_container.o: signals/binop.hh tlib/node.hh tlib/symbol.hh garbageable.hh
generator/vec_code_container.o: generator/interpreter/fir_opcode.hh tlib/property.hh tlib/tree.hh generator/Text.hh
generator/vec_code_container.o: signals/sigtype.hh tlib/smartpointer.hh signals/interval.hh tlib/tlib.hh tlib/num.hh
generator/vec_code_container.o: tlib/list.hh tlib/shlysis.hh generator/description.hh signals/signals.hh
generator/vec_code_container.o: generator/uitree.hh global.hh parser/sourcereader.hh boxes/boxes.hh
generator/vec_code_container.o: evaluate/loopDetector.hh tlib/occurrences.hh generator/floats.hh
generator/vec_code_container.o: generator/function_builder.hh parallelize/code_loop.hh generator/json_instructions.hh
generator/vec_code_container.o: generator/fir_to_fir.hh errors/exception.hh
generator/wss_code_container.o: generator/wss_code_container.hh generator/code_container.hh generator/instructions.hh
generator/wss_code_container.o: signals/binop.hh tlib/node.hh tlib/symbol.hh garbageable.hh
generator/wss_code_container.o: generator/interpreter/fir_opcode.hh tlib/property.hh tlib/tree.hh generator/Text.hh
generator/wss_code_container.o: signals/sigtype.hh tlib/smartpointer.hh signals/interval.hh tlib/tlib.hh tlib/num.hh
generator/wss_code_container.o: tlib/list.hh tlib/shlysis.hh generator/description.hh signals/signals.hh
generator/wss_code_container.o: generator/uitree.hh global.hh parser/sourcereader.hh boxes/boxes.hh
generator/wss_code_container.o: evaluate/loopDetector.hh tlib/occurrences.hh generator/floats.hh
generator/wss_code_container.o: generator/function_builder.hh parallelize/code_loop.hh generator/json_instructions.hh
generator/wss_code_container.o: generator/fir_to_fir.hh
normalize/aterm.o: normalize/aterm.hh tlib/tlib.hh tlib/symbol.hh garbageable.hh tlib/node.hh tlib/tree.hh tlib/num.hh
normalize/aterm.o: tlib/list.hh tlib/shlysis.hh signals/signals.hh signals/binop.hh generator/interpreter/fir_opcode.hh
normalize/aterm.o: signals/sigprint.hh normalize/simplify.hh normalize/normalize.hh signals/sigorderrules.hh
normalize/aterm.o: normalize/mterm.hh signals/ppsig.hh
normalize/mterm.o: normalize/mterm.hh tlib/tlib.hh tlib/symbol.hh garbageable.hh tlib/node.hh tlib/tree.hh tlib/num.hh
normalize/mterm.o: tlib/list.hh tlib/shlysis.hh signals/signals.hh signals/binop.hh generator/interpreter/fir_opcode.hh
normalize/mterm.o: signals/sigprint.hh normalize/simplify.hh normalize/normalize.hh signals/sigorderrules.hh
normalize/mterm.o: signals/ppsig.hh extended/xtended.hh signals/sigtype.hh tlib/smartpointer.hh signals/interval.hh
normalize/mterm.o: generator/instructions.hh tlib/property.hh generator/Text.hh signals/sigvisitor.hh
normalize/mterm.o: documentator/lateq.hh errors/exception.hh global.hh parser/sourcereader.hh boxes/boxes.hh
normalize/mterm.o: evaluate/loopDetector.hh tlib/occurrences.hh
normalize/normalize.o: tlib/tlib.hh tlib/symbol.hh garbageable.hh tlib/node.hh tlib/tree.hh tlib/num.hh tlib/list.hh
normalize/normalize.o: tlib/shlysis.hh signals/signals.hh signals/binop.hh generator/interpreter/fir_opcode.hh
normalize/normalize.o: signals/sigprint.hh signals/ppsig.hh normalize/simplify.hh normalize/normalize.hh
normalize/normalize.o: signals/sigorderrules.hh normalize/mterm.hh normalize/aterm.hh
normalize/privatise.o: signals/sigtype.hh tlib/tree.hh tlib/symbol.hh garbageable.hh tlib/node.hh tlib/smartpointer.hh
normalize/privatise.o: signals/interval.hh generator/instructions.hh signals/binop.hh
normalize/privatise.o: generator/interpreter/fir_opcode.hh tlib/property.hh generator/Text.hh tlib/compatibility.hh
normalize/privatise.o: signals/sigprint.hh signals/signals.hh tlib/tlib.hh tlib/num.hh tlib/list.hh tlib/shlysis.hh
normalize/privatise.o: signals/sigtyperules.hh normalize/privatise.hh errors/exception.hh global.hh
normalize/privatise.o: parser/sourcereader.hh boxes/boxes.hh evaluate/loopDetector.hh tlib/occurrences.hh
normalize/simplify.o: tlib/list.hh tlib/symbol.hh garbageable.hh tlib/tree.hh tlib/node.hh signals/signals.hh
normalize/simplify.o: tlib/tlib.hh tlib/num.hh tlib/shlysis.hh signals/binop.hh generator/interpreter/fir_opcode.hh
normalize/simplify.o: signals/sigtype.hh tlib/smartpointer.hh signals/interval.hh generator/instructions.hh
normalize/simplify.o: tlib/property.hh generator/Text.hh signals/recursivness.hh signals/sigtyperules.hh
normalize/simplify.o: signals/sigorderrules.hh signals/sigprint.hh signals/ppsig.hh normalize/simplify.hh
normalize/simplify.o: extended/xtended.hh signals/sigvisitor.hh documentator/lateq.hh tlib/compatibility.hh
normalize/simplify.o: normalize/normalize.hh global.hh parser/sourcereader.hh boxes/boxes.hh evaluate/loopDetector.hh
normalize/simplify.o: tlib/occurrences.hh
parallelize/code_loop.o: parallelize/code_loop.hh tlib/tree.hh tlib/symbol.hh garbageable.hh tlib/node.hh
parallelize/code_loop.o: generator/function_builder.hh generator/instructions.hh signals/binop.hh
parallelize/code_loop.o: generator/interpreter/fir_opcode.hh tlib/property.hh generator/Text.hh global.hh
parallelize/code_loop.o: parser/sourcereader.hh boxes/boxes.hh tlib/tlib.hh tlib/num.hh tlib/list.hh tlib/shlysis.hh
parallelize/code_loop.o: signals/signals.hh signals/sigtype.hh tlib/smartpointer.hh signals/interval.hh
parallelize/code_loop.o: evaluate/loopDetector.hh tlib/occurrences.hh generator/floats.hh
parallelize/colorize.o: parallelize/colorize.h tlib/tlib.hh tlib/symbol.hh garbageable.hh tlib/node.hh tlib/tree.hh
parallelize/colorize.o: tlib/num.hh tlib/list.hh tlib/shlysis.hh signals/signals.hh signals/binop.hh
parallelize/colorize.o: generator/interpreter/fir_opcode.hh global.hh parser/sourcereader.hh boxes/boxes.hh
parallelize/colorize.o: tlib/property.hh signals/sigtype.hh tlib/smartpointer.hh signals/interval.hh
parallelize/colorize.o: generator/instructions.hh generator/Text.hh evaluate/loopDetector.hh tlib/occurrences.hh
parser/enrobage.o: parser/enrobage.hh tlib/compatibility.hh garbageable.hh global.hh parser/sourcereader.hh
parser/enrobage.o: boxes/boxes.hh tlib/tlib.hh tlib/symbol.hh tlib/node.hh tlib/tree.hh tlib/num.hh tlib/list.hh
parser/enrobage.o: tlib/shlysis.hh signals/signals.hh signals/binop.hh generator/interpreter/fir_opcode.hh
parser/enrobage.o: tlib/property.hh signals/sigtype.hh tlib/smartpointer.hh signals/interval.hh
parser/enrobage.o: generator/instructions.hh generator/Text.hh evaluate/loopDetector.hh tlib/occurrences.hh
parser/enrobage.o: parser/sourcefetcher.hh errors/exception.hh
parser/faustlexer.o: tlib/tree.hh tlib/symbol.hh garbageable.hh tlib/node.hh parser/faustparser.hpp
parser/faustlexer.o: tlib/compatibility.hh errors/errormsg.hh tlib/tlib.hh tlib/num.hh tlib/list.hh tlib/shlysis.hh
parser/faustparser.o: global.hh parser/sourcereader.hh boxes/boxes.hh tlib/tlib.hh tlib/symbol.hh garbageable.hh
parser/faustparser.o: tlib/node.hh tlib/tree.hh tlib/num.hh tlib/list.hh tlib/shlysis.hh signals/signals.hh
parser/faustparser.o: signals/binop.hh generator/interpreter/fir_opcode.hh tlib/property.hh signals/sigtype.hh
parser/faustparser.o: tlib/smartpointer.hh signals/interval.hh generator/instructions.hh generator/Text.hh
parser/faustparser.o: evaluate/loopDetector.hh tlib/occurrences.hh extended/xtended.hh signals/sigvisitor.hh
parser/faustparser.o: documentator/lateq.hh signals/prim2.hh errors/errormsg.hh documentator/doc.hh evaluate/eval.hh
parser/faustparser.o: evaluate/environment.hh boxes/ppbox.hh
parser/sourcefetcher.o: tlib/compatibility.hh parser/sourcefetcher.hh
parser/sourcereader.o: parser/sourcereader.hh boxes/boxes.hh tlib/tlib.hh tlib/symbol.hh garbageable.hh tlib/node.hh
parser/sourcereader.o: tlib/tree.hh tlib/num.hh tlib/list.hh tlib/shlysis.hh signals/signals.hh signals/binop.hh
parser/sourcereader.o: generator/interpreter/fir_opcode.hh parser/sourcefetcher.hh parser/enrobage.hh boxes/ppbox.hh
parser/sourcereader.o: errors/exception.hh global.hh tlib/property.hh signals/sigtype.hh tlib/smartpointer.hh
parser/sourcereader.o: signals/interval.hh generator/instructions.hh generator/Text.hh evaluate/loopDetector.hh
parser/sourcereader.o: tlib/occurrences.hh
patternmatcher/patternmatcher.o: tlib/tlib.hh tlib/symbol.hh garbageable.hh tlib/node.hh tlib/tree.hh tlib/num.hh
patternmatcher/patternmatcher.o: tlib/list.hh tlib/shlysis.hh boxes/boxes.hh signals/signals.hh signals/binop.hh
patternmatcher/patternmatcher.o: generator/interpreter/fir_opcode.hh boxes/ppbox.hh evaluate/eval.hh
patternmatcher/patternmatcher.o: parser/sourcereader.hh evaluate/environment.hh patternmatcher/patternmatcher.hh
patternmatcher/patternmatcher.o: errors/exception.hh global.hh tlib/property.hh signals/sigtype.hh tlib/smartpointer.hh
patternmatcher/patternmatcher.o: signals/interval.hh generator/instructions.hh generator/Text.hh
patternmatcher/patternmatcher.o: evaluate/loopDetector.hh tlib/occurrences.hh
propagate/labels.o: propagate/labels.hh tlib/tlib.hh tlib/symbol.hh garbageable.hh tlib/node.hh tlib/tree.hh
propagate/labels.o: tlib/num.hh tlib/list.hh tlib/shlysis.hh boxes/boxes.hh signals/signals.hh signals/binop.hh
propagate/labels.o: generator/interpreter/fir_opcode.hh tlib/compatibility.hh global.hh parser/sourcereader.hh
propagate/labels.o: tlib/property.hh signals/sigtype.hh tlib/smartpointer.hh signals/interval.hh
propagate/labels.o: generator/instructions.hh generator/Text.hh evaluate/loopDetector.hh tlib/occurrences.hh
propagate/propagate.o: propagate/propagate.hh boxes/boxes.hh tlib/tlib.hh tlib/symbol.hh garbageable.hh tlib/node.hh
propagate/propagate.o: tlib/tree.hh tlib/num.hh tlib/list.hh tlib/shlysis.hh signals/signals.hh signals/binop.hh
propagate/propagate.o: generator/interpreter/fir_opcode.hh signals/prim2.hh signals/sigtype.hh tlib/smartpointer.hh
propagate/propagate.o: signals/interval.hh generator/instructions.hh tlib/property.hh generator/Text.hh boxes/ppbox.hh
propagate/propagate.o: extended/xtended.hh signals/sigvisitor.hh documentator/lateq.hh propagate/labels.hh
propagate/propagate.o: signals/ppsig.hh utils/names.hh errors/exception.hh global.hh parser/sourcereader.hh
propagate/propagate.o: evaluate/loopDetector.hh tlib/occurrences.hh
signals/binop.o: signals/binop.hh tlib/node.hh tlib/symbol.hh garbageable.hh generator/interpreter/fir_opcode.hh
signals/binop.o: signals/signals.hh tlib/tlib.hh tlib/tree.hh tlib/num.hh tlib/list.hh tlib/shlysis.hh
signals/binop.o: tlib/compatibility.hh
signals/ppsig.o: generator/Text.hh signals/ppsig.hh signals/signals.hh tlib/tlib.hh tlib/symbol.hh garbageable.hh
signals/ppsig.o: tlib/node.hh tlib/tree.hh tlib/num.hh tlib/list.hh tlib/shlysis.hh signals/binop.hh
signals/ppsig.o: generator/interpreter/fir_opcode.hh signals/prim2.hh signals/sigtype.hh tlib/smartpointer.hh
signals/ppsig.o: signals/interval.hh generator/instructions.hh tlib/property.hh extended/xtended.hh
signals/ppsig.o: signals/sigvisitor.hh documentator/lateq.hh signals/recursivness.hh errors/exception.hh global.hh
signals/ppsig.o: parser/sourcereader.hh boxes/boxes.hh evaluate/loopDetector.hh tlib/occurrences.hh
signals/prim2.o: signals/prim2.hh tlib/tlib.hh tlib/symbol.hh garbageable.hh tlib/node.hh tlib/tree.hh tlib/num.hh
signals/prim2.o: tlib/list.hh tlib/shlysis.hh signals/sigtype.hh tlib/smartpointer.hh signals/interval.hh
signals/prim2.o: generator/instructions.hh signals/binop.hh generator/interpreter/fir_opcode.hh tlib/property.hh
signals/prim2.o: generator/Text.hh global.hh parser/sourcereader.hh boxes/boxes.hh signals/signals.hh
signals/prim2.o: evaluate/loopDetector.hh tlib/occurrences.hh
signals/recursivness.o: signals/recursivness.hh signals/signals.hh tlib/tlib.hh tlib/symbol.hh garbageable.hh
signals/recursivness.o: tlib/node.hh tlib/tree.hh tlib/num.hh tlib/list.hh tlib/shlysis.hh signals/binop.hh
signals/recursivness.o: generator/interpreter/fir_opcode.hh tlib/property.hh errors/exception.hh global.hh
signals/recursivness.o: parser/sourcereader.hh boxes/boxes.hh signals/sigtype.hh tlib/smartpointer.hh
signals/recursivness.o: signals/interval.hh generator/instructions.hh generator/Text.hh evaluate/loopDetector.hh
signals/recursivness.o: tlib/occurrences.hh signals/ppsig.hh
signals/signals.o: global.hh parser/sourcereader.hh boxes/boxes.hh tlib/tlib.hh tlib/symbol.hh garbageable.hh
signals/signals.o: tlib/node.hh tlib/tree.hh tlib/num.hh tlib/list.hh tlib/shlysis.hh signals/signals.hh
signals/signals.o: signals/binop.hh generator/interpreter/fir_opcode.hh tlib/property.hh signals/sigtype.hh
signals/signals.o: tlib/smartpointer.hh signals/interval.hh generator/instructions.hh generator/Text.hh
signals/signals.o: evaluate/loopDetector.hh tlib/occurrences.hh
signals/sigorderrules.o: signals/sigtype.hh tlib/tree.hh tlib/symbol.hh garbageable.hh tlib/node.hh
signals/sigorderrules.o: tlib/smartpointer.hh signals/interval.hh generator/instructions.hh signals/binop.hh
signals/sigorderrules.o: generator/interpreter/fir_opcode.hh tlib/property.hh generator/Text.hh signals/sigprint.hh
signals/sigorderrules.o: signals/signals.hh tlib/tlib.hh tlib/num.hh tlib/list.hh tlib/shlysis.hh signals/prim2.hh
signals/sigorderrules.o: signals/sigorderrules.hh extended/xtended.hh signals/sigvisitor.hh documentator/lateq.hh
signals/sigorderrules.o: errors/exception.hh global.hh parser/sourcereader.hh boxes/boxes.hh evaluate/loopDetector.hh
signals/sigorderrules.o: tlib/occurrences.hh
signals/sigprint.o: signals/signals.hh tlib/tlib.hh tlib/symbol.hh garbageable.hh tlib/node.hh tlib/tree.hh tlib/num.hh
signals/sigprint.o: tlib/list.hh tlib/shlysis.hh signals/binop.hh generator/interpreter/fir_opcode.hh
signals/sigprint.o: signals/sigtype.hh tlib/smartpointer.hh signals/interval.hh generator/instructions.hh
signals/sigprint.o: tlib/property.hh generator/Text.hh signals/sigtyperules.hh
signals/sigtype.o: tlib/tree.hh tlib/symbol.hh garbageable.hh tlib/node.hh signals/sigtype.hh tlib/smartpointer.hh
signals/sigtype.o: signals/interval.hh generator/instructions.hh signals/binop.hh generator/interpreter/fir_opcode.hh
signals/sigtype.o: tlib/property.hh generator/Text.hh errors/exception.hh global.hh parser/sourcereader.hh
signals/sigtype.o: boxes/boxes.hh tlib/tlib.hh tlib/num.hh tlib/list.hh tlib/shlysis.hh signals/signals.hh
signals/sigtype.o: evaluate/loopDetector.hh tlib/occurrences.hh
signals/sigtyperules.o: signals/sigtype.hh tlib/tree.hh tlib/symbol.hh garbageable.hh tlib/node.hh tlib/smartpointer.hh
signals/sigtyperules.o: signals/interval.hh generator/instructions.hh signals/binop.hh
signals/sigtyperules.o: generator/interpreter/fir_opcode.hh tlib/property.hh generator/Text.hh signals/sigprint.hh
signals/sigtyperules.o: signals/signals.hh tlib/tlib.hh tlib/num.hh tlib/list.hh tlib/shlysis.hh signals/ppsig.hh
signals/sigtyperules.o: signals/prim2.hh signals/sigtyperules.hh extended/xtended.hh signals/sigvisitor.hh
signals/sigtyperules.o: documentator/lateq.hh signals/recursivness.hh errors/exception.hh global.hh
signals/sigtyperules.o: parser/sourcereader.hh boxes/boxes.hh evaluate/loopDetector.hh tlib/occurrences.hh
signals/sigvisitor.o: signals/sigvisitor.hh signals/signals.hh tlib/tlib.hh tlib/symbol.hh garbageable.hh tlib/node.hh
signals/sigvisitor.o: tlib/tree.hh tlib/num.hh tlib/list.hh tlib/shlysis.hh signals/binop.hh
signals/sigvisitor.o: generator/interpreter/fir_opcode.hh
signals/subsignals.o: signals/signals.hh tlib/tlib.hh tlib/symbol.hh garbageable.hh tlib/node.hh tlib/tree.hh
signals/subsignals.o: tlib/num.hh tlib/list.hh tlib/shlysis.hh signals/binop.hh generator/interpreter/fir_opcode.hh
signals/subsignals.o: tlib/property.hh errors/exception.hh
tlib/compatibility.o: tlib/compatibility.hh
tlib/list.o: tlib/list.hh tlib/symbol.hh garbageable.hh tlib/tree.hh tlib/node.hh tlib/compatibility.hh global.hh
tlib/list.o: parser/sourcereader.hh boxes/boxes.hh tlib/tlib.hh tlib/num.hh tlib/shlysis.hh signals/signals.hh
tlib/list.o: signals/binop.hh generator/interpreter/fir_opcode.hh tlib/property.hh signals/sigtype.hh
tlib/list.o: tlib/smartpointer.hh signals/interval.hh generator/instructions.hh generator/Text.hh
tlib/list.o: evaluate/loopDetector.hh tlib/occurrences.hh
tlib/node.o: tlib/node.hh tlib/symbol.hh garbageable.hh
tlib/occurrences.o: tlib/occurrences.hh tlib/tlib.hh tlib/symbol.hh garbageable.hh tlib/node.hh tlib/tree.hh
tlib/occurrences.o: tlib/num.hh tlib/list.hh tlib/shlysis.hh tlib/compatibility.hh
tlib/recursive-tree.o: tlib/tlib.hh tlib/symbol.hh garbageable.hh tlib/node.hh tlib/tree.hh tlib/num.hh tlib/list.hh
tlib/recursive-tree.o: tlib/shlysis.hh errors/exception.hh global.hh parser/sourcereader.hh boxes/boxes.hh
tlib/recursive-tree.o: signals/signals.hh signals/binop.hh generator/interpreter/fir_opcode.hh tlib/property.hh
tlib/recursive-tree.o: signals/sigtype.hh tlib/smartpointer.hh signals/interval.hh generator/instructions.hh
tlib/recursive-tree.o: generator/Text.hh evaluate/loopDetector.hh tlib/occurrences.hh
tlib/shlysis.o: tlib/shlysis.hh tlib/list.hh tlib/symbol.hh garbageable.hh tlib/tree.hh tlib/node.hh
tlib/shlysis.o: tlib/compatibility.hh
tlib/symbol.o: tlib/symbol.hh garbageable.hh tlib/compatibility.hh
tlib/tree.o: tlib/tree.hh tlib/symbol.hh garbageable.hh tlib/node.hh errors/exception.hh
utils/files.o: utils/files.hh tlib/compatibility.hh global.hh parser/sourcereader.hh boxes/boxes.hh tlib/tlib.hh
utils/files.o: tlib/symbol.hh garbageable.hh tlib/node.hh tlib/tree.hh tlib/num.hh tlib/list.hh tlib/shlysis.hh
utils/files.o: signals/signals.hh signals/binop.hh generator/interpreter/fir_opcode.hh tlib/property.hh
utils/files.o: signals/sigtype.hh tlib/smartpointer.hh signals/interval.hh generator/instructions.hh generator/Text.hh
utils/files.o: evaluate/loopDetector.hh tlib/occurrences.hh errors/exception.hh
utils/names.o: signals/ppsig.hh signals/signals.hh tlib/tlib.hh tlib/symbol.hh garbageable.hh tlib/node.hh tlib/tree.hh
utils/names.o: tlib/num.hh tlib/list.hh tlib/shlysis.hh signals/binop.hh generator/interpreter/fir_opcode.hh
utils/names.o: utils/names.hh propagate/propagate.hh boxes/boxes.hh tlib/property.hh documentator/doc_Text.hh
utils/names.o: generator/Text.hh global.hh parser/sourcereader.hh signals/sigtype.hh tlib/smartpointer.hh
utils/names.o: signals/interval.hh generator/instructions.hh evaluate/loopDetector.hh tlib/occurrences.hh
draw/device/PSDev.o: draw/device/PSDev.h draw/device/device.h garbageable.hh tlib/compatibility.hh global.hh
draw/device/PSDev.o: parser/sourcereader.hh boxes/boxes.hh tlib/tlib.hh tlib/symbol.hh tlib/node.hh tlib/tree.hh
draw/device/PSDev.o: tlib/num.hh tlib/list.hh tlib/shlysis.hh signals/signals.hh signals/binop.hh
draw/device/PSDev.o: generator/interpreter/fir_opcode.hh tlib/property.hh signals/sigtype.hh tlib/smartpointer.hh
draw/device/PSDev.o: signals/interval.hh generator/instructions.hh generator/Text.hh evaluate/loopDetector.hh
draw/device/PSDev.o: tlib/occurrences.hh errors/exception.hh
draw/device/SVGDev.o: draw/device/SVGDev.h draw/device/device.h garbageable.hh global.hh parser/sourcereader.hh
draw/device/SVGDev.o: boxes/boxes.hh tlib/tlib.hh tlib/symbol.hh tlib/node.hh tlib/tree.hh tlib/num.hh tlib/list.hh
draw/device/SVGDev.o: tlib/shlysis.hh signals/signals.hh signals/binop.hh generator/interpreter/fir_opcode.hh
draw/device/SVGDev.o: tlib/property.hh signals/sigtype.hh tlib/smartpointer.hh signals/interval.hh
draw/device/SVGDev.o: generator/instructions.hh generator/Text.hh evaluate/loopDetector.hh tlib/occurrences.hh
draw/device/SVGDev.o: errors/exception.hh
draw/schema/blockSchema.o: draw/schema/blockSchema.h draw/schema/schema.h draw/device/device.h garbageable.hh
draw/schema/cableSchema.o: draw/schema/cableSchema.h draw/schema/schema.h draw/device/device.h garbageable.hh
draw/schema/collector.o: draw/schema/schema.h draw/device/device.h garbageable.hh
draw/schema/connectorSchema.o: draw/schema/connectorSchema.h draw/schema/schema.h draw/device/device.h garbageable.hh
draw/schema/cutSchema.o: draw/schema/cutSchema.h draw/schema/schema.h draw/device/device.h garbageable.hh
draw/schema/decorateSchema.o: draw/schema/decorateSchema.h draw/schema/schema.h draw/device/device.h garbageable.hh
draw/schema/enlargedSchema.o: draw/schema/enlargedSchema.h draw/schema/schema.h draw/device/device.h garbageable.hh
draw/schema/inverterSchema.o: draw/schema/inverterSchema.h draw/schema/blockSchema.h draw/schema/schema.h
draw/schema/inverterSchema.o: draw/device/device.h garbageable.hh
draw/schema/mergeSchema.o: draw/schema/mergeSchema.h draw/schema/schema.h draw/device/device.h garbageable.hh
draw/schema/parSchema.o: draw/schema/parSchema.h draw/schema/schema.h draw/device/device.h garbageable.hh
draw/schema/recSchema.o: draw/schema/recSchema.h draw/schema/schema.h draw/device/device.h garbageable.hh
draw/schema/seqSchema.o: draw/schema/seqSchema.h draw/schema/schema.h draw/device/device.h garbageable.hh
draw/schema/splitSchema.o: draw/schema/splitSchema.h draw/schema/schema.h draw/device/device.h garbageable.hh
draw/schema/topSchema.o: draw/schema/topSchema.h draw/schema/schema.h draw/device/device.h garbageable.hh
draw/schema/topSchema.o: errors/exception.hh
generator/asmjs/asmjs_code_container.o: generator/asmjs/asmjs_code_container.hh generator/code_container.hh
generator/asmjs/asmjs_code_container.o: generator/instructions.hh signals/binop.hh tlib/node.hh tlib/symbol.hh
generator/asmjs/asmjs_code_container.o: garbageable.hh generator/interpreter/fir_opcode.hh tlib/property.hh
generator/asmjs/asmjs_code_container.o: tlib/tree.hh generator/Text.hh signals/sigtype.hh tlib/smartpointer.hh
generator/asmjs/asmjs_code_container.o: signals/interval.hh tlib/tlib.hh tlib/num.hh tlib/list.hh tlib/shlysis.hh
generator/asmjs/asmjs_code_container.o: generator/description.hh signals/signals.hh generator/uitree.hh global.hh
generator/asmjs/asmjs_code_container.o: parser/sourcereader.hh boxes/boxes.hh evaluate/loopDetector.hh
generator/asmjs/asmjs_code_container.o: tlib/occurrences.hh generator/floats.hh generator/function_builder.hh
generator/asmjs/asmjs_code_container.o: parallelize/code_loop.hh generator/json_instructions.hh
generator/asmjs/asmjs_code_container.o: generator/vec_code_container.hh generator/asmjs/asmjs_instructions.hh
generator/asmjs/asmjs_code_container.o: generator/text_instructions.hh generator/type_manager.hh
generator/asmjs/asmjs_code_container.o: generator/typing_instructions.hh errors/exception.hh generator/fir_to_fir.hh
generator/asmjs/asmjs_dsp_aux.o: tlib/compatibility.hh generator/asmjs/asmjs_dsp_aux.hh export.hh libfaust.h
generator/c/c_code_container.o: generator/c/c_code_container.hh generator/code_container.hh generator/instructions.hh
generator/c/c_code_container.o: signals/binop.hh tlib/node.hh tlib/symbol.hh garbageable.hh
generator/c/c_code_container.o: generator/interpreter/fir_opcode.hh tlib/property.hh tlib/tree.hh generator/Text.hh
generator/c/c_code_container.o: signals/sigtype.hh tlib/smartpointer.hh signals/interval.hh tlib/tlib.hh tlib/num.hh
generator/c/c_code_container.o: tlib/list.hh tlib/shlysis.hh generator/description.hh signals/signals.hh
generator/c/c_code_container.o: generator/uitree.hh global.hh parser/sourcereader.hh boxes/boxes.hh
generator/c/c_code_container.o: evaluate/loopDetector.hh tlib/occurrences.hh generator/floats.hh
generator/c/c_code_container.o: generator/function_builder.hh parallelize/code_loop.hh generator/json_instructions.hh
generator/c/c_code_container.o: generator/c/c_instructions.hh generator/text_instructions.hh generator/type_manager.hh
generator/c/c_code_container.o: generator/vec_code_container.hh generator/omp_code_container.hh
generator/c/c_code_container.o: generator/wss_code_container.hh errors/exception.hh
generator/cpp/cpp_code_container.o: generator/cpp/cpp_code_container.hh generator/code_container.hh
generator/cpp/cpp_code_container.o: generator/instructions.hh signals/binop.hh tlib/node.hh tlib/symbol.hh
generator/cpp/cpp_code_container.o: garbageable.hh generator/interpreter/fir_opcode.hh tlib/property.hh tlib/tree.hh
generator/cpp/cpp_code_container.o: generator/Text.hh signals/sigtype.hh tlib/smartpointer.hh signals/interval.hh
generator/cpp/cpp_code_container.o: tlib/tlib.hh tlib/num.hh tlib/list.hh tlib/shlysis.hh generator/description.hh
generator/cpp/cpp_code_container.o: signals/signals.hh generator/uitree.hh global.hh parser/sourcereader.hh
generator/cpp/cpp_code_container.o: boxes/boxes.hh evaluate/loopDetector.hh tlib/occurrences.hh generator/floats.hh
generator/cpp/cpp_code_container.o: generator/function_builder.hh parallelize/code_loop.hh
generator/cpp/cpp_code_container.o: generator/json_instructions.hh generator/cpp/cpp_instructions.hh
generator/cpp/cpp_code_container.o: generator/text_instructions.hh generator/type_manager.hh
generator/cpp/cpp_code_container.o: generator/cpp/opencl_instructions.hh generator/omp_code_container.hh
generator/cpp/cpp_code_container.o: generator/vec_code_container.hh generator/wss_code_container.hh
generator/cpp/cpp_code_container.o: generator/cpp/cpp_gpu_code_container.hh errors/exception.hh generator/fir_to_fir.hh
generator/cpp/cpp_gpu_code_container.o: generator/cpp/cpp_gpu_code_container.hh generator/cpp/cpp_code_container.hh
generator/cpp/cpp_gpu_code_container.o: generator/code_container.hh generator/instructions.hh signals/binop.hh
generator/cpp/cpp_gpu_code_container.o: tlib/node.hh tlib/symbol.hh garbageable.hh generator/interpreter/fir_opcode.hh
generator/cpp/cpp_gpu_code_container.o: tlib/property.hh tlib/tree.hh generator/Text.hh signals/sigtype.hh
generator/cpp/cpp_gpu_code_container.o: tlib/smartpointer.hh signals/interval.hh tlib/tlib.hh tlib/num.hh tlib/list.hh
generator/cpp/cpp_gpu_code_container.o: tlib/shlysis.hh generator/description.hh signals/signals.hh generator/uitree.hh
generator/cpp/cpp_gpu_code_container.o: global.hh parser/sourcereader.hh boxes/boxes.hh evaluate/loopDetector.hh
generator/cpp/cpp_gpu_code_container.o: tlib/occurrences.hh generator/floats.hh generator/function_builder.hh
generator/cpp/cpp_gpu_code_container.o: parallelize/code_loop.hh generator/json_instructions.hh
generator/cpp/cpp_gpu_code_container.o: generator/cpp/cpp_instructions.hh generator/text_instructions.hh
generator/cpp/cpp_gpu_code_container.o: generator/type_manager.hh generator/cpp/opencl_instructions.hh
generator/cpp/cpp_gpu_code_container.o: generator/omp_code_container.hh generator/vec_code_container.hh
generator/cpp/cpp_gpu_code_container.o: generator/wss_code_container.hh generator/fir_to_fir.hh
generator/fir/fir_code_container.o: generator/fir/fir_code_container.hh generator/code_container.hh
generator/fir/fir_code_container.o: generator/instructions.hh signals/binop.hh tlib/node.hh tlib/symbol.hh
generator/fir/fir_code_container.o: garbageable.hh generator/interpreter/fir_opcode.hh tlib/property.hh tlib/tree.hh
generator/fir/fir_code_container.o: generator/Text.hh signals/sigtype.hh tlib/smartpointer.hh signals/interval.hh
generator/fir/fir_code_container.o: tlib/tlib.hh tlib/num.hh tlib/list.hh tlib/shlysis.hh generator/description.hh
generator/fir/fir_code_container.o: signals/signals.hh generator/uitree.hh global.hh parser/sourcereader.hh
generator/fir/fir_code_container.o: boxes/boxes.hh evaluate/loopDetector.hh tlib/occurrences.hh generator/floats.hh
generator/fir/fir_code_container.o: generator/function_builder.hh parallelize/code_loop.hh
generator/fir/fir_code_container.o: generator/json_instructions.hh generator/fir/fir_instructions.hh
generator/fir/fir_code_container.o: generator/type_manager.hh generator/vec_code_container.hh
generator/fir/fir_code_container.o: generator/omp_code_container.hh generator/wss_code_container.hh
generator/fir/fir_code_container.o: generator/instructions_complexity.hh
generator/interpreter/interpreter_code_container.o: errors/exception.hh generator/Text.hh generator/floats.hh
generator/interpreter/interpreter_code_container.o: generator/instructions.hh signals/binop.hh tlib/node.hh
generator/interpreter/interpreter_code_container.o: tlib/symbol.hh garbageable.hh generator/interpreter/fir_opcode.hh
generator/interpreter/interpreter_code_container.o: tlib/property.hh tlib/tree.hh global.hh parser/sourcereader.hh
generator/interpreter/interpreter_code_container.o: boxes/boxes.hh tlib/tlib.hh tlib/num.hh tlib/list.hh
generator/interpreter/interpreter_code_container.o: tlib/shlysis.hh signals/signals.hh signals/sigtype.hh
generator/interpreter/interpreter_code_container.o: tlib/smartpointer.hh signals/interval.hh evaluate/loopDetector.hh
generator/interpreter/interpreter_code_container.o: tlib/occurrences.hh
generator/interpreter/interpreter_code_container.o: generator/interpreter/interpreter_code_container.hh
generator/interpreter/interpreter_code_container.o: generator/code_container.hh generator/description.hh
generator/interpreter/interpreter_code_container.o: generator/uitree.hh generator/function_builder.hh
generator/interpreter/interpreter_code_container.o: parallelize/code_loop.hh generator/json_instructions.hh
generator/interpreter/interpreter_code_container.o: generator/interpreter/interpreter_dsp_aux.hh
generator/interpreter/interpreter_code_container.o: generator/interpreter/fir_interpreter.hh
generator/interpreter/interpreter_code_container.o: generator/interpreter/interpreter_bytecode.hh
generator/interpreter/interpreter_code_container.o: generator/interpreter/interpreter_optimizer.hh generator/dsp_aux.hh
generator/interpreter/interpreter_code_container.o: export.hh generator/interpreter/interpreter_instructions.hh
generator/interpreter/interpreter_code_container.o: generator/typing_instructions.hh generator/instructions_compiler.hh
generator/interpreter/interpreter_code_container.o: generator/occurences.hh generator/fir_to_fir.hh
generator/interpreter/interpreter_dsp_aux.o: generator/interpreter/interpreter_dsp_aux.hh
generator/interpreter/interpreter_dsp_aux.o: generator/interpreter/fir_interpreter.hh
generator/interpreter/interpreter_dsp_aux.o: generator/interpreter/interpreter_bytecode.hh
generator/interpreter/interpreter_dsp_aux.o: generator/interpreter/fir_opcode.hh
generator/interpreter/interpreter_dsp_aux.o: generator/interpreter/interpreter_optimizer.hh generator/dsp_aux.hh
generator/interpreter/interpreter_dsp_aux.o: export.hh libfaust.h
generator/java/java_code_container.o: generator/java/java_code_container.hh generator/code_container.hh
generator/java/java_code_container.o: generator/instructions.hh signals/binop.hh tlib/node.hh tlib/symbol.hh
generator/java/java_code_container.o: garbageable.hh generator/interpreter/fir_opcode.hh tlib/property.hh tlib/tree.hh
generator/java/java_code_container.o: generator/Text.hh signals/sigtype.hh tlib/smartpointer.hh signals/interval.hh
generator/java/java_code_container.o: tlib/tlib.hh tlib/num.hh tlib/list.hh tlib/shlysis.hh generator/description.hh
generator/java/java_code_container.o: signals/signals.hh generator/uitree.hh global.hh parser/sourcereader.hh
generator/java/java_code_container.o: boxes/boxes.hh evaluate/loopDetector.hh tlib/occurrences.hh generator/floats.hh
generator/java/java_code_container.o: generator/function_builder.hh parallelize/code_loop.hh
generator/java/java_code_container.o: generator/json_instructions.hh generator/java/java_instructions.hh
generator/java/java_code_container.o: generator/text_instructions.hh generator/type_manager.hh
generator/java/java_code_container.o: generator/typing_instructions.hh errors/exception.hh
generator/js/js_code_container.o: generator/js/js_code_container.hh generator/code_container.hh
generator/js/js_code_container.o: generator/instructions.hh signals/binop.hh tlib/node.hh tlib/symbol.hh garbageable.hh
generator/js/js_code_container.o: generator/interpreter/fir_opcode.hh tlib/property.hh tlib/tree.hh generator/Text.hh
generator/js/js_code_container.o: signals/sigtype.hh tlib/smartpointer.hh signals/interval.hh tlib/tlib.hh tlib/num.hh
generator/js/js_code_container.o: tlib/list.hh tlib/shlysis.hh generator/description.hh signals/signals.hh
generator/js/js_code_container.o: generator/uitree.hh global.hh parser/sourcereader.hh boxes/boxes.hh
generator/js/js_code_container.o: evaluate/loopDetector.hh tlib/occurrences.hh generator/floats.hh
generator/js/js_code_container.o: generator/function_builder.hh parallelize/code_loop.hh generator/json_instructions.hh
generator/js/js_code_container.o: generator/js/js_instructions.hh generator/text_instructions.hh
generator/js/js_code_container.o: generator/type_manager.hh errors/exception.hh
generator/llvm/clang_code_container.o: tlib/compatibility.hh
generator/llvm/llvm_code_container.o: tlib/compatibility.hh
generator/llvm/llvm_dsp_aux.o: tlib/compatibility.hh
generator/wasm/wasm_code_container.o: generator/wasm/wasm_code_container.hh generator/code_container.hh
generator/wasm/wasm_code_container.o: generator/instructions.hh signals/binop.hh tlib/node.hh tlib/symbol.hh
generator/wasm/wasm_code_container.o: garbageable.hh generator/interpreter/fir_opcode.hh tlib/property.hh tlib/tree.hh
generator/wasm/wasm_code_container.o: generator/Text.hh signals/sigtype.hh tlib/smartpointer.hh signals/interval.hh
generator/wasm/wasm_code_container.o: tlib/tlib.hh tlib/num.hh tlib/list.hh tlib/shlysis.hh generator/description.hh
generator/wasm/wasm_code_container.o: signals/signals.hh generator/uitree.hh global.hh parser/sourcereader.hh
generator/wasm/wasm_code_container.o: boxes/boxes.hh evaluate/loopDetector.hh tlib/occurrences.hh generator/floats.hh
generator/wasm/wasm_code_container.o: generator/function_builder.hh parallelize/code_loop.hh
generator/wasm/wasm_code_container.o: generator/json_instructions.hh generator/wasm/wasm_instructions.hh
generator/wasm/wasm_code_container.o: generator/text_instructions.hh generator/type_manager.hh errors/exception.hh
../libraries/loki/SafeFormat.o: ../libraries/loki/SafeFormat.h ../libraries/loki/LokiExport.h
libcode.o: global.hh parser/sourcereader.hh boxes/boxes.hh tlib/tlib.hh tlib/symbol.hh garbageable.hh tlib/node.hh
libcode.o: tlib/tree.hh tlib/num.hh tlib/list.hh tlib/shlysis.hh signals/signals.hh signals/binop.hh
libcode.o: generator/interpreter/fir_opcode.hh tlib/property.hh signals/sigtype.hh tlib/smartpointer.hh
libcode.o: signals/interval.hh generator/instructions.hh generator/Text.hh evaluate/loopDetector.hh tlib/occurrences.hh
libcode.o: tlib/compatibility.hh signals/sigtyperules.hh signals/sigprint.hh normalize/simplify.hh
libcode.o: normalize/privatise.hh signals/recursivness.hh propagate/propagate.hh errors/errormsg.hh boxes/ppbox.hh
libcode.o: parser/enrobage.hh evaluate/eval.hh evaluate/environment.hh generator/description.hh generator/uitree.hh
libcode.o: generator/floats.hh documentator/doc.hh generator/instructions_compiler.hh generator/code_container.hh
libcode.o: generator/function_builder.hh parallelize/code_loop.hh generator/json_instructions.hh
libcode.o: generator/occurences.hh generator/dag_instructions_compiler.hh generator/c/c_code_container.hh
libcode.o: generator/c/c_instructions.hh generator/text_instructions.hh generator/type_manager.hh
libcode.o: generator/vec_code_container.hh generator/omp_code_container.hh generator/wss_code_container.hh
libcode.o: generator/cpp/cpp_code_container.hh generator/cpp/cpp_instructions.hh generator/cpp/opencl_instructions.hh
libcode.o: generator/cpp/cpp_gpu_code_container.hh generator/java/java_code_container.hh
libcode.o: generator/java/java_instructions.hh generator/typing_instructions.hh generator/js/js_code_container.hh
libcode.o: generator/js/js_instructions.hh generator/asmjs/asmjs_code_container.hh
libcode.o: generator/asmjs/asmjs_instructions.hh generator/wasm/wasm_code_container.hh
libcode.o: generator/wasm/wasm_instructions.hh generator/llvm/clang_code_container.hh libfaust.h export.hh
libcode.o: generator/interpreter/interpreter_code_container.cpp errors/exception.hh
libcode.o: generator/interpreter/interpreter_code_container.hh generator/interpreter/interpreter_dsp_aux.hh
libcode.o: generator/interpreter/fir_interpreter.hh generator/interpreter/interpreter_bytecode.hh
libcode.o: generator/interpreter/interpreter_optimizer.hh generator/dsp_aux.hh
libcode.o: generator/interpreter/interpreter_instructions.hh generator/fir_to_fir.hh
libcode.o: generator/fir/fir_code_container.hh generator/fir/fir_instructions.hh draw/schema/schema.h
libcode.o: draw/device/device.h draw/drawschema.hh errors/timing.hh signals/ppsig.hh
global.o: global.hh parser/sourcereader.hh boxes/boxes.hh tlib/tlib.hh tlib/symbol.hh garbageable.hh tlib/node.hh
global.o: tlib/tree.hh tlib/num.hh tlib/list.hh tlib/shlysis.hh signals/signals.hh signals/binop.hh
global.o: generator/interpreter/fir_opcode.hh tlib/property.hh signals/sigtype.hh tlib/smartpointer.hh
global.o: signals/interval.hh generator/instructions.hh generator/Text.hh evaluate/loopDetector.hh tlib/occurrences.hh
global.o: extended/absprim.hh extended/xtended.hh signals/sigvisitor.hh documentator/lateq.hh signals/sigtyperules.hh
global.o: generator/floats.hh generator/code_container.hh generator/description.hh generator/uitree.hh
global.o: generator/function_builder.hh parallelize/code_loop.hh generator/json_instructions.hh extended/acosprim.hh
global.o: extended/tanprim.hh extended/sqrtprim.hh extended/sinprim.hh extended/rintprim.hh tlib/compatibility.hh
global.o: extended/remainderprim.hh extended/powprim.hh extended/minprim.hh extended/maxprim.hh extended/logprim.hh
global.o: extended/log10prim.hh extended/fmodprim.hh extended/floorprim.hh extended/expprim.hh extended/cosprim.hh
global.o: extended/ceilprim.hh extended/atanprim.hh extended/atan2prim.hh extended/asinprim.hh
global.o: generator/asmjs/asmjs_instructions.hh generator/text_instructions.hh generator/type_manager.hh
global.o: generator/typing_instructions.hh generator/interpreter/interpreter_instructions.hh
global.o: generator/interpreter/fir_interpreter.hh generator/interpreter/interpreter_bytecode.hh errors/exception.hh
global.o: generator/c/c_code_container.hh generator/c/c_instructions.hh generator/vec_code_container.hh
global.o: generator/omp_code_container.hh generator/wss_code_container.hh generator/cpp/cpp_code_container.hh
global.o: generator/cpp/cpp_instructions.hh generator/cpp/opencl_instructions.hh generator/js/js_code_container.hh
global.o: generator/js/js_instructions.hh generator/java/java_code_container.hh generator/java/java_instructions.hh
global.o: generator/fir/fir_code_container.hh generator/fir/fir_instructions.hh
main.o: global.hh parser/sourcereader.hh boxes/boxes.hh tlib/tlib.hh tlib/symbol.hh garbageable.hh tlib/node.hh
main.o: tlib/tree.hh tlib/num.hh tlib/list.hh tlib/shlysis.hh signals/signals.hh signals/binop.hh
main.o: generator/interpreter/fir_opcode.hh tlib/property.hh signals/sigtype.hh tlib/smartpointer.hh
main.o: signals/interval.hh generator/instructions.hh generator/Text.hh evaluate/loopDetector.hh tlib/occurrences.hh
main.o: export.hh errors/exception.hh tlib/compatibility.hh<|MERGE_RESOLUTION|>--- conflicted
+++ resolved
@@ -1,13 +1,7 @@
 subprojects := . boxes errors evaluate  normalize parser propagate parallelize signals tlib \
                 draw draw/device draw/schema extended patternmatcher documentator utils ../libraries \
                 generator generator/asmjs generator/c generator/cpp  \
-<<<<<<< HEAD
                 generator/java generator/js generator/llvm generator/fir generator/wasm generator/interpreter
-                
-=======
-                generator/java generator/js generator/llvm generator/fir generator/wasm
-
->>>>>>> ae11b8b5
 
 sources = $(wildcard */*.cpp) $(wildcard draw/*/*.cpp) $(wildcard generator/*/*.cpp) $(wildcard ../libraries/loki/*cpp)
 
