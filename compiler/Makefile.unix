subprojects := . boxes errors evaluate  normalize parser propagate parallelize signals tlib \
                draw draw/device draw/schema extended patternmatcher documentator utils ../libraries \
                generator generator/asmjs generator/c generator/cpp  \
                generator/java generator/js generator/llvm generator/fir generator/wasm generator/interpreter

sources = $(sort $(wildcard */*.cpp) $(wildcard draw/*/*.cpp) $(wildcard generator/*/*.cpp) $(wildcard ../libraries/loki/*cpp))

objects = $(sources:.cpp=.o)
os 	:= $(shell uname)

VPATH = $(subprojects)

system ?= $(shell uname -s)

# These paths are searched for llvm-config* in reverse order (/opt/local/bin
# is included for compatibility with MacPorts).
llvm_paths = /usr/bin /opt/local/bin /usr/local/bin

# Search heuristic for finding a suitable llvm-config. This will select a
# default 'llvm-config', if it's on the PATH. Otherwise it will look for
# llvm-config* on the paths above and select the lexicographically greatest
# among these. Usually this will give the llvm-config for the latest LLVM
# version on your system, preferring later paths in the list (so /usr/local
# will be considered before /usr). If none of these work then you can either
# link a suitable llvm-config to a location somewhere on your PATH, or just
# set LLVM_CONFIG manually.

LLVM_CONFIG ?= $(lastword $(wildcard /usr/bin/llvm-config* /opt/local/bin/llvm-config* /usr/local/bin/llvm-config*) $(shell which llvm-config 2> /dev/null))

## On Darwin build both 32 and 64-bits intel versions
ifeq ($(system), Darwin)
    ARCHFLAGS 	:=  -arch i386 -arch x86_64
    LIBFLAGS	:=
    #CXX 		= clang++
    #CXXFLAGS	= -Wexit-time-destructors -Wglobal-constructors
    LIB_EXT     = dylib
    ## --analyze   -Wall -pedantic
    #CXXFLAGS	= -Wexit-time-destructors -Wglobal-constructors -stdlib=libc++
else
    ARCHFLAGS 	:=
    LIBFLAGS	:= --mode=link --tag=CXX
ifneq ($(findstring MINGW32, $(system)),)
    LIB_EXT     = dll
else
    LIB_EXT     = so
endif
endif

LLVM_STATIC_LIBS = $(shell $(LLVM_CONFIG) --libs) $(LLVM_SYS_LIBS)
LLVM_VERSION = $(shell $(LLVM_CONFIG) --version)

ifeq ($(LLVM_VERSION),$(filter $(LLVM_VERSION), 3.1 3.2 3.3 3.4 3.4.1 3.4.2))
# Legacy LLVM versions <= 3.4 don't have the llvm-config --system-libs flag,
# so we use a reasonable default set of libs instead. The following seems to
# work with LLVM 3.4 on the Mac at least.
LLVM_SYS_LIBS = -lz -lm
else
LLVM_SYS_LIBS = $(shell $(LLVM_CONFIG) --system-libs)
endif

## On Windows (mingw32) we must link against the socket library.
ifneq ($(findstring MINGW32, $(system)),)
LIBS = -lshell32 -lpsapi -limagehlp -lwsock32 `pkg-config --libs libcrypto` -lz
EXE = .exe
endif

<<<<<<< HEAD
AR ?= ar
RANLIB ?= ranlib

CXXFLAGS ?= -O3 -Wall -Wuninitialized
##CXXFLAGS ?= -O3 -Wall -Wuninitialized $(ARCHFLAGS)
=======
CXXFLAGS ?= -O3 -std=c++11 -Wall -Wuninitialized $(ARCHFLAGS)
>>>>>>> 0f0ed8c1
CXXFLAGS += -Wno-parentheses $(addprefix -I, $(subprojects)) -DINSTALL_PREFIX='"$(prefix)"'

ifeq ($(system), Darwin)
    LLVM_CLANG = $(shell $(LLVM_CONFIG) --prefix)/bin/clang++
else
    LLVM_CLANG = clang++
endif

#CLANGLIBSLIST= -lclangFrontend -lclangParse -lclangSema  -lclangAST  \
#            -lclangBasic -lclangDriver -lclangSerialization -lclangDriver -lclangCodeGen \
#            -lclangSema -lclangStaticAnalyzerFrontend \
#            -lclangStaticAnalyzerCheckers -lclangStaticAnalyzerCore \
#            -lclangAnalysis -lclangRewriteCore -lclangRewriteFrontend \
#            -lclangEdit -lclangLex

ifeq ($(LLVM_VERSION), 3.1)
    LLVM_VERSION = LLVM_31

else ifeq ($(LLVM_VERSION), 3.2)
    LLVM_VERSION = LLVM_32

else ifeq ($(LLVM_VERSION), 3.3)
    LLVM_VERSION = LLVM_33

else ifeq ($(LLVM_VERSION),$(filter $(LLVM_VERSION), 3.4 3.4.1 3.4.2))
    LLVM_VERSION = LLVM_34
    CLANGLIBS=$(CLANGLIBSLIST)

else ifeq ($(LLVM_VERSION),$(filter $(LLVM_VERSION), 3.5.0 3.5.1 3.5.2))
    LLVM_VERSION = LLVM_35
    CLANGLIBS=$(CLANGLIBSLIST)
    CXXFLAGS += -std=gnu++11

else ifeq ($(LLVM_VERSION),$(filter $(LLVM_VERSION), 3.6.0 3.6.1 3.6.2))
    LLVM_VERSION = LLVM_36
    CLANGLIBS=$(CLANGLIBSLIST)
    CXXFLAGS += -std=gnu++11

else ifeq ($(LLVM_VERSION),$(filter $(LLVM_VERSION), 3.7.0 3.7.1 3.7.2))
    LLVM_VERSION = LLVM_37
    CLANGLIBS=$(CLANGLIBSLIST)
    CXXFLAGS += -std=gnu++11

else ifeq ($(LLVM_VERSION),$(filter $(LLVM_VERSION), 3.8.0 3.8.1))
    LLVM_VERSION = LLVM_38
    CLANGLIBS=$(CLANGLIBSLIST)
    CXXFLAGS += -std=gnu++11

else ifeq ($(LLVM_VERSION),$(filter $(LLVM_VERSION), 3.9.0 3.9.1))
    LLVM_VERSION = LLVM_39
    CLANGLIBS=$(CLANGLIBSLIST)
    CXXFLAGS += -std=gnu++11

else
    $(error "Unknown LLVM version $(LLVM_VERSION)")

endif


ifeq ($(system), Darwin)
#CXXFLAGS += -g
    CXXFLAGS += -O3
    CXXFLAGS += -stdlib=libc++
else
ifneq ($(findstring MINGW32, $(system)),)
	CXXFLAGS += -O1 -I/usr/include
else
	CXXFLAGS += -O1 -fPIC -D__USE_MINGW_ANSI_STDIO
endif
endif

CXXFLAGS += -Wall -Wuninitialized -fvisibility=hidden -Wno-overloaded-virtual -Wno-parentheses $(addprefix -I, $(subprojects)) -DINSTALL_PREFIX='"$(prefix)"'
CXXFLAGS += -I`$(LLVM_CONFIG) --includedir` -I../architecture -D$(LLVM_VERSION) -D__STDC_LIMIT_MACROS -D__STDC_CONSTANT_MACROS
CXXFLAGS += $(ARCHFLAGS)

LLVMSHLIB = $(wildcard $(shell $(LLVM_CONFIG) --libdir)/libLLVM-$(shell $(LLVM_CONFIG) --version).$(LIB_EXT))

ifneq ($(LLVMSHLIB),)
    LLVMLIBS = -l$(patsubst lib%,%,$(notdir $(basename $(LLVMSHLIB))))
endif

LLVMLIBS += $(shell $(LLVM_CONFIG) --libs) $(LLVM_SYS_LIBS)

all : faust libfaust.a

dynamic : faust libfaust.$(LIB_EXT)


## On iOS, do not compile LLVM part
ios : IPHONEOS_DEPLOYMENT_TARGET=5.0
ios : CXX = /Applications/Xcode.app/Contents/Developer/Toolchains/XcodeDefault.xctoolchain/usr/bin/clang
ios : CXXFLAGS = -arch armv7 -arch armv7s -arch arm64 -pipe -O3 -gdwarf-2 -isysroot /Applications/Xcode.app/Contents/Developer/Platforms/iPhoneOS.platform/Developer/SDKs/iPhoneOS7.1.sdk
ios : CXXFLAGS += -fvisibility=hidden -Wno-overloaded-virtual -Wno-parentheses $(addprefix -I, $(subprojects)) -DINSTALL_PREFIX='"$(prefix)"'
ios : LLVM_VERSION =
ios : libfaust.a

ios-llvm : IPHONEOS_DEPLOYMENT_TARGET=5.0
ios-llvm : CXX = /Applications/Xcode.app/Contents/Developer/Toolchains/XcodeDefault.xctoolchain/usr/bin/clang
ios-llvm : CXXFLAGS = -arch armv7 -arch armv7s -arch arm64 -pipe -O3 -gdwarf-2 -isysroot /Applications/Xcode.app/Contents/Developer/Platforms/iPhoneOS.platform/Developer/SDKs/iPhoneOS8.0.sdk
ios-llvm : CXXFLAGS += -fvisibility=hidden -Wno-overloaded-virtual -Wno-parentheses $(addprefix -I, $(subprojects)) -DINSTALL_PREFIX='"$(prefix)"'
ios-llvm : CXXFLAGS += -D$(LLVM_VERSION) -D__STDC_LIMIT_MACROS -D__STDC_CONSTANT_MACROS
ios-llvm : CXXFLAGS += -stdlib=libc++  -std=c++11
ios-llvm : CXXFLAGS += -I/Users/letz/llvm-ios/include
ios-llvm : libfaust.a libfaustmachine.a

## For the Web, do not compile LLVM part
emcc : CC = emcc
emcc : CXX = emcc
emcc : CXXFLAGS = -DEMCC -I../architecture -O3 -Wall -Wuninitialized -Wno-overloaded-virtual -Wno-parentheses $(addprefix -I, $(subprojects)) -DINSTALL_PREFIX='"$(prefix)"'
emcc : ARCHFLAGS =
emcc : LLVM_VERSION =
emcc : libfaust.js libfaustworker.js
emcc : EXPORTED="['_createAsmCDSPFactoryFromString', '_expandCDSPFromString', '_getCLibFaustVersion', '_freeCDSP']"

## For the Web, do not compile LLVM part
wasm : CC = emcc
wasm : CXX = emcc
wasm : CXXFLAGS = -DEMCC -I../architecture -O3 -Wall -Wuninitialized -Wno-overloaded-virtual -Wno-parentheses $(addprefix -I, $(subprojects)) -DINSTALL_PREFIX='"$(prefix)"'
wasm : ARCHFLAGS =
wasm : LLVM_VERSION =
wasm : libfaust.wasm libfaustworker.wasm
wasm : EXPORTED="['_createWasmCDSPFactoryFromString', '_expandCDSPFromString', '_getCLibFaustVersion', '_freeCDSP']"

libfaustmachine.a : generator/llvm/machine/llvm_machine_dsp_aux.o generator/llvm/rn_base64.o
	libtool $(LIBFLAGS) generator/llvm/machine/llvm_machine_dsp_aux.o generator/llvm/rn_base64.o -static -o libfaustmachine.a


libfaust.js : $(objects) libcode.o libmain.o global.o
	$(CXX) -O3 --memory-init-file 0 -s ASSERTIONS=2 -s TOTAL_MEMORY=134217728 -s DISABLE_EXCEPTION_CATCHING=0 -s EXPORTED_FUNCTIONS=$(EXPORTED) $(objects) libcode.o libmain.o global.o -o libfaust.js
	cp libfaust.js ../architecture/webaudio

libfaustworker.js : $(objects) libcode.o libmain.o global.o
	$(CXX) -O3 --memory-init-file 0 -s BUILD_AS_WORKER=1 -s ASSERTIONS=2 -s TOTAL_MEMORY=134217728 -s DISABLE_EXCEPTION_CATCHING=0 -s EXPORTED_FUNCTIONS=$(EXPORTED) $(objects) libcode.o libmain.o global.o -o libfaustworker.js
	cp libfaustworker.js ../architecture/webaudio

libfaust.wasm : $(objects) libcode.o libmain.o global.o
	$(CXX) -O3 --memory-init-file 0 -s WASM=1 -s ASSERTIONS=2 -s TOTAL_MEMORY=134217728 -s DISABLE_EXCEPTION_CATCHING=0 -s EXPORTED_FUNCTIONS=$(EXPORTED) $(objects) libcode.o libmain.o global.o -o libfaust.js
	cp libfaust.js libfaust.wasm ../architecture/webaudio

libfaustworker.wasm : $(objects) libcode.o libmain.o global.o
	$(CXX) -O3 --memory-init-file 0 -s WASM=1 -s BUILD_AS_WORKER=1 -s ASSERTIONS=2 -s TOTAL_MEMORY=134217728 -s DISABLE_EXCEPTION_CATCHING=0 -s EXPORTED_FUNCTIONS=$(EXPORTED) $(objects) libcode.o libmain.o global.o -o libfaustworker.js
	cp libfaustworker.js libfaustworker.wasm ../architecture/webaudio


libcode.o : libcode.cpp
	$(CXX) $(CXXFLAGS) libcode.cpp -c -o libcode.o

libmain.o : libmain.cpp
	$(CXX) $(CXXFLAGS) libmain.cpp -c -o libmain.o

global.o : global.cpp
	$(CXX) $(CXXFLAGS) global.cpp -c -o global.o

main.o : main.cpp
	$(CXX) $(CXXFLAGS) main.cpp -c -o main.o

scheduler.ll : ../architecture/scheduler.cpp
	$(LLVM_CLANG) -O3 -D$(LLVM_VERSION) -emit-llvm -S ../architecture/scheduler.cpp -o scheduler.ll

CUI_exp.h : ../architecture/faust/gui/CUI.h
	xxd -i ../architecture/faust/gui/CUI.h generator/llvm/CUI_exp.h

scheduler_exp.h : ../architecture/scheduler.cpp
	xxd -i ../architecture/scheduler.cpp generator/llvm/scheduler_exp.h


faust : $(objects) main.o libcode.o global.o
ifneq ($(findstring MINGW32, $(system)),)
	$(CXX) $(CXXFLAGS) $(LDFLAGS) $(objects) main.o libcode.o global.o `$(LLVM_CONFIG) --ldflags` $(LLVMLIBS) $(CLANGLIBS) $(LIBS) -lpthread -o faust
else
	$(CXX) $(CXXFLAGS) $(LDFLAGS) $(objects) main.o libcode.o global.o `$(LLVM_CONFIG) --ldflags` $(LLVMLIBS) $(CLANGLIBS) -lcrypto -o faust
endif

ifeq ($(system), Darwin)

    libfaust.a : $(objects) libcode.o libmain.o global.o
	libtool $(LIBFLAGS) $(objects) libcode.o libmain.o global.o -static -o $@

    libfaust.dylib : $(objects) libcode.o libmain.o global.o
	$(CXX) -dynamiclib $(ARCHFLAGS) $(LIBFLAGS) $(LDFLAGS) $(objects) libcode.o libmain.o global.o  `$(LLVM_CONFIG) --ldflags` $(LLVM_STATIC_LIBS) $(CLANGLIBS) -lcrypto -install_name /usr/local/lib/libfaust.dylib -o libfaust.dylib
else
ifneq ($(findstring MINGW32, $(system)),)
    libfaust.a : $(objects) libcode.o libmain.o global.o
	rm -f $@
	$(AR) cq $@ $(objects) libcode.o libmain.o global.o
	$(RANLIB) $@

    libfaust.dll : $(objects) libcode.o libmain.o global.o
	$(CXX) -shared $(LDFLAGS) $(objects) libcode.o libmain.o global.o -o libfaust.dll `$(LLVM_CONFIG) --ldflags` $(LLVMLIBS) $(CLANGLIBS) $(LIBS) -lpthread
else
    libfaust.a : $(objects) libcode.o libmain.o global.o
	rm -f $@
	$(AR) cq $@ $(objects) libcode.o libmain.o global.o
	$(RANLIB) $@

    libfaust.so : $(objects) libcode.o libmain.o global.o
	$(CXX) -shared -fPIC $(LDFLAGS) $(objects) libcode.o libmain.o global.o -o libfaust.so `$(LLVM_CONFIG) --ldflags` $(LLVM_STATIC_LIBS) $(CLANGLIBS) -lcrypto -lstdc++
endif
endif


.PHONY: clean depend ctags parser

parser :
	bison -d -o parser/faustparser.cpp parser/faustparser.y
	flex -I -oparser/faustlexer.cpp parser/faustlexer.l

clean :
	rm -f $(objects) main.o libcode.o libmain.o global.o faust$(EXE) libfaust.a libfaust.js libfaustworker.js libfaust.$(LIB_EXT) *.il *.dpi *.spi */*.il */*.dpi */*.spi *~ */*~
	rm -rf doc

depend :
	makedepend -fMakefile.unix -w120 -Y -- $(addprefix -I, $(subprojects)) -- $(sources) libcode.cpp global.cpp main.cpp

ctags:
	ctags -R main.cpp $(subprojects)

doc: $(wildcard *.cpp) $(wildcard */*.cpp)  $(wildcard */*.h) $(wildcard */*.hh)
	doxygen

# DO NOT DELETE

../libraries/loki/SafeFormat.o: ../libraries/loki/SafeFormat.h ../libraries/loki/LokiExport.h
boxes/boxcomplexity.o: extended/xtended.hh tlib/tlib.hh tlib/symbol.hh garbageable.hh tlib/node.hh tlib/tree.hh
boxes/boxcomplexity.o: tlib/num.hh tlib/list.hh tlib/shlysis.hh signals/sigtype.hh tlib/smartpointer.hh
boxes/boxcomplexity.o: signals/interval.hh generator/instructions.hh signals/binop.hh
boxes/boxcomplexity.o: generator/interpreter/fir_opcode.hh tlib/property.hh generator/Text.hh signals/sigvisitor.hh
boxes/boxcomplexity.o: signals/signals.hh documentator/lateq.hh boxes/boxcomplexity.hh boxes/boxes.hh
boxes/boxcomplexity.o: errors/exception.hh global.hh parser/sourcereader.hh evaluate/loopDetector.hh
boxes/boxcomplexity.o: tlib/occurrences.hh
boxes/boxes.o: boxes/boxes.hh tlib/tlib.hh tlib/symbol.hh garbageable.hh tlib/node.hh tlib/tree.hh tlib/num.hh
boxes/boxes.o: tlib/list.hh tlib/shlysis.hh signals/signals.hh signals/binop.hh generator/interpreter/fir_opcode.hh
boxes/boxes.o: boxes/ppbox.hh signals/prim2.hh signals/sigtype.hh tlib/smartpointer.hh signals/interval.hh
boxes/boxes.o: generator/instructions.hh tlib/property.hh generator/Text.hh extended/xtended.hh signals/sigvisitor.hh
boxes/boxes.o: documentator/lateq.hh errors/exception.hh global.hh parser/sourcereader.hh evaluate/loopDetector.hh
boxes/boxes.o: tlib/occurrences.hh
boxes/boxtype.o: boxes/boxes.hh tlib/tlib.hh tlib/symbol.hh garbageable.hh tlib/node.hh tlib/tree.hh tlib/num.hh
boxes/boxtype.o: tlib/list.hh tlib/shlysis.hh signals/signals.hh signals/binop.hh generator/interpreter/fir_opcode.hh
boxes/boxtype.o: boxes/ppbox.hh signals/prim2.hh signals/sigtype.hh tlib/smartpointer.hh signals/interval.hh
boxes/boxtype.o: generator/instructions.hh tlib/property.hh generator/Text.hh extended/xtended.hh signals/sigvisitor.hh
boxes/boxtype.o: documentator/lateq.hh errors/exception.hh global.hh parser/sourcereader.hh evaluate/loopDetector.hh
boxes/boxtype.o: tlib/occurrences.hh
boxes/ppbox.o: tlib/list.hh tlib/symbol.hh garbageable.hh tlib/tree.hh tlib/node.hh boxes/boxes.hh tlib/tlib.hh
boxes/ppbox.o: tlib/num.hh tlib/shlysis.hh signals/signals.hh signals/binop.hh generator/interpreter/fir_opcode.hh
boxes/ppbox.o: boxes/ppbox.hh signals/prim2.hh signals/sigtype.hh tlib/smartpointer.hh signals/interval.hh
boxes/ppbox.o: generator/instructions.hh tlib/property.hh generator/Text.hh extended/xtended.hh signals/sigvisitor.hh
boxes/ppbox.o: documentator/lateq.hh errors/exception.hh global.hh parser/sourcereader.hh evaluate/loopDetector.hh
boxes/ppbox.o: tlib/occurrences.hh
documentator/doc.o: boxes/ppbox.hh boxes/boxes.hh tlib/tlib.hh tlib/symbol.hh garbageable.hh tlib/node.hh tlib/tree.hh
documentator/doc.o: tlib/num.hh tlib/list.hh tlib/shlysis.hh signals/signals.hh signals/binop.hh
documentator/doc.o: generator/interpreter/fir_opcode.hh signals/prim2.hh signals/sigtype.hh tlib/smartpointer.hh
documentator/doc.o: signals/interval.hh generator/instructions.hh tlib/property.hh generator/Text.hh
documentator/doc.o: documentator/doc.hh evaluate/eval.hh parser/sourcereader.hh evaluate/environment.hh
documentator/doc.o: errors/errormsg.hh documentator/doc_Text.hh signals/sigprint.hh propagate/propagate.hh
documentator/doc.o: parser/enrobage.hh draw/drawschema.hh utils/names.hh normalize/simplify.hh normalize/privatise.hh
documentator/doc.o: signals/recursivness.hh documentator/lateq.hh documentator/doc_compile.hh signals/sigtyperules.hh
documentator/doc.o: generator/occurences.hh generator/description.hh generator/uitree.hh global.hh
documentator/doc.o: evaluate/loopDetector.hh tlib/occurrences.hh documentator/doc_lang.hh documentator/doc_notice.hh
documentator/doc.o: documentator/doc_autodoc.hh tlib/compatibility.hh errors/exception.hh utils/files.hh
documentator/doc_Text.o: documentator/doc_Text.hh tlib/compatibility.hh generator/floats.hh generator/instructions.hh
documentator/doc_Text.o: signals/binop.hh tlib/node.hh tlib/symbol.hh garbageable.hh
documentator/doc_Text.o: generator/interpreter/fir_opcode.hh tlib/property.hh tlib/tree.hh generator/Text.hh
documentator/doc_autodoc.o: documentator/doc_autodoc.hh tlib/tlib.hh tlib/symbol.hh garbageable.hh tlib/node.hh
documentator/doc_autodoc.o: tlib/tree.hh tlib/num.hh tlib/list.hh tlib/shlysis.hh boxes/boxes.hh signals/signals.hh
documentator/doc_autodoc.o: signals/binop.hh generator/interpreter/fir_opcode.hh documentator/doc.hh evaluate/eval.hh
documentator/doc_autodoc.o: parser/sourcereader.hh evaluate/environment.hh global.hh tlib/property.hh
documentator/doc_autodoc.o: signals/sigtype.hh tlib/smartpointer.hh signals/interval.hh generator/instructions.hh
documentator/doc_autodoc.o: generator/Text.hh evaluate/loopDetector.hh tlib/occurrences.hh
documentator/doc_compile.o: documentator/doc_compile.hh signals/sigtyperules.hh signals/signals.hh tlib/tlib.hh
documentator/doc_compile.o: tlib/symbol.hh garbageable.hh tlib/node.hh tlib/tree.hh tlib/num.hh tlib/list.hh
documentator/doc_compile.o: tlib/shlysis.hh signals/binop.hh generator/interpreter/fir_opcode.hh signals/sigtype.hh
documentator/doc_compile.o: tlib/smartpointer.hh signals/interval.hh generator/instructions.hh tlib/property.hh
documentator/doc_compile.o: generator/Text.hh generator/occurences.hh documentator/lateq.hh documentator/doc_Text.hh
documentator/doc_compile.o: generator/description.hh generator/uitree.hh global.hh parser/sourcereader.hh
documentator/doc_compile.o: boxes/boxes.hh evaluate/loopDetector.hh tlib/occurrences.hh generator/floats.hh
documentator/doc_compile.o: signals/sigprint.hh signals/recursivness.hh normalize/simplify.hh normalize/privatise.hh
documentator/doc_compile.o: signals/prim2.hh extended/xtended.hh signals/sigvisitor.hh tlib/compatibility.hh
documentator/doc_compile.o: signals/ppsig.hh utils/names.hh propagate/propagate.hh documentator/doc.hh evaluate/eval.hh
documentator/doc_compile.o: evaluate/environment.hh documentator/doc_notice.hh errors/exception.hh
documentator/doc_lang.o: documentator/doc_lang.hh documentator/doc_notice.hh documentator/doc_autodoc.hh
documentator/doc_lang.o: documentator/doc_metadatas.hh documentator/lateq.hh garbageable.hh parser/enrobage.hh
documentator/doc_lang.o: tlib/compatibility.hh errors/exception.hh global.hh parser/sourcereader.hh boxes/boxes.hh
documentator/doc_lang.o: tlib/tlib.hh tlib/symbol.hh tlib/node.hh tlib/tree.hh tlib/num.hh tlib/list.hh tlib/shlysis.hh
documentator/doc_lang.o: signals/signals.hh signals/binop.hh generator/interpreter/fir_opcode.hh tlib/property.hh
documentator/doc_lang.o: signals/sigtype.hh tlib/smartpointer.hh signals/interval.hh generator/instructions.hh
documentator/doc_lang.o: generator/Text.hh evaluate/loopDetector.hh tlib/occurrences.hh
documentator/doc_metadatas.o: documentator/doc_metadatas.hh documentator/doc.hh tlib/tlib.hh tlib/symbol.hh
documentator/doc_metadatas.o: garbageable.hh tlib/node.hh tlib/tree.hh tlib/num.hh tlib/list.hh tlib/shlysis.hh
documentator/doc_metadatas.o: evaluate/eval.hh boxes/boxes.hh signals/signals.hh signals/binop.hh
documentator/doc_metadatas.o: generator/interpreter/fir_opcode.hh parser/sourcereader.hh evaluate/environment.hh
documentator/doc_metadatas.o: global.hh tlib/property.hh signals/sigtype.hh tlib/smartpointer.hh signals/interval.hh
documentator/doc_metadatas.o: generator/instructions.hh generator/Text.hh evaluate/loopDetector.hh tlib/occurrences.hh
documentator/doc_notice.o: documentator/doc_notice.hh documentator/doc_lang.hh parser/enrobage.hh tlib/compatibility.hh
documentator/doc_notice.o: global.hh parser/sourcereader.hh boxes/boxes.hh tlib/tlib.hh tlib/symbol.hh garbageable.hh
documentator/doc_notice.o: tlib/node.hh tlib/tree.hh tlib/num.hh tlib/list.hh tlib/shlysis.hh signals/signals.hh
documentator/doc_notice.o: signals/binop.hh generator/interpreter/fir_opcode.hh tlib/property.hh signals/sigtype.hh
documentator/doc_notice.o: tlib/smartpointer.hh signals/interval.hh generator/instructions.hh generator/Text.hh
documentator/doc_notice.o: evaluate/loopDetector.hh tlib/occurrences.hh
documentator/doc_sharing.o: documentator/doc_compile.hh signals/sigtyperules.hh signals/signals.hh tlib/tlib.hh
documentator/doc_sharing.o: tlib/symbol.hh garbageable.hh tlib/node.hh tlib/tree.hh tlib/num.hh tlib/list.hh
documentator/doc_sharing.o: tlib/shlysis.hh signals/binop.hh generator/interpreter/fir_opcode.hh signals/sigtype.hh
documentator/doc_sharing.o: tlib/smartpointer.hh signals/interval.hh generator/instructions.hh tlib/property.hh
documentator/doc_sharing.o: generator/Text.hh generator/occurences.hh documentator/lateq.hh documentator/doc_Text.hh
documentator/doc_sharing.o: generator/description.hh generator/uitree.hh global.hh parser/sourcereader.hh
documentator/doc_sharing.o: boxes/boxes.hh evaluate/loopDetector.hh tlib/occurrences.hh signals/sigprint.hh
documentator/lateq.o: documentator/lateq.hh garbageable.hh generator/Text.hh errors/exception.hh global.hh
documentator/lateq.o: parser/sourcereader.hh boxes/boxes.hh tlib/tlib.hh tlib/symbol.hh tlib/node.hh tlib/tree.hh
documentator/lateq.o: tlib/num.hh tlib/list.hh tlib/shlysis.hh signals/signals.hh signals/binop.hh
documentator/lateq.o: generator/interpreter/fir_opcode.hh tlib/property.hh signals/sigtype.hh tlib/smartpointer.hh
documentator/lateq.o: signals/interval.hh generator/instructions.hh evaluate/loopDetector.hh tlib/occurrences.hh
draw/device/PSDev.o: draw/device/PSDev.h draw/device/device.h garbageable.hh tlib/compatibility.hh global.hh
draw/device/PSDev.o: parser/sourcereader.hh boxes/boxes.hh tlib/tlib.hh tlib/symbol.hh tlib/node.hh tlib/tree.hh
draw/device/PSDev.o: tlib/num.hh tlib/list.hh tlib/shlysis.hh signals/signals.hh signals/binop.hh
draw/device/PSDev.o: generator/interpreter/fir_opcode.hh tlib/property.hh signals/sigtype.hh tlib/smartpointer.hh
draw/device/PSDev.o: signals/interval.hh generator/instructions.hh generator/Text.hh evaluate/loopDetector.hh
draw/device/PSDev.o: tlib/occurrences.hh errors/exception.hh
draw/device/SVGDev.o: draw/device/SVGDev.h draw/device/device.h garbageable.hh global.hh parser/sourcereader.hh
draw/device/SVGDev.o: boxes/boxes.hh tlib/tlib.hh tlib/symbol.hh tlib/node.hh tlib/tree.hh tlib/num.hh tlib/list.hh
draw/device/SVGDev.o: tlib/shlysis.hh signals/signals.hh signals/binop.hh generator/interpreter/fir_opcode.hh
draw/device/SVGDev.o: tlib/property.hh signals/sigtype.hh tlib/smartpointer.hh signals/interval.hh
draw/device/SVGDev.o: generator/instructions.hh generator/Text.hh evaluate/loopDetector.hh tlib/occurrences.hh
draw/device/SVGDev.o: errors/exception.hh
draw/drawschema.o: boxes/boxes.hh tlib/tlib.hh tlib/symbol.hh garbageable.hh tlib/node.hh tlib/tree.hh tlib/num.hh
draw/drawschema.o: tlib/list.hh tlib/shlysis.hh signals/signals.hh signals/binop.hh generator/interpreter/fir_opcode.hh
draw/drawschema.o: boxes/ppbox.hh signals/prim2.hh signals/sigtype.hh tlib/smartpointer.hh signals/interval.hh
draw/drawschema.o: generator/instructions.hh tlib/property.hh generator/Text.hh global.hh parser/sourcereader.hh
draw/drawschema.o: evaluate/loopDetector.hh tlib/occurrences.hh draw/device/devLib.h draw/device/SVGDev.h
draw/drawschema.o: draw/device/device.h draw/device/PSDev.h extended/xtended.hh signals/sigvisitor.hh
draw/drawschema.o: documentator/lateq.hh boxes/boxcomplexity.hh draw/schema/schema.h draw/drawschema.hh
draw/drawschema.o: tlib/compatibility.hh utils/names.hh propagate/propagate.hh generator/description.hh
draw/drawschema.o: generator/uitree.hh errors/exception.hh utils/files.hh
draw/schema/blockSchema.o: draw/schema/blockSchema.h draw/schema/schema.h draw/device/device.h garbageable.hh
draw/schema/cableSchema.o: draw/schema/cableSchema.h draw/schema/schema.h draw/device/device.h garbageable.hh
draw/schema/collector.o: draw/schema/schema.h draw/device/device.h garbageable.hh
draw/schema/connectorSchema.o: draw/schema/connectorSchema.h draw/schema/schema.h draw/device/device.h garbageable.hh
draw/schema/cutSchema.o: draw/schema/cutSchema.h draw/schema/schema.h draw/device/device.h garbageable.hh
draw/schema/decorateSchema.o: draw/schema/decorateSchema.h draw/schema/schema.h draw/device/device.h garbageable.hh
draw/schema/enlargedSchema.o: draw/schema/enlargedSchema.h draw/schema/schema.h draw/device/device.h garbageable.hh
draw/schema/inverterSchema.o: draw/schema/inverterSchema.h draw/schema/blockSchema.h draw/schema/schema.h
draw/schema/inverterSchema.o: draw/device/device.h garbageable.hh
draw/schema/mergeSchema.o: draw/schema/mergeSchema.h draw/schema/schema.h draw/device/device.h garbageable.hh
draw/schema/parSchema.o: draw/schema/parSchema.h draw/schema/schema.h draw/device/device.h garbageable.hh
draw/schema/recSchema.o: draw/schema/recSchema.h draw/schema/schema.h draw/device/device.h garbageable.hh
draw/schema/seqSchema.o: draw/schema/seqSchema.h draw/schema/schema.h draw/device/device.h garbageable.hh
draw/schema/splitSchema.o: draw/schema/splitSchema.h draw/schema/schema.h draw/device/device.h garbageable.hh
draw/schema/topSchema.o: draw/schema/topSchema.h draw/schema/schema.h draw/device/device.h garbageable.hh
draw/schema/topSchema.o: errors/exception.hh
draw/sigToGraph.o: signals/signals.hh tlib/tlib.hh tlib/symbol.hh garbageable.hh tlib/node.hh tlib/tree.hh tlib/num.hh
draw/sigToGraph.o: tlib/list.hh tlib/shlysis.hh signals/binop.hh generator/interpreter/fir_opcode.hh signals/sigtype.hh
draw/sigToGraph.o: tlib/smartpointer.hh signals/interval.hh generator/instructions.hh tlib/property.hh
draw/sigToGraph.o: generator/Text.hh signals/sigtyperules.hh extended/xtended.hh signals/sigvisitor.hh
draw/sigToGraph.o: documentator/lateq.hh errors/exception.hh draw/sigToGraph.hh
errors/errormsg.o: errors/errormsg.hh tlib/tlib.hh tlib/symbol.hh garbageable.hh tlib/node.hh tlib/tree.hh tlib/num.hh
errors/errormsg.o: tlib/list.hh tlib/shlysis.hh boxes/boxes.hh signals/signals.hh signals/binop.hh
errors/errormsg.o: generator/interpreter/fir_opcode.hh boxes/ppbox.hh global.hh parser/sourcereader.hh tlib/property.hh
errors/errormsg.o: signals/sigtype.hh tlib/smartpointer.hh signals/interval.hh generator/instructions.hh
errors/errormsg.o: generator/Text.hh evaluate/loopDetector.hh tlib/occurrences.hh errors/exception.hh
errors/timing.o: tlib/compatibility.hh errors/timing.hh global.hh parser/sourcereader.hh boxes/boxes.hh tlib/tlib.hh
errors/timing.o: tlib/symbol.hh garbageable.hh tlib/node.hh tlib/tree.hh tlib/num.hh tlib/list.hh tlib/shlysis.hh
errors/timing.o: signals/signals.hh signals/binop.hh generator/interpreter/fir_opcode.hh tlib/property.hh
errors/timing.o: signals/sigtype.hh tlib/smartpointer.hh signals/interval.hh generator/instructions.hh
errors/timing.o: generator/Text.hh evaluate/loopDetector.hh tlib/occurrences.hh
evaluate/environment.o: evaluate/environment.hh tlib/tlib.hh tlib/symbol.hh garbageable.hh tlib/node.hh tlib/tree.hh
evaluate/environment.o: tlib/num.hh tlib/list.hh tlib/shlysis.hh errors/errormsg.hh boxes/boxes.hh signals/signals.hh
evaluate/environment.o: signals/binop.hh generator/interpreter/fir_opcode.hh boxes/ppbox.hh utils/names.hh
evaluate/environment.o: propagate/propagate.hh global.hh parser/sourcereader.hh tlib/property.hh signals/sigtype.hh
evaluate/environment.o: tlib/smartpointer.hh signals/interval.hh generator/instructions.hh generator/Text.hh
evaluate/environment.o: evaluate/loopDetector.hh tlib/occurrences.hh errors/exception.hh
evaluate/eval.o: evaluate/eval.hh boxes/boxes.hh tlib/tlib.hh tlib/symbol.hh garbageable.hh tlib/node.hh tlib/tree.hh
evaluate/eval.o: tlib/num.hh tlib/list.hh tlib/shlysis.hh signals/signals.hh signals/binop.hh
evaluate/eval.o: generator/interpreter/fir_opcode.hh parser/sourcereader.hh evaluate/environment.hh errors/errormsg.hh
evaluate/eval.o: boxes/ppbox.hh normalize/simplify.hh propagate/propagate.hh patternmatcher/patternmatcher.hh
evaluate/eval.o: extended/xtended.hh signals/sigtype.hh tlib/smartpointer.hh signals/interval.hh
evaluate/eval.o: generator/instructions.hh tlib/property.hh generator/Text.hh signals/sigvisitor.hh
evaluate/eval.o: documentator/lateq.hh utils/names.hh tlib/compatibility.hh errors/exception.hh global.hh
evaluate/eval.o: evaluate/loopDetector.hh tlib/occurrences.hh
evaluate/loopDetector.o: evaluate/loopDetector.hh boxes/boxes.hh tlib/tlib.hh tlib/symbol.hh garbageable.hh
evaluate/loopDetector.o: tlib/node.hh tlib/tree.hh tlib/num.hh tlib/list.hh tlib/shlysis.hh signals/signals.hh
evaluate/loopDetector.o: signals/binop.hh generator/interpreter/fir_opcode.hh parser/sourcereader.hh boxes/ppbox.hh
evaluate/loopDetector.o: errors/exception.hh
extended/xtended.o: extended/xtended.hh tlib/tlib.hh tlib/symbol.hh garbageable.hh tlib/node.hh tlib/tree.hh
extended/xtended.o: tlib/num.hh tlib/list.hh tlib/shlysis.hh signals/sigtype.hh tlib/smartpointer.hh
extended/xtended.o: signals/interval.hh generator/instructions.hh signals/binop.hh generator/interpreter/fir_opcode.hh
extended/xtended.o: tlib/property.hh generator/Text.hh signals/sigvisitor.hh signals/signals.hh documentator/lateq.hh
extended/xtended.o: generator/floats.hh
generator/Text.o: generator/Text.hh tlib/compatibility.hh generator/floats.hh generator/instructions.hh
generator/Text.o: signals/binop.hh tlib/node.hh tlib/symbol.hh garbageable.hh generator/interpreter/fir_opcode.hh
generator/Text.o: tlib/property.hh tlib/tree.hh global.hh parser/sourcereader.hh boxes/boxes.hh tlib/tlib.hh
generator/Text.o: tlib/num.hh tlib/list.hh tlib/shlysis.hh signals/signals.hh signals/sigtype.hh tlib/smartpointer.hh
generator/Text.o: signals/interval.hh evaluate/loopDetector.hh tlib/occurrences.hh
generator/asmjs/asmjs_code_container.o: generator/asmjs/asmjs_code_container.hh generator/code_container.hh
generator/asmjs/asmjs_code_container.o: generator/instructions.hh signals/binop.hh tlib/node.hh tlib/symbol.hh
generator/asmjs/asmjs_code_container.o: garbageable.hh generator/interpreter/fir_opcode.hh tlib/property.hh
generator/asmjs/asmjs_code_container.o: tlib/tree.hh generator/Text.hh signals/sigtype.hh tlib/smartpointer.hh
generator/asmjs/asmjs_code_container.o: signals/interval.hh tlib/tlib.hh tlib/num.hh tlib/list.hh tlib/shlysis.hh
generator/asmjs/asmjs_code_container.o: generator/description.hh signals/signals.hh generator/uitree.hh global.hh
generator/asmjs/asmjs_code_container.o: parser/sourcereader.hh boxes/boxes.hh evaluate/loopDetector.hh
generator/asmjs/asmjs_code_container.o: tlib/occurrences.hh generator/floats.hh generator/function_builder.hh
generator/asmjs/asmjs_code_container.o: parallelize/code_loop.hh generator/json_instructions.hh dsp_factory.hh
generator/asmjs/asmjs_code_container.o: generator/vec_code_container.hh generator/asmjs/asmjs_instructions.hh
generator/asmjs/asmjs_code_container.o: generator/text_instructions.hh generator/type_manager.hh
generator/asmjs/asmjs_code_container.o: generator/typing_instructions.hh generator/fir_to_fir.hh
generator/asmjs/asmjs_code_container.o: generator/fir/fir_instructions.hh errors/exception.hh
generator/asmjs/asmjs_dsp_aux.o: tlib/compatibility.hh generator/asmjs/asmjs_dsp_aux.hh export.hh generator/dsp_aux.hh
generator/asmjs/asmjs_dsp_aux.o: dsp_factory.hh generator/Text.hh
generator/c/c_code_container.o: generator/c/c_code_container.hh generator/code_container.hh generator/instructions.hh
generator/c/c_code_container.o: signals/binop.hh tlib/node.hh tlib/symbol.hh garbageable.hh
generator/c/c_code_container.o: generator/interpreter/fir_opcode.hh tlib/property.hh tlib/tree.hh generator/Text.hh
generator/c/c_code_container.o: signals/sigtype.hh tlib/smartpointer.hh signals/interval.hh tlib/tlib.hh tlib/num.hh
generator/c/c_code_container.o: tlib/list.hh tlib/shlysis.hh generator/description.hh signals/signals.hh
generator/c/c_code_container.o: generator/uitree.hh global.hh parser/sourcereader.hh boxes/boxes.hh
generator/c/c_code_container.o: evaluate/loopDetector.hh tlib/occurrences.hh generator/floats.hh
generator/c/c_code_container.o: generator/function_builder.hh parallelize/code_loop.hh generator/json_instructions.hh
generator/c/c_code_container.o: dsp_factory.hh generator/c/c_instructions.hh generator/text_instructions.hh
generator/c/c_code_container.o: generator/type_manager.hh generator/vec_code_container.hh
generator/c/c_code_container.o: generator/omp_code_container.hh generator/wss_code_container.hh errors/exception.hh
generator/code_container.o: generator/code_container.hh generator/instructions.hh signals/binop.hh tlib/node.hh
generator/code_container.o: tlib/symbol.hh garbageable.hh generator/interpreter/fir_opcode.hh tlib/property.hh
generator/code_container.o: tlib/tree.hh generator/Text.hh signals/sigtype.hh tlib/smartpointer.hh signals/interval.hh
generator/code_container.o: tlib/tlib.hh tlib/num.hh tlib/list.hh tlib/shlysis.hh generator/description.hh
generator/code_container.o: signals/signals.hh generator/uitree.hh global.hh parser/sourcereader.hh boxes/boxes.hh
generator/code_container.o: evaluate/loopDetector.hh tlib/occurrences.hh generator/floats.hh
generator/code_container.o: generator/function_builder.hh parallelize/code_loop.hh generator/json_instructions.hh
generator/code_container.o: dsp_factory.hh signals/recursivness.hh generator/type_manager.hh
generator/code_container.o: generator/text_instructions.hh generator/fir_to_fir.hh generator/fir/fir_instructions.hh
generator/contextor.o: generator/contextor.hh
generator/cpp/cpp_code_container.o: generator/cpp/cpp_code_container.hh generator/code_container.hh
generator/cpp/cpp_code_container.o: generator/instructions.hh signals/binop.hh tlib/node.hh tlib/symbol.hh
generator/cpp/cpp_code_container.o: garbageable.hh generator/interpreter/fir_opcode.hh tlib/property.hh tlib/tree.hh
generator/cpp/cpp_code_container.o: generator/Text.hh signals/sigtype.hh tlib/smartpointer.hh signals/interval.hh
generator/cpp/cpp_code_container.o: tlib/tlib.hh tlib/num.hh tlib/list.hh tlib/shlysis.hh generator/description.hh
generator/cpp/cpp_code_container.o: signals/signals.hh generator/uitree.hh global.hh parser/sourcereader.hh
generator/cpp/cpp_code_container.o: boxes/boxes.hh evaluate/loopDetector.hh tlib/occurrences.hh generator/floats.hh
generator/cpp/cpp_code_container.o: generator/function_builder.hh parallelize/code_loop.hh
generator/cpp/cpp_code_container.o: generator/json_instructions.hh dsp_factory.hh generator/cpp/cpp_instructions.hh
generator/cpp/cpp_code_container.o: generator/text_instructions.hh generator/type_manager.hh
generator/cpp/cpp_code_container.o: generator/cpp/opencl_instructions.hh generator/omp_code_container.hh
generator/cpp/cpp_code_container.o: generator/vec_code_container.hh generator/wss_code_container.hh
generator/cpp/cpp_code_container.o: generator/cpp/cpp_gpu_code_container.hh errors/exception.hh generator/fir_to_fir.hh
generator/cpp/cpp_code_container.o: generator/fir/fir_instructions.hh
generator/cpp/cpp_gpu_code_container.o: generator/cpp/cpp_gpu_code_container.hh generator/cpp/cpp_code_container.hh
generator/cpp/cpp_gpu_code_container.o: generator/code_container.hh generator/instructions.hh signals/binop.hh
generator/cpp/cpp_gpu_code_container.o: tlib/node.hh tlib/symbol.hh garbageable.hh generator/interpreter/fir_opcode.hh
generator/cpp/cpp_gpu_code_container.o: tlib/property.hh tlib/tree.hh generator/Text.hh signals/sigtype.hh
generator/cpp/cpp_gpu_code_container.o: tlib/smartpointer.hh signals/interval.hh tlib/tlib.hh tlib/num.hh tlib/list.hh
generator/cpp/cpp_gpu_code_container.o: tlib/shlysis.hh generator/description.hh signals/signals.hh generator/uitree.hh
generator/cpp/cpp_gpu_code_container.o: global.hh parser/sourcereader.hh boxes/boxes.hh evaluate/loopDetector.hh
generator/cpp/cpp_gpu_code_container.o: tlib/occurrences.hh generator/floats.hh generator/function_builder.hh
generator/cpp/cpp_gpu_code_container.o: parallelize/code_loop.hh generator/json_instructions.hh dsp_factory.hh
generator/cpp/cpp_gpu_code_container.o: generator/cpp/cpp_instructions.hh generator/text_instructions.hh
generator/cpp/cpp_gpu_code_container.o: generator/type_manager.hh generator/cpp/opencl_instructions.hh
generator/cpp/cpp_gpu_code_container.o: generator/omp_code_container.hh generator/vec_code_container.hh
generator/cpp/cpp_gpu_code_container.o: generator/wss_code_container.hh generator/fir_to_fir.hh
generator/cpp/cpp_gpu_code_container.o: generator/fir/fir_instructions.hh
generator/dag_instructions_compiler.o: generator/dag_instructions_compiler.hh generator/instructions_compiler.hh
generator/dag_instructions_compiler.o: global.hh parser/sourcereader.hh boxes/boxes.hh tlib/tlib.hh tlib/symbol.hh
generator/dag_instructions_compiler.o: garbageable.hh tlib/node.hh tlib/tree.hh tlib/num.hh tlib/list.hh
generator/dag_instructions_compiler.o: tlib/shlysis.hh signals/signals.hh signals/binop.hh
generator/dag_instructions_compiler.o: generator/interpreter/fir_opcode.hh tlib/property.hh signals/sigtype.hh
generator/dag_instructions_compiler.o: tlib/smartpointer.hh signals/interval.hh generator/instructions.hh
generator/dag_instructions_compiler.o: generator/Text.hh evaluate/loopDetector.hh tlib/occurrences.hh
generator/dag_instructions_compiler.o: generator/code_container.hh generator/description.hh generator/uitree.hh
generator/dag_instructions_compiler.o: generator/floats.hh generator/function_builder.hh parallelize/code_loop.hh
generator/dag_instructions_compiler.o: generator/json_instructions.hh dsp_factory.hh generator/occurences.hh
generator/dag_instructions_compiler.o: signals/ppsig.hh signals/sigtyperules.hh errors/timing.hh
generator/dag_instructions_compiler.o: signals/recursivness.hh normalize/privatise.hh normalize/simplify.hh
generator/dag_instructions_compiler.o: extended/xtended.hh signals/sigvisitor.hh documentator/lateq.hh signals/prim2.hh
generator/dag_instructions_compiler.o: errors/exception.hh
generator/description.o: generator/description.hh signals/signals.hh tlib/tlib.hh tlib/symbol.hh garbageable.hh
generator/description.o: tlib/node.hh tlib/tree.hh tlib/num.hh tlib/list.hh tlib/shlysis.hh signals/binop.hh
generator/description.o: generator/interpreter/fir_opcode.hh tlib/smartpointer.hh generator/uitree.hh global.hh
generator/description.o: parser/sourcereader.hh boxes/boxes.hh tlib/property.hh signals/sigtype.hh signals/interval.hh
generator/description.o: generator/instructions.hh generator/Text.hh evaluate/loopDetector.hh tlib/occurrences.hh
generator/description.o: tlib/compatibility.hh errors/exception.hh
generator/dsp_aux.o: tlib/compatibility.hh generator/dsp_aux.hh export.hh dsp_factory.hh utils/TMutex.h
generator/dsp_aux.o: generator/Text.hh
generator/fir/fir_code_container.o: generator/fir/fir_code_container.hh generator/code_container.hh
generator/fir/fir_code_container.o: generator/instructions.hh signals/binop.hh tlib/node.hh tlib/symbol.hh
generator/fir/fir_code_container.o: garbageable.hh generator/interpreter/fir_opcode.hh tlib/property.hh tlib/tree.hh
generator/fir/fir_code_container.o: generator/Text.hh signals/sigtype.hh tlib/smartpointer.hh signals/interval.hh
generator/fir/fir_code_container.o: tlib/tlib.hh tlib/num.hh tlib/list.hh tlib/shlysis.hh generator/description.hh
generator/fir/fir_code_container.o: signals/signals.hh generator/uitree.hh global.hh parser/sourcereader.hh
generator/fir/fir_code_container.o: boxes/boxes.hh evaluate/loopDetector.hh tlib/occurrences.hh generator/floats.hh
generator/fir/fir_code_container.o: generator/function_builder.hh parallelize/code_loop.hh
generator/fir/fir_code_container.o: generator/json_instructions.hh dsp_factory.hh generator/fir/fir_instructions.hh
generator/fir/fir_code_container.o: generator/type_manager.hh generator/vec_code_container.hh
generator/fir/fir_code_container.o: generator/omp_code_container.hh generator/wss_code_container.hh
generator/fir/fir_code_container.o: generator/instructions_complexity.hh
generator/fir_to_fir.o: generator/fir_to_fir.hh generator/instructions.hh signals/binop.hh tlib/node.hh tlib/symbol.hh
generator/fir_to_fir.o: garbageable.hh generator/interpreter/fir_opcode.hh tlib/property.hh tlib/tree.hh
generator/fir_to_fir.o: generator/Text.hh generator/code_container.hh signals/sigtype.hh tlib/smartpointer.hh
generator/fir_to_fir.o: signals/interval.hh tlib/tlib.hh tlib/num.hh tlib/list.hh tlib/shlysis.hh
generator/fir_to_fir.o: generator/description.hh signals/signals.hh generator/uitree.hh global.hh
generator/fir_to_fir.o: parser/sourcereader.hh boxes/boxes.hh evaluate/loopDetector.hh tlib/occurrences.hh
generator/fir_to_fir.o: generator/floats.hh generator/function_builder.hh parallelize/code_loop.hh
generator/fir_to_fir.o: generator/json_instructions.hh dsp_factory.hh generator/fir/fir_instructions.hh
generator/fir_to_fir.o: generator/type_manager.hh
generator/floats.o: generator/floats.hh generator/instructions.hh signals/binop.hh tlib/node.hh tlib/symbol.hh
generator/floats.o: garbageable.hh generator/interpreter/fir_opcode.hh tlib/property.hh tlib/tree.hh generator/Text.hh
generator/floats.o: global.hh parser/sourcereader.hh boxes/boxes.hh tlib/tlib.hh tlib/num.hh tlib/list.hh
generator/floats.o: tlib/shlysis.hh signals/signals.hh signals/sigtype.hh tlib/smartpointer.hh signals/interval.hh
generator/floats.o: evaluate/loopDetector.hh tlib/occurrences.hh
generator/instructions.o: generator/instructions.hh signals/binop.hh tlib/node.hh tlib/symbol.hh garbageable.hh
generator/instructions.o: generator/interpreter/fir_opcode.hh tlib/property.hh tlib/tree.hh generator/Text.hh
generator/instructions.o: signals/sigtype.hh tlib/smartpointer.hh signals/interval.hh global.hh parser/sourcereader.hh
generator/instructions.o: boxes/boxes.hh tlib/tlib.hh tlib/num.hh tlib/list.hh tlib/shlysis.hh signals/signals.hh
generator/instructions.o: evaluate/loopDetector.hh tlib/occurrences.hh generator/floats.hh
generator/instructions_compiler.o: generator/instructions.hh signals/binop.hh tlib/node.hh tlib/symbol.hh
generator/instructions_compiler.o: garbageable.hh generator/interpreter/fir_opcode.hh tlib/property.hh tlib/tree.hh
generator/instructions_compiler.o: generator/Text.hh generator/instructions_compiler.hh global.hh
generator/instructions_compiler.o: parser/sourcereader.hh boxes/boxes.hh tlib/tlib.hh tlib/num.hh tlib/list.hh
generator/instructions_compiler.o: tlib/shlysis.hh signals/signals.hh signals/sigtype.hh tlib/smartpointer.hh
generator/instructions_compiler.o: signals/interval.hh evaluate/loopDetector.hh tlib/occurrences.hh
generator/instructions_compiler.o: generator/code_container.hh generator/description.hh generator/uitree.hh
generator/instructions_compiler.o: generator/floats.hh generator/function_builder.hh parallelize/code_loop.hh
generator/instructions_compiler.o: generator/json_instructions.hh dsp_factory.hh generator/occurences.hh
generator/instructions_compiler.o: signals/sigprint.hh signals/ppsig.hh signals/sigtyperules.hh errors/timing.hh
generator/instructions_compiler.o: signals/recursivness.hh normalize/privatise.hh normalize/simplify.hh
generator/instructions_compiler.o: extended/xtended.hh signals/sigvisitor.hh documentator/lateq.hh signals/prim2.hh
generator/instructions_compiler.o: utils/ensure.hh draw/sigToGraph.hh errors/exception.hh
generator/interpreter/interpreter_code_container.o: errors/exception.hh generator/Text.hh generator/floats.hh
generator/interpreter/interpreter_code_container.o: generator/instructions.hh signals/binop.hh tlib/node.hh
generator/interpreter/interpreter_code_container.o: tlib/symbol.hh garbageable.hh generator/interpreter/fir_opcode.hh
generator/interpreter/interpreter_code_container.o: tlib/property.hh tlib/tree.hh global.hh parser/sourcereader.hh
generator/interpreter/interpreter_code_container.o: boxes/boxes.hh tlib/tlib.hh tlib/num.hh tlib/list.hh
generator/interpreter/interpreter_code_container.o: tlib/shlysis.hh signals/signals.hh signals/sigtype.hh
generator/interpreter/interpreter_code_container.o: tlib/smartpointer.hh signals/interval.hh evaluate/loopDetector.hh
generator/interpreter/interpreter_code_container.o: tlib/occurrences.hh
generator/interpreter/interpreter_code_container.o: generator/interpreter/interpreter_code_container.hh
generator/interpreter/interpreter_code_container.o: generator/code_container.hh generator/description.hh
generator/interpreter/interpreter_code_container.o: generator/uitree.hh generator/function_builder.hh
generator/interpreter/interpreter_code_container.o: parallelize/code_loop.hh generator/json_instructions.hh
generator/interpreter/interpreter_code_container.o: dsp_factory.hh generator/interpreter/interpreter_dsp_aux.hh
generator/interpreter/interpreter_code_container.o: generator/interpreter/fir_interpreter.hh
generator/interpreter/interpreter_code_container.o: generator/interpreter/interpreter_bytecode.hh
generator/interpreter/interpreter_code_container.o: generator/interpreter/interpreter_optimizer.hh generator/dsp_aux.hh
generator/interpreter/interpreter_code_container.o: export.hh generator/interpreter/interpreter_instructions.hh
generator/interpreter/interpreter_code_container.o: generator/typing_instructions.hh generator/fir_to_fir.hh
generator/interpreter/interpreter_code_container.o: generator/fir/fir_instructions.hh generator/type_manager.hh
generator/interpreter/interpreter_code_container.o: generator/instructions_compiler.hh generator/occurences.hh
generator/interpreter/interpreter_dsp_aux.o: tlib/compatibility.hh generator/interpreter/interpreter_dsp_aux.hh
generator/interpreter/interpreter_dsp_aux.o: generator/interpreter/fir_interpreter.hh
generator/interpreter/interpreter_dsp_aux.o: generator/interpreter/interpreter_bytecode.hh
generator/interpreter/interpreter_dsp_aux.o: generator/interpreter/fir_opcode.hh errors/exception.hh
generator/interpreter/interpreter_dsp_aux.o: generator/interpreter/interpreter_optimizer.hh generator/dsp_aux.hh
generator/interpreter/interpreter_dsp_aux.o: export.hh dsp_factory.hh generator/Text.hh
generator/java/java_code_container.o: generator/java/java_code_container.hh generator/code_container.hh
generator/java/java_code_container.o: generator/instructions.hh signals/binop.hh tlib/node.hh tlib/symbol.hh
generator/java/java_code_container.o: garbageable.hh generator/interpreter/fir_opcode.hh tlib/property.hh tlib/tree.hh
generator/java/java_code_container.o: generator/Text.hh signals/sigtype.hh tlib/smartpointer.hh signals/interval.hh
generator/java/java_code_container.o: tlib/tlib.hh tlib/num.hh tlib/list.hh tlib/shlysis.hh generator/description.hh
generator/java/java_code_container.o: signals/signals.hh generator/uitree.hh global.hh parser/sourcereader.hh
generator/java/java_code_container.o: boxes/boxes.hh evaluate/loopDetector.hh tlib/occurrences.hh generator/floats.hh
generator/java/java_code_container.o: generator/function_builder.hh parallelize/code_loop.hh
generator/java/java_code_container.o: generator/json_instructions.hh dsp_factory.hh generator/java/java_instructions.hh
generator/java/java_code_container.o: generator/text_instructions.hh generator/type_manager.hh
generator/java/java_code_container.o: generator/typing_instructions.hh generator/fir_to_fir.hh
generator/java/java_code_container.o: generator/fir/fir_instructions.hh errors/exception.hh
generator/js/js_code_container.o: generator/js/js_code_container.hh generator/code_container.hh
generator/js/js_code_container.o: generator/instructions.hh signals/binop.hh tlib/node.hh tlib/symbol.hh garbageable.hh
generator/js/js_code_container.o: generator/interpreter/fir_opcode.hh tlib/property.hh tlib/tree.hh generator/Text.hh
generator/js/js_code_container.o: signals/sigtype.hh tlib/smartpointer.hh signals/interval.hh tlib/tlib.hh tlib/num.hh
generator/js/js_code_container.o: tlib/list.hh tlib/shlysis.hh generator/description.hh signals/signals.hh
generator/js/js_code_container.o: generator/uitree.hh global.hh parser/sourcereader.hh boxes/boxes.hh
generator/js/js_code_container.o: evaluate/loopDetector.hh tlib/occurrences.hh generator/floats.hh
generator/js/js_code_container.o: generator/function_builder.hh parallelize/code_loop.hh generator/json_instructions.hh
generator/js/js_code_container.o: dsp_factory.hh generator/js/js_instructions.hh generator/text_instructions.hh
generator/js/js_code_container.o: generator/type_manager.hh errors/exception.hh
generator/llvm/clang_code_container.o: tlib/compatibility.hh
generator/llvm/llvm_code_container.o: tlib/compatibility.hh
generator/llvm/llvm_dsp_aux.o: tlib/compatibility.hh
generator/occurences.o: signals/recursivness.hh signals/signals.hh tlib/tlib.hh tlib/symbol.hh garbageable.hh
generator/occurences.o: tlib/node.hh tlib/tree.hh tlib/num.hh tlib/list.hh tlib/shlysis.hh signals/binop.hh
generator/occurences.o: generator/interpreter/fir_opcode.hh generator/occurences.hh signals/sigtype.hh
generator/occurences.o: tlib/smartpointer.hh signals/interval.hh generator/instructions.hh tlib/property.hh
generator/occurences.o: generator/Text.hh signals/sigtyperules.hh global.hh parser/sourcereader.hh boxes/boxes.hh
generator/occurences.o: evaluate/loopDetector.hh tlib/occurrences.hh
generator/omp_code_container.o: generator/omp_code_container.hh generator/code_container.hh generator/instructions.hh
generator/omp_code_container.o: signals/binop.hh tlib/node.hh tlib/symbol.hh garbageable.hh
generator/omp_code_container.o: generator/interpreter/fir_opcode.hh tlib/property.hh tlib/tree.hh generator/Text.hh
generator/omp_code_container.o: signals/sigtype.hh tlib/smartpointer.hh signals/interval.hh tlib/tlib.hh tlib/num.hh
generator/omp_code_container.o: tlib/list.hh tlib/shlysis.hh generator/description.hh signals/signals.hh
generator/omp_code_container.o: generator/uitree.hh global.hh parser/sourcereader.hh boxes/boxes.hh
generator/omp_code_container.o: evaluate/loopDetector.hh tlib/occurrences.hh generator/floats.hh
generator/omp_code_container.o: generator/function_builder.hh parallelize/code_loop.hh generator/json_instructions.hh
generator/omp_code_container.o: dsp_factory.hh generator/fir_to_fir.hh generator/fir/fir_instructions.hh
generator/omp_code_container.o: generator/type_manager.hh
generator/uitree.o: generator/uitree.hh tlib/tlib.hh tlib/symbol.hh garbageable.hh tlib/node.hh tlib/tree.hh
generator/uitree.o: tlib/num.hh tlib/list.hh tlib/shlysis.hh global.hh parser/sourcereader.hh boxes/boxes.hh
generator/uitree.o: signals/signals.hh signals/binop.hh generator/interpreter/fir_opcode.hh tlib/property.hh
generator/uitree.o: signals/sigtype.hh tlib/smartpointer.hh signals/interval.hh generator/instructions.hh
generator/uitree.o: generator/Text.hh evaluate/loopDetector.hh tlib/occurrences.hh errors/exception.hh
generator/vec_code_container.o: generator/vec_code_container.hh generator/code_container.hh generator/instructions.hh
generator/vec_code_container.o: signals/binop.hh tlib/node.hh tlib/symbol.hh garbageable.hh
generator/vec_code_container.o: generator/interpreter/fir_opcode.hh tlib/property.hh tlib/tree.hh generator/Text.hh
generator/vec_code_container.o: signals/sigtype.hh tlib/smartpointer.hh signals/interval.hh tlib/tlib.hh tlib/num.hh
generator/vec_code_container.o: tlib/list.hh tlib/shlysis.hh generator/description.hh signals/signals.hh
generator/vec_code_container.o: generator/uitree.hh global.hh parser/sourcereader.hh boxes/boxes.hh
generator/vec_code_container.o: evaluate/loopDetector.hh tlib/occurrences.hh generator/floats.hh
generator/vec_code_container.o: generator/function_builder.hh parallelize/code_loop.hh generator/json_instructions.hh
generator/vec_code_container.o: dsp_factory.hh generator/fir_to_fir.hh generator/fir/fir_instructions.hh
generator/vec_code_container.o: generator/type_manager.hh errors/exception.hh
generator/wasm/wasm_code_container.o: generator/wasm/wasm_code_container.hh generator/code_container.hh
generator/wasm/wasm_code_container.o: generator/instructions.hh signals/binop.hh tlib/node.hh tlib/symbol.hh
generator/wasm/wasm_code_container.o: garbageable.hh generator/interpreter/fir_opcode.hh tlib/property.hh tlib/tree.hh
generator/wasm/wasm_code_container.o: generator/Text.hh signals/sigtype.hh tlib/smartpointer.hh signals/interval.hh
generator/wasm/wasm_code_container.o: tlib/tlib.hh tlib/num.hh tlib/list.hh tlib/shlysis.hh generator/description.hh
generator/wasm/wasm_code_container.o: signals/signals.hh generator/uitree.hh global.hh parser/sourcereader.hh
generator/wasm/wasm_code_container.o: boxes/boxes.hh evaluate/loopDetector.hh tlib/occurrences.hh generator/floats.hh
generator/wasm/wasm_code_container.o: generator/function_builder.hh parallelize/code_loop.hh
generator/wasm/wasm_code_container.o: generator/json_instructions.hh dsp_factory.hh generator/wasm/wasm_instructions.hh
generator/wasm/wasm_code_container.o: generator/wasm/was_instructions.hh generator/text_instructions.hh
generator/wasm/wasm_code_container.o: generator/type_manager.hh generator/typing_instructions.hh
generator/wasm/wasm_code_container.o: generator/fir_to_fir.hh generator/fir/fir_instructions.hh errors/exception.hh
generator/wasm/wasm_dsp_aux.o: tlib/compatibility.hh generator/wasm/wasm_dsp_aux.hh export.hh generator/dsp_aux.hh
generator/wasm/wasm_dsp_aux.o: dsp_factory.hh generator/Text.hh
generator/wasm/wast_code_container.o: generator/wasm/wast_code_container.hh generator/code_container.hh
generator/wasm/wast_code_container.o: generator/instructions.hh signals/binop.hh tlib/node.hh tlib/symbol.hh
generator/wasm/wast_code_container.o: garbageable.hh generator/interpreter/fir_opcode.hh tlib/property.hh tlib/tree.hh
generator/wasm/wast_code_container.o: generator/Text.hh signals/sigtype.hh tlib/smartpointer.hh signals/interval.hh
generator/wasm/wast_code_container.o: tlib/tlib.hh tlib/num.hh tlib/list.hh tlib/shlysis.hh generator/description.hh
generator/wasm/wast_code_container.o: signals/signals.hh generator/uitree.hh global.hh parser/sourcereader.hh
generator/wasm/wast_code_container.o: boxes/boxes.hh evaluate/loopDetector.hh tlib/occurrences.hh generator/floats.hh
generator/wasm/wast_code_container.o: generator/function_builder.hh parallelize/code_loop.hh
generator/wasm/wast_code_container.o: generator/json_instructions.hh dsp_factory.hh generator/wasm/wast_instructions.hh
generator/wasm/wast_code_container.o: generator/wasm/was_instructions.hh generator/text_instructions.hh
generator/wasm/wast_code_container.o: generator/type_manager.hh generator/typing_instructions.hh
generator/wasm/wast_code_container.o: generator/fir_to_fir.hh generator/fir/fir_instructions.hh errors/exception.hh
generator/wss_code_container.o: generator/wss_code_container.hh generator/code_container.hh generator/instructions.hh
generator/wss_code_container.o: signals/binop.hh tlib/node.hh tlib/symbol.hh garbageable.hh
generator/wss_code_container.o: generator/interpreter/fir_opcode.hh tlib/property.hh tlib/tree.hh generator/Text.hh
generator/wss_code_container.o: signals/sigtype.hh tlib/smartpointer.hh signals/interval.hh tlib/tlib.hh tlib/num.hh
generator/wss_code_container.o: tlib/list.hh tlib/shlysis.hh generator/description.hh signals/signals.hh
generator/wss_code_container.o: generator/uitree.hh global.hh parser/sourcereader.hh boxes/boxes.hh
generator/wss_code_container.o: evaluate/loopDetector.hh tlib/occurrences.hh generator/floats.hh
generator/wss_code_container.o: generator/function_builder.hh parallelize/code_loop.hh generator/json_instructions.hh
generator/wss_code_container.o: dsp_factory.hh generator/fir_to_fir.hh generator/fir/fir_instructions.hh
generator/wss_code_container.o: generator/type_manager.hh
normalize/aterm.o: normalize/aterm.hh tlib/tlib.hh tlib/symbol.hh garbageable.hh tlib/node.hh tlib/tree.hh tlib/num.hh
normalize/aterm.o: tlib/list.hh tlib/shlysis.hh signals/signals.hh signals/binop.hh generator/interpreter/fir_opcode.hh
normalize/aterm.o: signals/sigprint.hh normalize/simplify.hh normalize/normalize.hh signals/sigorderrules.hh
normalize/aterm.o: normalize/mterm.hh signals/ppsig.hh
normalize/mterm.o: normalize/mterm.hh tlib/tlib.hh tlib/symbol.hh garbageable.hh tlib/node.hh tlib/tree.hh tlib/num.hh
normalize/mterm.o: tlib/list.hh tlib/shlysis.hh signals/signals.hh signals/binop.hh generator/interpreter/fir_opcode.hh
normalize/mterm.o: signals/sigprint.hh normalize/simplify.hh normalize/normalize.hh signals/sigorderrules.hh
normalize/mterm.o: signals/ppsig.hh extended/xtended.hh signals/sigtype.hh tlib/smartpointer.hh signals/interval.hh
normalize/mterm.o: generator/instructions.hh tlib/property.hh generator/Text.hh signals/sigvisitor.hh
normalize/mterm.o: documentator/lateq.hh errors/exception.hh global.hh parser/sourcereader.hh boxes/boxes.hh
normalize/mterm.o: evaluate/loopDetector.hh tlib/occurrences.hh
normalize/normalize.o: tlib/tlib.hh tlib/symbol.hh garbageable.hh tlib/node.hh tlib/tree.hh tlib/num.hh tlib/list.hh
normalize/normalize.o: tlib/shlysis.hh signals/signals.hh signals/binop.hh generator/interpreter/fir_opcode.hh
normalize/normalize.o: signals/sigprint.hh signals/ppsig.hh normalize/simplify.hh normalize/normalize.hh
normalize/normalize.o: signals/sigorderrules.hh normalize/mterm.hh normalize/aterm.hh
normalize/privatise.o: signals/sigtype.hh tlib/tree.hh tlib/symbol.hh garbageable.hh tlib/node.hh tlib/smartpointer.hh
normalize/privatise.o: signals/interval.hh generator/instructions.hh signals/binop.hh
normalize/privatise.o: generator/interpreter/fir_opcode.hh tlib/property.hh generator/Text.hh tlib/compatibility.hh
normalize/privatise.o: signals/sigprint.hh signals/signals.hh tlib/tlib.hh tlib/num.hh tlib/list.hh tlib/shlysis.hh
normalize/privatise.o: signals/sigtyperules.hh normalize/privatise.hh errors/exception.hh global.hh
normalize/privatise.o: parser/sourcereader.hh boxes/boxes.hh evaluate/loopDetector.hh tlib/occurrences.hh
normalize/simplify.o: tlib/list.hh tlib/symbol.hh garbageable.hh tlib/tree.hh tlib/node.hh signals/signals.hh
normalize/simplify.o: tlib/tlib.hh tlib/num.hh tlib/shlysis.hh signals/binop.hh generator/interpreter/fir_opcode.hh
normalize/simplify.o: signals/sigtype.hh tlib/smartpointer.hh signals/interval.hh generator/instructions.hh
normalize/simplify.o: tlib/property.hh generator/Text.hh signals/recursivness.hh signals/sigtyperules.hh
normalize/simplify.o: signals/sigorderrules.hh signals/sigprint.hh signals/ppsig.hh normalize/simplify.hh
normalize/simplify.o: extended/xtended.hh signals/sigvisitor.hh documentator/lateq.hh tlib/compatibility.hh
normalize/simplify.o: normalize/normalize.hh global.hh parser/sourcereader.hh boxes/boxes.hh evaluate/loopDetector.hh
normalize/simplify.o: tlib/occurrences.hh
parallelize/code_loop.o: parallelize/code_loop.hh tlib/tree.hh tlib/symbol.hh garbageable.hh tlib/node.hh
parallelize/code_loop.o: generator/function_builder.hh generator/instructions.hh signals/binop.hh
parallelize/code_loop.o: generator/interpreter/fir_opcode.hh tlib/property.hh generator/Text.hh global.hh
parallelize/code_loop.o: parser/sourcereader.hh boxes/boxes.hh tlib/tlib.hh tlib/num.hh tlib/list.hh tlib/shlysis.hh
parallelize/code_loop.o: signals/signals.hh signals/sigtype.hh tlib/smartpointer.hh signals/interval.hh
parallelize/code_loop.o: evaluate/loopDetector.hh tlib/occurrences.hh generator/floats.hh
parallelize/colorize.o: parallelize/colorize.h tlib/tlib.hh tlib/symbol.hh garbageable.hh tlib/node.hh tlib/tree.hh
parallelize/colorize.o: tlib/num.hh tlib/list.hh tlib/shlysis.hh signals/signals.hh signals/binop.hh
parallelize/colorize.o: generator/interpreter/fir_opcode.hh global.hh parser/sourcereader.hh boxes/boxes.hh
parallelize/colorize.o: tlib/property.hh signals/sigtype.hh tlib/smartpointer.hh signals/interval.hh
parallelize/colorize.o: generator/instructions.hh generator/Text.hh evaluate/loopDetector.hh tlib/occurrences.hh
parser/enrobage.o: parser/enrobage.hh tlib/compatibility.hh garbageable.hh global.hh parser/sourcereader.hh
parser/enrobage.o: boxes/boxes.hh tlib/tlib.hh tlib/symbol.hh tlib/node.hh tlib/tree.hh tlib/num.hh tlib/list.hh
parser/enrobage.o: tlib/shlysis.hh signals/signals.hh signals/binop.hh generator/interpreter/fir_opcode.hh
parser/enrobage.o: tlib/property.hh signals/sigtype.hh tlib/smartpointer.hh signals/interval.hh
parser/enrobage.o: generator/instructions.hh generator/Text.hh evaluate/loopDetector.hh tlib/occurrences.hh
parser/enrobage.o: parser/sourcefetcher.hh errors/exception.hh
parser/faustlexer.o: tlib/tree.hh tlib/symbol.hh garbageable.hh tlib/node.hh parser/faustparser.hpp
parser/faustlexer.o: tlib/compatibility.hh errors/errormsg.hh tlib/tlib.hh tlib/num.hh tlib/list.hh tlib/shlysis.hh
parser/faustparser.o: global.hh parser/sourcereader.hh boxes/boxes.hh tlib/tlib.hh tlib/symbol.hh garbageable.hh
parser/faustparser.o: tlib/node.hh tlib/tree.hh tlib/num.hh tlib/list.hh tlib/shlysis.hh signals/signals.hh
parser/faustparser.o: signals/binop.hh generator/interpreter/fir_opcode.hh tlib/property.hh signals/sigtype.hh
parser/faustparser.o: tlib/smartpointer.hh signals/interval.hh generator/instructions.hh generator/Text.hh
parser/faustparser.o: evaluate/loopDetector.hh tlib/occurrences.hh extended/xtended.hh signals/sigvisitor.hh
parser/faustparser.o: documentator/lateq.hh signals/prim2.hh errors/errormsg.hh documentator/doc.hh evaluate/eval.hh
parser/faustparser.o: evaluate/environment.hh boxes/ppbox.hh
parser/sourcefetcher.o: tlib/compatibility.hh parser/sourcefetcher.hh
parser/sourcereader.o: tlib/compatibility.hh parser/sourcereader.hh boxes/boxes.hh tlib/tlib.hh tlib/symbol.hh
parser/sourcereader.o: garbageable.hh tlib/node.hh tlib/tree.hh tlib/num.hh tlib/list.hh tlib/shlysis.hh
parser/sourcereader.o: signals/signals.hh signals/binop.hh generator/interpreter/fir_opcode.hh parser/sourcefetcher.hh
parser/sourcereader.o: parser/enrobage.hh boxes/ppbox.hh errors/exception.hh global.hh tlib/property.hh
parser/sourcereader.o: signals/sigtype.hh tlib/smartpointer.hh signals/interval.hh generator/instructions.hh
parser/sourcereader.o: generator/Text.hh evaluate/loopDetector.hh tlib/occurrences.hh
patternmatcher/patternmatcher.o: tlib/tlib.hh tlib/symbol.hh garbageable.hh tlib/node.hh tlib/tree.hh tlib/num.hh
patternmatcher/patternmatcher.o: tlib/list.hh tlib/shlysis.hh boxes/boxes.hh signals/signals.hh signals/binop.hh
patternmatcher/patternmatcher.o: generator/interpreter/fir_opcode.hh boxes/ppbox.hh evaluate/eval.hh
patternmatcher/patternmatcher.o: parser/sourcereader.hh evaluate/environment.hh patternmatcher/patternmatcher.hh
patternmatcher/patternmatcher.o: errors/exception.hh global.hh tlib/property.hh signals/sigtype.hh tlib/smartpointer.hh
patternmatcher/patternmatcher.o: signals/interval.hh generator/instructions.hh generator/Text.hh
patternmatcher/patternmatcher.o: evaluate/loopDetector.hh tlib/occurrences.hh
propagate/labels.o: propagate/labels.hh tlib/tlib.hh tlib/symbol.hh garbageable.hh tlib/node.hh tlib/tree.hh
propagate/labels.o: tlib/num.hh tlib/list.hh tlib/shlysis.hh boxes/boxes.hh signals/signals.hh signals/binop.hh
propagate/labels.o: generator/interpreter/fir_opcode.hh tlib/compatibility.hh global.hh parser/sourcereader.hh
propagate/labels.o: tlib/property.hh signals/sigtype.hh tlib/smartpointer.hh signals/interval.hh
propagate/labels.o: generator/instructions.hh generator/Text.hh evaluate/loopDetector.hh tlib/occurrences.hh
propagate/propagate.o: propagate/propagate.hh boxes/boxes.hh tlib/tlib.hh tlib/symbol.hh garbageable.hh tlib/node.hh
propagate/propagate.o: tlib/tree.hh tlib/num.hh tlib/list.hh tlib/shlysis.hh signals/signals.hh signals/binop.hh
propagate/propagate.o: generator/interpreter/fir_opcode.hh signals/prim2.hh signals/sigtype.hh tlib/smartpointer.hh
propagate/propagate.o: signals/interval.hh generator/instructions.hh tlib/property.hh generator/Text.hh boxes/ppbox.hh
propagate/propagate.o: extended/xtended.hh signals/sigvisitor.hh documentator/lateq.hh propagate/labels.hh
propagate/propagate.o: signals/ppsig.hh utils/names.hh errors/exception.hh global.hh parser/sourcereader.hh
propagate/propagate.o: evaluate/loopDetector.hh tlib/occurrences.hh
signals/binop.o: signals/binop.hh tlib/node.hh tlib/symbol.hh garbageable.hh generator/interpreter/fir_opcode.hh
signals/binop.o: signals/signals.hh tlib/tlib.hh tlib/tree.hh tlib/num.hh tlib/list.hh tlib/shlysis.hh
signals/binop.o: tlib/compatibility.hh
signals/ppsig.o: generator/Text.hh signals/ppsig.hh signals/signals.hh tlib/tlib.hh tlib/symbol.hh garbageable.hh
signals/ppsig.o: tlib/node.hh tlib/tree.hh tlib/num.hh tlib/list.hh tlib/shlysis.hh signals/binop.hh
signals/ppsig.o: generator/interpreter/fir_opcode.hh signals/prim2.hh signals/sigtype.hh tlib/smartpointer.hh
signals/ppsig.o: signals/interval.hh generator/instructions.hh tlib/property.hh extended/xtended.hh
signals/ppsig.o: signals/sigvisitor.hh documentator/lateq.hh signals/recursivness.hh errors/exception.hh global.hh
signals/ppsig.o: parser/sourcereader.hh boxes/boxes.hh evaluate/loopDetector.hh tlib/occurrences.hh
signals/prim2.o: signals/prim2.hh tlib/tlib.hh tlib/symbol.hh garbageable.hh tlib/node.hh tlib/tree.hh tlib/num.hh
signals/prim2.o: tlib/list.hh tlib/shlysis.hh signals/sigtype.hh tlib/smartpointer.hh signals/interval.hh
signals/prim2.o: generator/instructions.hh signals/binop.hh generator/interpreter/fir_opcode.hh tlib/property.hh
signals/prim2.o: generator/Text.hh global.hh parser/sourcereader.hh boxes/boxes.hh signals/signals.hh
signals/prim2.o: evaluate/loopDetector.hh tlib/occurrences.hh
signals/recursivness.o: signals/recursivness.hh signals/signals.hh tlib/tlib.hh tlib/symbol.hh garbageable.hh
signals/recursivness.o: tlib/node.hh tlib/tree.hh tlib/num.hh tlib/list.hh tlib/shlysis.hh signals/binop.hh
signals/recursivness.o: generator/interpreter/fir_opcode.hh tlib/property.hh errors/exception.hh global.hh
signals/recursivness.o: parser/sourcereader.hh boxes/boxes.hh signals/sigtype.hh tlib/smartpointer.hh
signals/recursivness.o: signals/interval.hh generator/instructions.hh generator/Text.hh evaluate/loopDetector.hh
signals/recursivness.o: tlib/occurrences.hh signals/ppsig.hh
signals/signals.o: global.hh parser/sourcereader.hh boxes/boxes.hh tlib/tlib.hh tlib/symbol.hh garbageable.hh
signals/signals.o: tlib/node.hh tlib/tree.hh tlib/num.hh tlib/list.hh tlib/shlysis.hh signals/signals.hh
signals/signals.o: signals/binop.hh generator/interpreter/fir_opcode.hh tlib/property.hh signals/sigtype.hh
signals/signals.o: tlib/smartpointer.hh signals/interval.hh generator/instructions.hh generator/Text.hh
signals/signals.o: evaluate/loopDetector.hh tlib/occurrences.hh
signals/sigorderrules.o: signals/sigtype.hh tlib/tree.hh tlib/symbol.hh garbageable.hh tlib/node.hh
signals/sigorderrules.o: tlib/smartpointer.hh signals/interval.hh generator/instructions.hh signals/binop.hh
signals/sigorderrules.o: generator/interpreter/fir_opcode.hh tlib/property.hh generator/Text.hh signals/sigprint.hh
signals/sigorderrules.o: signals/signals.hh tlib/tlib.hh tlib/num.hh tlib/list.hh tlib/shlysis.hh signals/prim2.hh
signals/sigorderrules.o: signals/sigorderrules.hh extended/xtended.hh signals/sigvisitor.hh documentator/lateq.hh
signals/sigorderrules.o: errors/exception.hh global.hh parser/sourcereader.hh boxes/boxes.hh evaluate/loopDetector.hh
signals/sigorderrules.o: tlib/occurrences.hh
signals/sigprint.o: signals/signals.hh tlib/tlib.hh tlib/symbol.hh garbageable.hh tlib/node.hh tlib/tree.hh tlib/num.hh
signals/sigprint.o: tlib/list.hh tlib/shlysis.hh signals/binop.hh generator/interpreter/fir_opcode.hh
signals/sigprint.o: signals/sigtype.hh tlib/smartpointer.hh signals/interval.hh generator/instructions.hh
signals/sigprint.o: tlib/property.hh generator/Text.hh signals/sigtyperules.hh
signals/sigtype.o: tlib/tree.hh tlib/symbol.hh garbageable.hh tlib/node.hh signals/sigtype.hh tlib/smartpointer.hh
signals/sigtype.o: signals/interval.hh generator/instructions.hh signals/binop.hh generator/interpreter/fir_opcode.hh
signals/sigtype.o: tlib/property.hh generator/Text.hh errors/exception.hh global.hh parser/sourcereader.hh
signals/sigtype.o: boxes/boxes.hh tlib/tlib.hh tlib/num.hh tlib/list.hh tlib/shlysis.hh signals/signals.hh
signals/sigtype.o: evaluate/loopDetector.hh tlib/occurrences.hh
signals/sigtyperules.o: signals/sigtype.hh tlib/tree.hh tlib/symbol.hh garbageable.hh tlib/node.hh tlib/smartpointer.hh
signals/sigtyperules.o: signals/interval.hh generator/instructions.hh signals/binop.hh
signals/sigtyperules.o: generator/interpreter/fir_opcode.hh tlib/property.hh generator/Text.hh signals/sigprint.hh
signals/sigtyperules.o: signals/signals.hh tlib/tlib.hh tlib/num.hh tlib/list.hh tlib/shlysis.hh signals/ppsig.hh
signals/sigtyperules.o: signals/prim2.hh signals/sigtyperules.hh extended/xtended.hh signals/sigvisitor.hh
signals/sigtyperules.o: documentator/lateq.hh signals/recursivness.hh errors/exception.hh global.hh
signals/sigtyperules.o: parser/sourcereader.hh boxes/boxes.hh evaluate/loopDetector.hh tlib/occurrences.hh
signals/sigvisitor.o: signals/sigvisitor.hh signals/signals.hh tlib/tlib.hh tlib/symbol.hh garbageable.hh tlib/node.hh
signals/sigvisitor.o: tlib/tree.hh tlib/num.hh tlib/list.hh tlib/shlysis.hh signals/binop.hh
signals/sigvisitor.o: generator/interpreter/fir_opcode.hh
signals/subsignals.o: signals/signals.hh tlib/tlib.hh tlib/symbol.hh garbageable.hh tlib/node.hh tlib/tree.hh
signals/subsignals.o: tlib/num.hh tlib/list.hh tlib/shlysis.hh signals/binop.hh generator/interpreter/fir_opcode.hh
signals/subsignals.o: tlib/property.hh errors/exception.hh
tlib/compatibility.o: tlib/compatibility.hh
tlib/list.o: tlib/list.hh tlib/symbol.hh garbageable.hh tlib/tree.hh tlib/node.hh tlib/compatibility.hh global.hh
tlib/list.o: parser/sourcereader.hh boxes/boxes.hh tlib/tlib.hh tlib/num.hh tlib/shlysis.hh signals/signals.hh
tlib/list.o: signals/binop.hh generator/interpreter/fir_opcode.hh tlib/property.hh signals/sigtype.hh
tlib/list.o: tlib/smartpointer.hh signals/interval.hh generator/instructions.hh generator/Text.hh
tlib/list.o: evaluate/loopDetector.hh tlib/occurrences.hh
tlib/node.o: tlib/node.hh tlib/symbol.hh garbageable.hh
tlib/occurrences.o: tlib/occurrences.hh tlib/tlib.hh tlib/symbol.hh garbageable.hh tlib/node.hh tlib/tree.hh
tlib/occurrences.o: tlib/num.hh tlib/list.hh tlib/shlysis.hh tlib/compatibility.hh
tlib/recursive-tree.o: tlib/tlib.hh tlib/symbol.hh garbageable.hh tlib/node.hh tlib/tree.hh tlib/num.hh tlib/list.hh
tlib/recursive-tree.o: tlib/shlysis.hh errors/exception.hh global.hh parser/sourcereader.hh boxes/boxes.hh
tlib/recursive-tree.o: signals/signals.hh signals/binop.hh generator/interpreter/fir_opcode.hh tlib/property.hh
tlib/recursive-tree.o: signals/sigtype.hh tlib/smartpointer.hh signals/interval.hh generator/instructions.hh
tlib/recursive-tree.o: generator/Text.hh evaluate/loopDetector.hh tlib/occurrences.hh
tlib/shlysis.o: tlib/shlysis.hh tlib/list.hh tlib/symbol.hh garbageable.hh tlib/tree.hh tlib/node.hh
tlib/shlysis.o: tlib/compatibility.hh
tlib/symbol.o: tlib/symbol.hh garbageable.hh tlib/compatibility.hh
tlib/tree.o: tlib/tree.hh tlib/symbol.hh garbageable.hh tlib/node.hh errors/exception.hh
utils/files.o: utils/files.hh tlib/compatibility.hh global.hh parser/sourcereader.hh boxes/boxes.hh tlib/tlib.hh
utils/files.o: tlib/symbol.hh garbageable.hh tlib/node.hh tlib/tree.hh tlib/num.hh tlib/list.hh tlib/shlysis.hh
utils/files.o: signals/signals.hh signals/binop.hh generator/interpreter/fir_opcode.hh tlib/property.hh
utils/files.o: signals/sigtype.hh tlib/smartpointer.hh signals/interval.hh generator/instructions.hh generator/Text.hh
utils/files.o: evaluate/loopDetector.hh tlib/occurrences.hh errors/exception.hh
utils/names.o: signals/ppsig.hh signals/signals.hh tlib/tlib.hh tlib/symbol.hh garbageable.hh tlib/node.hh tlib/tree.hh
utils/names.o: tlib/num.hh tlib/list.hh tlib/shlysis.hh signals/binop.hh generator/interpreter/fir_opcode.hh
utils/names.o: utils/names.hh propagate/propagate.hh boxes/boxes.hh tlib/property.hh documentator/doc_Text.hh
utils/names.o: generator/Text.hh global.hh parser/sourcereader.hh signals/sigtype.hh tlib/smartpointer.hh
utils/names.o: signals/interval.hh generator/instructions.hh evaluate/loopDetector.hh tlib/occurrences.hh
libcode.o: global.hh parser/sourcereader.hh boxes/boxes.hh tlib/tlib.hh tlib/symbol.hh garbageable.hh tlib/node.hh
libcode.o: tlib/tree.hh tlib/num.hh tlib/list.hh tlib/shlysis.hh signals/signals.hh signals/binop.hh
libcode.o: generator/interpreter/fir_opcode.hh tlib/property.hh signals/sigtype.hh tlib/smartpointer.hh
libcode.o: signals/interval.hh generator/instructions.hh generator/Text.hh evaluate/loopDetector.hh tlib/occurrences.hh
libcode.o: tlib/compatibility.hh signals/sigtyperules.hh signals/sigprint.hh normalize/simplify.hh
libcode.o: normalize/privatise.hh signals/recursivness.hh propagate/propagate.hh errors/errormsg.hh boxes/ppbox.hh
libcode.o: parser/enrobage.hh evaluate/eval.hh evaluate/environment.hh generator/description.hh generator/uitree.hh
libcode.o: generator/floats.hh documentator/doc.hh generator/instructions_compiler.hh generator/code_container.hh
libcode.o: generator/function_builder.hh parallelize/code_loop.hh generator/json_instructions.hh dsp_factory.hh
libcode.o: generator/occurences.hh generator/dag_instructions_compiler.hh generator/c/c_code_container.hh
libcode.o: generator/c/c_instructions.hh generator/text_instructions.hh generator/type_manager.hh
libcode.o: generator/vec_code_container.hh generator/omp_code_container.hh generator/wss_code_container.hh
libcode.o: generator/cpp/cpp_code_container.hh generator/cpp/cpp_instructions.hh generator/cpp/opencl_instructions.hh
libcode.o: generator/cpp/cpp_gpu_code_container.hh generator/java/java_code_container.hh
libcode.o: generator/java/java_instructions.hh generator/typing_instructions.hh generator/fir_to_fir.hh
libcode.o: generator/fir/fir_instructions.hh generator/js/js_code_container.hh generator/js/js_instructions.hh
libcode.o: generator/asmjs/asmjs_code_container.hh generator/asmjs/asmjs_instructions.hh
libcode.o: generator/llvm/clang_code_container.hh export.hh generator/interpreter/interpreter_code_container.cpp
libcode.o: errors/exception.hh generator/interpreter/interpreter_code_container.hh
libcode.o: generator/interpreter/interpreter_dsp_aux.hh generator/interpreter/fir_interpreter.hh
libcode.o: generator/interpreter/interpreter_bytecode.hh generator/interpreter/interpreter_optimizer.hh
libcode.o: generator/dsp_aux.hh generator/interpreter/interpreter_instructions.hh generator/wasm/wasm_code_container.hh
libcode.o: generator/wasm/wasm_instructions.hh generator/wasm/was_instructions.hh generator/wasm/wast_code_container.hh
libcode.o: generator/wasm/wast_instructions.hh generator/fir/fir_code_container.hh draw/schema/schema.h
libcode.o: draw/device/device.h draw/drawschema.hh errors/timing.hh signals/ppsig.hh
global.o: global.hh parser/sourcereader.hh boxes/boxes.hh tlib/tlib.hh tlib/symbol.hh garbageable.hh tlib/node.hh
global.o: tlib/tree.hh tlib/num.hh tlib/list.hh tlib/shlysis.hh signals/signals.hh signals/binop.hh
global.o: generator/interpreter/fir_opcode.hh tlib/property.hh signals/sigtype.hh tlib/smartpointer.hh
global.o: signals/interval.hh generator/instructions.hh generator/Text.hh evaluate/loopDetector.hh tlib/occurrences.hh
global.o: extended/absprim.hh extended/xtended.hh signals/sigvisitor.hh documentator/lateq.hh signals/sigtyperules.hh
global.o: generator/floats.hh generator/code_container.hh generator/description.hh generator/uitree.hh
global.o: generator/function_builder.hh parallelize/code_loop.hh generator/json_instructions.hh dsp_factory.hh
global.o: extended/acosprim.hh extended/tanprim.hh extended/sqrtprim.hh extended/sinprim.hh extended/rintprim.hh
global.o: tlib/compatibility.hh extended/remainderprim.hh extended/powprim.hh extended/minprim.hh extended/maxprim.hh
global.o: extended/logprim.hh extended/log10prim.hh extended/fmodprim.hh extended/floorprim.hh extended/expprim.hh
global.o: extended/cosprim.hh extended/ceilprim.hh extended/atanprim.hh extended/atan2prim.hh extended/asinprim.hh
global.o: generator/asmjs/asmjs_instructions.hh generator/text_instructions.hh generator/type_manager.hh
global.o: generator/typing_instructions.hh generator/fir_to_fir.hh generator/fir/fir_instructions.hh
global.o: generator/interpreter/interpreter_instructions.hh generator/interpreter/fir_interpreter.hh
global.o: generator/interpreter/interpreter_bytecode.hh errors/exception.hh generator/c/c_code_container.hh
global.o: generator/c/c_instructions.hh generator/vec_code_container.hh generator/omp_code_container.hh
global.o: generator/wss_code_container.hh generator/cpp/cpp_code_container.hh generator/cpp/cpp_instructions.hh
global.o: generator/cpp/opencl_instructions.hh generator/js/js_code_container.hh generator/js/js_instructions.hh
global.o: generator/java/java_code_container.hh generator/java/java_instructions.hh generator/fir/fir_code_container.hh
main.o: tlib/compatibility.hh dsp_factory.hh<|MERGE_RESOLUTION|>--- conflicted
+++ resolved
@@ -64,15 +64,11 @@
 EXE = .exe
 endif
 
-<<<<<<< HEAD
 AR ?= ar
 RANLIB ?= ranlib
 
-CXXFLAGS ?= -O3 -Wall -Wuninitialized
+CXXFLAGS ?= -O3 -std=c++11 -Wall -Wuninitialized
 ##CXXFLAGS ?= -O3 -Wall -Wuninitialized $(ARCHFLAGS)
-=======
-CXXFLAGS ?= -O3 -std=c++11 -Wall -Wuninitialized $(ARCHFLAGS)
->>>>>>> 0f0ed8c1
 CXXFLAGS += -Wno-parentheses $(addprefix -I, $(subprojects)) -DINSTALL_PREFIX='"$(prefix)"'
 
 ifeq ($(system), Darwin)
