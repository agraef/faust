--- conflicted
+++ resolved
@@ -660,7 +660,7 @@
     Tree diagram = a2sb(eval(exp, visited, localValEnv)); // pour getBoxType
 	int numInputs, numOutputs;
 	getBoxType(diagram, &numInputs, &numOutputs);
-	if ( (numInputs > 0) || (numOutputs != 1) ) {
+	if ((numInputs > 0) || (numOutputs != 1)) {
 		evalerror(yyfilename, yylineno, "not a constant expression of type : (0->1)", exp);
 		return 1;
 	} else {
@@ -688,7 +688,7 @@
     Tree diagram = a2sb(eval(exp, visited, localValEnv));   // pour getBoxType()
 	int numInputs, numOutputs;
 	getBoxType(diagram, &numInputs, &numOutputs);
-	if ( (numInputs > 0) || (numOutputs != 1) ) {
+	if ((numInputs > 0) || (numOutputs != 1)) {
 		evalerror(yyfilename, yylineno, "not a constant expression of type : (0->1)", exp);
 		return 1;
 	} else {
@@ -1146,17 +1146,14 @@
 
 	// check that the definition exists
 	if (isNil(lenv)) {
-<<<<<<< HEAD
-    	evalerror(getDefFileProp(id), getDefLineProp(id), "undefined symbol", id);
- 	}
-=======
-        evalerror(getUseFileProp(id), getUseLineProp(id), "undefined symbol ", id);
         if (hasDefProp(id)) {
-            cerr << *id << " is defined here : " << getDefFileProp(id) << ":" << getDefLineProp(id) << endl;
+            stringstream error;
+            error << *id << " is defined here : " << getDefFileProp(id) << ":" << getDefLineProp(id) << endl;
+            throw faustexception(error.str());
+        } else {
+            evalerror(getUseFileProp(id), getUseLineProp(id), "undefined symbol", id);
         }
-		exit(1);
-	}
->>>>>>> 3daa9a97
+	}
 
     //cerr << "Id definition is " << *def << endl;
 	// check that it is not a recursive definition
