/************************************************************************
 ************************************************************************
    FAUST compiler
	Copyright (C) 2003-2004 GRAME, Centre National de Creation Musicale
    ---------------------------------------------------------------------
    This program is free software; you can redistribute it and/or modify
    it under the terms of the GNU General Public License as published by
    the Free Software Foundation; either version 2 of the License, or
    (at your option) any later version.

    This program is distributed in the hope that it will be useful,
    but WITHOUT ANY WARRANTY; without even the implied warranty of
    MERCHANTABILITY or FITNESS FOR A PARTICULAR PURPOSE.  See the
    GNU General Public License for more details.

    You should have received a copy of the GNU General Public License
    along with this program; if not, write to the Free Software
    Foundation, Inc., 675 Mass Ave, Cambridge, MA 02139, USA.
 ************************************************************************
 ************************************************************************/
 #define TRACE

/**
 * \file eval.cpp
 * Implementation of the Block diagram evaluator.
 *
 * A strict lambda-calculus evaluator for block diagram expressions.
 *
 **/
 
#include "eval.hh"
#include <stdio.h>
#include "errormsg.hh"
#include "ppbox.hh"
#include "simplify.hh"
#include "propagate.hh"
#include "patternmatcher.hh"
#include "signals.hh"
#include "xtended.hh"
#include "property.hh"
#include "names.hh"
#include "compatibility.hh"
#include "exception.hh"
#include "global.hh"
#include <assert.h>

// History
// 23/05/2005 : New environment management

//-------------- prototypes ---------------------------------------------------------
static Tree 	a2sb(Tree exp);
static Tree 	eval (Tree exp, Tree visited, Tree localValEnv);
static Tree 	realeval (Tree exp, Tree visited, Tree localValEnv);
static Tree 	revEvalList (Tree lexp, Tree visited, Tree localValEnv);
static Tree 	applyList (Tree fun, Tree larg);
static Tree 	iteratePar (Tree var, int num, Tree body, Tree visited, Tree localValEnv);
static Tree 	iterateSeq (Tree id, int num, Tree body, Tree visited, Tree localValEnv);
static Tree 	iterateSum (Tree id, int num, Tree body, Tree visited, Tree localValEnv);
static Tree 	iterateProd (Tree id, int num, Tree body, Tree visited, Tree localValEnv);
static Tree 	larg2par (Tree larg);
static int 		eval2int (Tree exp, Tree visited, Tree localValEnv);
static double   eval2double (Tree exp, Tree visited, Tree localValEnv);
static const char * evalLabel (const char* l, Tree visited, Tree localValEnv);

static Tree		evalIdDef(Tree id, Tree visited, Tree env);

static Tree		evalCase(Tree rules, Tree env);
static Tree		evalRuleList(Tree rules, Tree env);
static Tree		evalRule(Tree rule, Tree env);
static Tree		evalPatternList(Tree patterns, Tree env);
static Tree		evalPattern(Tree pattern, Tree env);

static Tree 	patternSimplification (Tree pattern);
static bool 	isBoxNumeric (Tree in, Tree& out);

static Tree 	vec2list(const vector<Tree>& v);
static void 	list2vec(Tree l, vector<Tree>& v);
static Tree 	listn (int n, Tree e);

static Tree     boxSimplification(Tree box);

// Public Interface
//----------------------

/**
 * Eval "process" from a list of definitions.
 *
 * Strict evaluation of a block diagram expression by applying beta reduction.
 * @param eqlist a list of faust defintions forming the the global environment
 * @return the process block diagram in normal form
 */
Tree evalprocess (Tree eqlist)
{
    Tree b = a2sb(eval(boxIdent("process"), gGlobal->nil, pushMultiClosureDefs(eqlist, gGlobal->nil, gGlobal->nil)));

    if (gGlobal->gSimplifyDiagrams) {
        b = boxSimplification(b);
    }

    return b;
}

/* Eval a documentation expression. */

Tree evaldocexpr (Tree docexpr, Tree eqlist)
{
	return a2sb(eval(docexpr, gGlobal->nil, pushMultiClosureDefs(eqlist, gGlobal->nil, gGlobal->nil)));
}

// Private Implementation
//------------------------

/**
 * Transform unused (unapplied) closures into symbolic boxes
 *
 * @param exp the expression to transform
 * @return an expression where abstractions have been replaced by symbolic boxes
 */

static Tree real_a2sb(Tree exp);

static Tree a2sb(Tree exp)
{
    Tree    result;
    Tree    id;

    if (gGlobal->gSymbolicBoxProperty->get(exp, result)) {
        return result;
    }

	result = real_a2sb(exp);
	if (result != exp && getDefNameProperty(exp, id)) {
		setDefNameProperty(result, id);		// propagate definition name property when needed
	}
    gGlobal->gSymbolicBoxProperty->set(exp, result);
	return result;
}

static Tree real_a2sb(Tree exp)
{
	Tree abstr, visited, unusedEnv, localValEnv, var, name, body;

	if (isClosure(exp, abstr, unusedEnv, visited, localValEnv)) {

		if (isBoxIdent(abstr)) {
			// special case introduced with access and components
			Tree result = a2sb(eval(abstr, visited, localValEnv));

			// propagate definition name property when needed
			if (getDefNameProperty(exp, name))	setDefNameProperty(result, name);
			return result;

		} else if (isBoxAbstr(abstr, var, body)) {
			// Here we have remaining abstraction that we will try to 
			// transform in a symbolic box by applying it to a slot

			Tree slot = boxSlot(++gGlobal->gBoxSlotNumber); 
			stringstream s; s << boxpp(var);
			setDefNameProperty(slot, s.str() ); // ajout YO
			
			// Apply the abstraction to the slot
			Tree result = boxSymbolic(slot, a2sb(eval(body, visited, pushValueDef(var, slot, localValEnv))));

			// propagate definition name property when needed
			if (getDefNameProperty(exp, name)) setDefNameProperty(result, name);
			return result;

        } else if (isBoxEnvironment(abstr)) {
            return abstr;
	
		} else {
            evalerror(yyfilename, -1, "a2sb : internal error : not an abstraction inside closure", exp);
            // Never reached...
            return 0;
        }
		
	} else if (isBoxPatternMatcher(exp)) {
		// Here we have remaining PM rules that we will try to 
		// transform in a symbolic box by applying it to a slot
		
		Tree slot = boxSlot(++gGlobal->gBoxSlotNumber); 			
		stringstream s; s << "PM" << gGlobal->gBoxSlotNumber;
		setDefNameProperty(slot, s.str() ); 
		
		// apply the PM rules to the slot and transfoms the result in a symbolic box
		Tree result = boxSymbolic(slot, a2sb(applyList(exp, cons(slot,gGlobal->nil))));

		// propagate definition name property when needed
		if (getDefNameProperty(exp, name)) setDefNameProperty(result, name);
		return result;

    } else if (isBoxWaveform(exp)) {
        // A waveform is always in Normal Form, nothing to evaluate
        return exp;

	} else {
		// it is a constructor : transform each branches
        unsigned int    ar = exp->arity();
		tvec            B(ar);
        bool            modified = false;
		for (unsigned int i = 0; i < ar; i++) {
            Tree b = exp->branch(i);
            Tree m = a2sb(b);
            B[i] = m;
            if (b != m) modified=true;
		}
        Tree r = (modified) ? CTree::make(exp->node(), B) : exp;
        return r;
	}
}

static bool autoName(Tree exp , Tree& id)
{
	stringstream s; s << boxpp(exp);
	id = tree(s.str().c_str());
	return true;
}

bool getArgName(Tree t, Tree& id)
{
	//return getDefNameProperty(t, id) || autoName(t, id) ;
	return autoName(t, id) ;
}

/**
 * set the value of box in the environment env
 * @param box the block diagram we have evaluated
 * @param env the evaluation environment
 * @param value the evaluated block diagram
 */
void setEvalProperty(Tree box, Tree env, Tree value)
{
    setProperty(box, tree(gGlobal->EVALPROPERTY,env), value);
}

/**
 * retrieve the value of box in the environment env
 * @param box the expression we want to retrieve the value
 * @param env the lexical environment
 * @param value the returned value if any
 * @return true if a value already exist
 */
bool getEvalProperty(Tree box, Tree env, Tree& value)
{
	return getProperty(box, tree(gGlobal->EVALPROPERTY,env), value);
}

/**
 * Eval a block diagram expression.
 *
 * Wrap the realeval function in order to propagate the name property
 * @param exp the expression to evaluate
 * @param visited list of visited definition to detect recursive definitions
 * @param localValEnv the local environment
 * @return a block diagram in normal form
 */
static Tree eval (Tree exp, Tree visited, Tree localValEnv)
{
	Tree	id;
	Tree 	result;
	
    if (!getEvalProperty(exp, localValEnv, result)) {
        gGlobal->gLoopDetector.detect(cons(exp, localValEnv));
        //cerr << "ENTER eval("<< *exp << ") with env " << *localValEnv << endl;
		result = realeval(exp, visited, localValEnv);
		setEvalProperty(exp, localValEnv, result);
        //cerr << "EXIT eval(" << *exp << ") IS " << *result << " with env " << *localValEnv << endl;
		if (getDefNameProperty(exp, id)) {
			setDefNameProperty(result, id);		// propagate definition name property 
		}
	}
	return result;
}

/**
 * Eval a block diagram expression.
 *
 * Strict evaluation of a block diagram expression by applying beta reduction.
 * @param exp the expression to evaluate
 * @param visited list of visited definition to detect recursive definitions
 * @param localValEnv the local environment
 * @return a block diagram in normal form
 */

static Tree realeval (Tree exp, Tree visited, Tree localValEnv)
{
	//Tree 	def;
	Tree 	fun;
	Tree 	arg;
	Tree	var, num, body, ldef;
	Tree 	label;
	Tree	cur, lo, hi, step;
	Tree	e1, e2, exp2, notused, visited2, lenv2;
	Tree	rules;
	Tree	id;

	//cerr << "EVAL " << *exp << " (visited : " << *visited << ")" << endl;
    //cerr << "REALEVAL of " << *exp << endl;
	
	xtended* xt = (xtended*) getUserData(exp);

	// constants
	//-----------
	
	if ( 	xt || 
			isBoxInt(exp) || isBoxReal(exp) || 
			isBoxWire(exp) || isBoxCut(exp) ||
			isBoxPrim0(exp) || isBoxPrim1(exp) || 
			isBoxPrim2(exp) || isBoxPrim3(exp) || 
			isBoxPrim4(exp) || isBoxPrim5(exp) ||
            isBoxFFun(exp) || isBoxFConst(exp) || isBoxFVar(exp) ||
            isBoxWaveform(exp)) {
		return exp;

	// block-diagram constructors
	//---------------------------
	
	} else if (isBoxSeq(exp, e1, e2)) {
		return boxSeq(eval(e1, visited, localValEnv), eval(e2, visited, localValEnv));

	} else if (isBoxPar(exp, e1, e2)) {
		return boxPar(eval(e1, visited, localValEnv), eval(e2, visited, localValEnv));

	} else if (isBoxRec(exp, e1, e2)) {
		return boxRec(eval(e1, visited, localValEnv), eval(e2, visited, localValEnv));

	} else if (isBoxSplit(exp, e1, e2)) {
		return boxSplit(eval(e1, visited, localValEnv), eval(e2, visited, localValEnv));

	} else if (isBoxMerge(exp, e1, e2)) {
		return boxMerge(eval(e1, visited, localValEnv), eval(e2, visited, localValEnv));
		
	// Modules
	//--------

    } else if (isBoxAccess(exp, body, var)) {
        Tree val = eval(body, visited, localValEnv);
        if (isClosure(val, exp2, notused, visited2, lenv2)) {
            // it is a closure, we have an environment to access
            return eval(closure(var,notused,visited2,lenv2), visited, localValEnv);
        } else {
            evalerror(getDefFileProp(exp), getDefLineProp(exp), "no environment to access", exp);
        }

//////////////////////en chantier////////////////////////////

    } else if (isBoxModifLocalDef(exp, body, ldef)) {
        Tree val = eval(body, visited, localValEnv);
        if (isClosure(val, exp2, notused, visited2, lenv2)) {
            // we rebuild the closure using a copy of the original environment
            // modified with some new definitions
            Tree lenv3 = copyEnvReplaceDefs(lenv2, ldef, visited2, localValEnv);
            return eval(closure(exp2,notused,visited2,lenv3), visited, localValEnv);
        } else {
            evalerror(getDefFileProp(exp), getDefLineProp(exp), "not a closure", val);
            evalerror(getDefFileProp(exp), getDefLineProp(exp), "no environment to access", exp);
        }

///////////////////////////////////////////////////////////////////

    } else if (isBoxComponent(exp, label)) {
        const char* fname = tree2str(label);
        Tree eqlst = gGlobal->gReader.expandlist(gGlobal->gReader.getlist(fname));
        Tree res = closure(boxIdent("process"), gGlobal->nil, gGlobal->nil, pushMultiClosureDefs(eqlst, gGlobal->nil, gGlobal->nil));
        setDefNameProperty(res, label);
        //cerr << "component is " << boxpp(res) << endl;
        return res;

    } else if (isBoxLibrary(exp, label)) {
        const char* fname = tree2str(label);
        Tree eqlst = gGlobal->gReader.expandlist(gGlobal->gReader.getlist(fname));
        Tree res = closure(boxEnvironment(), gGlobal->nil, gGlobal->nil, pushMultiClosureDefs(eqlst, gGlobal->nil, gGlobal->nil));
        setDefNameProperty(res, label);
        //cerr << "component is " << boxpp(res) << endl;
        return res;

	// user interface elements
	//------------------------
	
	} else if (isBoxButton(exp, label)) {
		const char* l1 = tree2str(label);
     	const char* l2 = evalLabel(l1, visited, localValEnv);
		//cout << "button label : " << l1 << " become " << l2 << endl;
		return ((l1 == l2) ? exp : boxButton(tree(l2)));

	} else if (isBoxCheckbox(exp, label)) {
		const char* l1 = tree2str(label);
    	const char* l2 = evalLabel(l1, visited, localValEnv);
		//cout << "check box label : " << l1 << " become " << l2 << endl;
		return ((l1 == l2) ? exp : boxCheckbox(tree(l2)));

	} else if (isBoxVSlider(exp, label, cur, lo, hi, step)) {
		const char* l1 = tree2str(label);
        const char* l2 = evalLabel(l1, visited, localValEnv);
		return ( boxVSlider(tree(l2),
					tree(eval2double(cur, visited, localValEnv)),
					tree(eval2double(lo, visited, localValEnv)),
					tree(eval2double(hi, visited, localValEnv)),
					tree(eval2double(step, visited, localValEnv))));

	} else if (isBoxHSlider(exp, label, cur, lo, hi, step)) {
		const char* l1 = tree2str(label);
     	const char* l2 = evalLabel(l1, visited, localValEnv);
		return ( boxHSlider(tree(l2),
					tree(eval2double(cur, visited, localValEnv)),
					tree(eval2double(lo, visited, localValEnv)),
					tree(eval2double(hi, visited, localValEnv)),
					tree(eval2double(step, visited, localValEnv))));

	} else if (isBoxNumEntry(exp, label, cur, lo, hi, step)) {
		const char* l1 = tree2str(label);
      	const char* l2 = evalLabel(l1, visited, localValEnv);
		return (boxNumEntry(tree(l2),
					tree(eval2double(cur, visited, localValEnv)),
					tree(eval2double(lo, visited, localValEnv)),
					tree(eval2double(hi, visited, localValEnv)),
					tree(eval2double(step, visited, localValEnv))));

	} else if (isBoxVGroup(exp, label, arg)) {
		const char* l1 = tree2str(label);
        const char* l2 = evalLabel(l1, visited, localValEnv);
		return boxVGroup(tree(l2),	eval(arg, visited, localValEnv) );

	} else if (isBoxHGroup(exp, label, arg)) {
		const char* l1 = tree2str(label);
 		const char* l2 = evalLabel(l1, visited, localValEnv);
		return boxHGroup(tree(l2),	eval(arg, visited, localValEnv) );

	} else if (isBoxTGroup(exp, label, arg)) {
		const char* l1 = tree2str(label);
    	const char* l2 = evalLabel(l1, visited, localValEnv);
		return boxTGroup(tree(l2),	eval(arg, visited, localValEnv) );

	} else if (isBoxHBargraph(exp, label, lo, hi)) {
		const char* l1 = tree2str(label);
    	const char* l2 = evalLabel(l1, visited, localValEnv);
		return boxHBargraph(tree(l2),
					tree(eval2double(lo, visited, localValEnv)),
					tree(eval2double(hi, visited, localValEnv)));

	} else if (isBoxVBargraph(exp, label, lo, hi)) {
		const char* l1 = tree2str(label);
  		const char* l2 = evalLabel(l1, visited, localValEnv);
		return boxVBargraph(tree(l2),
					tree(eval2double(lo, visited, localValEnv)),
					tree(eval2double(hi, visited, localValEnv)));

	// lambda calculus
	//----------------
		
	} else if (isBoxIdent(exp)) {
		return evalIdDef(exp, visited, localValEnv);

	} else if (isBoxWithLocalDef(exp, body, ldef)) {
        Tree expandedldef = gGlobal->gReader.expandlist(ldef);
        return eval(body, visited, pushMultiClosureDefs(expandedldef, visited, localValEnv));
	
	} else if (isBoxAppl(exp, fun, arg)) {
        return applyList( eval(fun, visited, localValEnv),
						  revEvalList(arg, visited, localValEnv) );

    } else if (isBoxAbstr(exp)) {
        // it is an abstraction : return a closure
        return closure(exp, gGlobal->nil, visited, localValEnv);

    } else if (isBoxEnvironment(exp)) {
        // environment : return also a closure
        return closure(exp, gGlobal->nil, visited, localValEnv);

	} else if (isClosure(exp, exp2, notused, visited2, lenv2)) {

        if (isBoxAbstr(exp2)) {
            // a 'real' closure
            return closure(exp2, gGlobal->nil, setUnion(visited,visited2), lenv2);
        } else if (isBoxEnvironment(exp2)) {
            // a 'real' closure
            return closure(exp2, gGlobal->nil, setUnion(visited,visited2), lenv2);
        } else {
			// it was a suspended evaluation
			return eval(exp2, setUnion(visited,visited2), lenv2);
		}

	// Algorithmic constructions
	//--------------------------
	
	} else if (isBoxIPar(exp, var, num, body)) {
		int n = eval2int(num, visited, localValEnv);
		return iteratePar(var, n, body, visited, localValEnv);

	} else if (isBoxISeq(exp, var, num, body)) {
		int n = eval2int(num, visited, localValEnv);
		return iterateSeq(var, n, body, visited, localValEnv);

	} else if (isBoxISum(exp, var, num, body)) {
		int n = eval2int(num, visited, localValEnv);
		return iterateSum(var, n, body, visited, localValEnv);

    } else if (isBoxIProd(exp, var, num, body)) {
        int n = eval2int(num, visited, localValEnv);
        return iterateProd(var, n, body, visited, localValEnv);

    // static
    } else if (isBoxInputs(exp, body)) {
        int ins, outs;
        Tree b = a2sb(eval(body, visited, localValEnv));
        if (getBoxType (b, &ins, &outs)) {
            return boxInt(ins);
        } else {
<<<<<<< HEAD
            stringstream error;
            error << "ERROR : can't evaluate ' : " << *exp << endl;
            throw faustexception(error.str());
=======
            cerr << "ERROR : can't evaluate ' : " << *exp << endl;
            exit(1);
>>>>>>> 8bc80369
        }
  
    } else if (isBoxOutputs(exp, body)) {
        int ins, outs;
        Tree b = a2sb(eval(body, visited, localValEnv));
        if (getBoxType (b, &ins, &outs)) {
            return boxInt(outs);
        } else {
<<<<<<< HEAD
            stringstream error;
            error << "ERROR : can't evaluate ' : " << *exp << endl;
            throw faustexception(error.str());
=======
            cerr << "ERROR : can't evaluate ' : " << *exp << endl;
            exit(1);
>>>>>>> 8bc80369
        }

	} else if (isBoxSlot(exp)) 		{ 
		return exp; 
	
	} else if (isBoxSymbolic(exp)) 	{
	 	return exp;

	// Pattern matching extension
	//---------------------------
	
	} else if (isBoxCase(exp, rules)) {
        return evalCase(rules, localValEnv);

	} else if (isBoxPatternVar(exp, id)) {
		return exp;
		//return evalIdDef(id, visited, localValEnv);

	} else if (isBoxPatternMatcher(exp)) {
		return exp;

<<<<<<< HEAD
    } else {
        stringstream error;
        error << "ERROR : EVAL doesn't intercept : " << *exp << endl;
        throw faustexception(error.str());
    }
=======
	} else {
		cerr << "ERROR : EVAL don't intercept : " << *exp << endl;
		exit(1);
	}
>>>>>>> 8bc80369
	return NULL;
}

/* Deconstruct a (BDA) op pattern (YO). */

static inline bool isBoxPatternOp(Tree box, Node& n, Tree& t1, Tree& t2)
{
    if (isBoxPar(box, t1, t2) ||
        isBoxSeq(box, t1, t2) ||
        isBoxSplit(box, t1, t2) ||
        isBoxMerge(box, t1, t2) ||
        isBoxRec(box, t1, t2))
    {
        n = box->node();
        return true;
    } else {
        return false;
    }
}

void setNumericProperty(Tree t, Tree num)
{
	setProperty(t, gGlobal->NUMERICPROPERTY, num);
}

bool getNumericProperty(Tree t, Tree& num)
{
	return getProperty(t, gGlobal->NUMERICPROPERTY, num);
}

/**
 * Simplify a block-diagram pattern by computing its numerical sub-expressions
 * \param pattern an evaluated block-diagram
 * \return a simplified pattern
 * 
 */
/* uncomment for debugging output */
//#define DEBUG
Tree simplifyPattern (Tree value)
{
	Tree num;
	if (!getNumericProperty(value,num)) {
		if (!isBoxNumeric(value,num)) {
			num = value;
		}
		setNumericProperty(value,num);
	}
	return num;
}

static bool isBoxNumeric (Tree in, Tree& out)
{
    int 	numInputs, numOutputs;
    double 	x;
    int		i;
    Tree 	v, abstr, genv, vis, lenv, var, body;

    if (isBoxInt(in, &i) || isBoxReal(in, &x)) {
        out = in;
        return true;
    } else if (isClosure(in, abstr, genv, vis, lenv) && isBoxAbstr(abstr, var, body)) {
        return false;
    } else {
        v = a2sb(in);
        if ( getBoxType(v, &numInputs, &numOutputs) && (numInputs == 0) && (numOutputs == 1) ) {
            // potential numerical expression
            Tree lsignals = boxPropagateSig(gGlobal->nil, v , makeSigInputList(numInputs) );
            Tree res = simplify(hd(lsignals));
            if (isSigReal(res, &x)) 	{
                out = boxReal(x);
                return true;
            }
            if (isSigInt(res, &i))  	{
                out = boxInt(i);
                return true;
            }
        }
        return false;
    }
}

static Tree patternSimplification (Tree pattern)
{	
	
	Node 	n(0);
	Tree 	v, t1, t2;
	
	if (isBoxNumeric(pattern, v)) {
		return v;
	} else if (isBoxPatternOp(pattern, n, t1, t2)) {
		return tree(n, patternSimplification(t1), patternSimplification(t2));
	} else {
		return pattern;
	}
}

/**
 * Eval a block diagram to a double.
 *
 * Eval a block diagram that represent a double constant. This function first eval
 * a block diagram to its normal form, then check it represent a numerical value (a
 * block diagram of type : 0->1) then do a symbolic propagation and try to convert the
 * resulting signal to a double.
 * @param exp the expression to evaluate
 * @param globalDefEnv the global environment
 * @param visited list of visited definition to detect recursive definitions
 * @param localValEnv the local environment
 * @return a block diagram in normal form
 */
static double eval2double (Tree exp, Tree visited, Tree localValEnv)
{
    Tree diagram = a2sb(eval(exp, visited, localValEnv)); // pour getBoxType
	int numInputs, numOutputs;
	getBoxType(diagram, &numInputs, &numOutputs);
	if ((numInputs > 0) || (numOutputs != 1)) {
		evalerror(yyfilename, yylineno, "not a constant expression of type : (0->1)", exp);
		return 1;
	} else {
		Tree lsignals = boxPropagateSig(gGlobal->nil, diagram , makeSigInputList(numInputs) );
		Tree val = simplify(hd(lsignals));
		return tree2float(val);
	}
}

/**
 * Eval a block diagram to an int.
 *
 * Eval a block diagram that represent an integer constant. This function first eval
 * a block diagram to its normal form, then check it represent a numerical value (a
 * block diagram of type : 0->1) then do a symbolic propagation and try to convert the
 * resulting signal to an int.
 * @param exp the expression to evaluate
 * @param globalDefEnv the global environment
 * @param visited list of visited definition to detect recursive definitions
 * @param localValEnv the local environment
 * @return a block diagram in normal form
 */
static int eval2int (Tree exp, Tree visited, Tree localValEnv)
{
    Tree diagram = a2sb(eval(exp, visited, localValEnv));   // pour getBoxType()
	int numInputs, numOutputs;
	getBoxType(diagram, &numInputs, &numOutputs);
	if ((numInputs > 0) || (numOutputs != 1)) {
		evalerror(yyfilename, yylineno, "not a constant expression of type : (0->1)", exp);
		return 1;
	} else {
		Tree lsignals = boxPropagateSig(gGlobal->nil, diagram , makeSigInputList(numInputs) );
		Tree val = simplify(hd(lsignals));
		return tree2int(val);
	}
}

static bool isDigitChar(char c)
{
    return (c >= '0') & (c <= '9');
}

static bool isIdentChar(char c)
{
    return ((c >= 'a') & (c <= 'z')) || ((c >= 'A') & (c <= 'Z')) || ((c >= '0') & (c <= '9')) || (c == '_');
}

static const char* Formats [] = {"%d", "%1d", "%2d", "%3d", "%4d"};

static void writeIdentValue(std::string& dst, const std::string& format, const std::string& ident, Tree visited, Tree localValEnv)
{
    int     f = atoi(format.c_str());
    int     n = eval2int(boxIdent(ident.c_str()), visited, localValEnv);
    int     i = min(4,max(f,0));
    char    val[256];
    
    snprintf(val, 250, Formats[i], n);
    dst += val;
}

/**
 * evallabel replace "...%2i..." occurences in label with value of i
 */
static const char * evalLabel (const char* src, Tree visited, Tree localValEnv)
{
    //std::cerr << "Eval Label : " << src;

    int             state = 0;  // current state
    std::string     dst;        // label once evaluated
    std::string     ident;      // current identifier
    std::string     format;     // current format

    while (state != -1) {

        char c = *src++;

        if (state == 0) {

            if (c == 0) {
                state = -1;
            } else if (c == '%') {
                ident = "";
                format = "";
                state = 1;
            } else {
                dst+=c;
                state = 0;
            }

        } else if (state == 1) {

            if (c == 0) {
                // fin et pas d'indentifiant, abandon
                dst += '%';
                dst += format;
                state = -1;
            } else if (isDigitChar(c)) {
                format += c;
                state = 1;
            } else if (isIdentChar(c)) {
                ident += c;
                state = 2;
            } else {
                // caractere de ponctuation et pas d'indentifiant, abandon
                dst += '%';
                dst += format;
                src--;
                state = 0;
            }

        } else if (state == 2) {

            if (isIdentChar(c)) {
                ident += c;
                state = 2;
            } else {
                writeIdentValue(dst, format, ident, visited, localValEnv);
                src--;
                state = 0;
            }

        } else {
            stringstream error;
            error << "internal error in evallabel : undefined state " << state << std::endl;
            throw faustexception(error.str());
        }
    }

    const char* val = strdup(dst.c_str());
    //std::cerr << "  ===> " << val << std::endl;
    return val;
}

/**
 * Iterate a parallel construction
 *
 * Iterate a parallel construction such that :
 * par(i,10,E) --> E(i<-0),(E(i<-1),...,E(i<-9))
 * @param id the formal parameter of the iteration
 * @param num the number of iterations
 * @param body the body expression of the iteration
 * @param globalDefEnv the global environment
 * @param visited list of visited definition to detect recursive definitions
 * @param localValEnv the local environment
 * @return a block diagram in normal form
 */
static Tree iteratePar (Tree id, int num, Tree body, Tree visited, Tree localValEnv)
{
    if (num == 0) {
        evalerror(yyfilename, -1, "iteratePar called with 0 iterations", id);
        exit(1);
    }
   
    Tree res = eval(body, visited, pushValueDef(id, tree(num-1), localValEnv));
    for (int i = num-2; i >= 0; i--) {
        res = boxPar(eval(body, visited, pushValueDef(id, tree(i), localValEnv)), res);
    }

    return res;
}

/**
 * Iterate a sequential construction
 *
 * Iterate a sequential construction such that :
 * seq(i,10,E) --> E(i<-0):(E(i<-1):...:E(i<-9))
 * @param id the formal parameter of the iteration
 * @param num the number of iterations
 * @param body the body expression of the iteration
 * @param globalDefEnv the global environment
 * @param visited list of visited definition to detect recursive definitions
 * @return a block diagram in normal form
 */
static Tree iterateSeq (Tree id, int num, Tree body, Tree visited, Tree localValEnv)
{
    if (num == 0) {
        evalerror(yyfilename, -1, "iterateSeq called with 0 iterations", id);
        exit(1);
    }

    Tree res = eval(body, visited, pushValueDef(id, tree(num-1), localValEnv));
    for (int i = num-2; i >= 0; i--) {
        res = boxSeq(eval(body, visited, pushValueDef(id, tree(i), localValEnv)), res);
    }

	return res;
}

/**
 * Iterate an addition construction
 *
 * Iterate an addition construction such that :
 * par(i,10,E) --> E(i<-0)+E(i<-1)+...+E(i<-9)
 * @param id the formal parameter of the iteration
 * @param num the number of iterations
 * @param body the body expression of the iteration
 * @param globalDefEnv the global environment
 * @param visited list of visited definition to detect recursive definitions
 * @param localValEnv the local environment
 * @return a block diagram in normal form
 */
static Tree iterateSum (Tree id, int num, Tree body, Tree visited, Tree localValEnv)
{
    if (num == 0) {
        evalerror(yyfilename, -1, "iterateSum called with 0 iterations", id);
        exit(1);
    }

	Tree res = eval(body, visited, pushValueDef(id, tree(0), localValEnv));

	for (int i = 1; i < num; i++) {
		res = boxSeq(boxPar(res, eval(body, visited, pushValueDef(id, tree(i), localValEnv))),boxPrim2(sigAdd)) ;
	}

	return res;
}

/**
 * Iterate a product construction
 *
 * Iterate a product construction such that :
 * par(i,10,E) --> E(i<-0)*E(i<-1)*...*E(i<-9)
 * @param id the formal parameter of the iteration
 * @param num the number of iterations
 * @param body the body expression of the iteration
 * @param globalDefEnv the global environment
 * @param visited list of visited definition to detect recursive definitions
 * @param localValEnv the local environment
 * @return a block diagram in normal form
 */
static Tree iterateProd (Tree id, int num, Tree body, Tree visited, Tree localValEnv)
{
    if (num == 0) {
        evalerror(yyfilename, -1, "iterateProd called with 0 iterations", id);
        exit(1);
    }

	Tree res = eval(body, visited, pushValueDef(id, tree(0), localValEnv));

	for (int i = 1; i < num; i++) {
		res = boxSeq(boxPar(res, eval(body, visited, pushValueDef(id, tree(i), localValEnv))),boxPrim2(sigMul)) ;
	}

	return res;
}

/**
 * Compute the sum of outputs of a list of boxes. The sum is
 * valid if all the boxes have a valid boxType
 *
 * @param boxlist the list of boxes
 * @param outputs sum of outputs of the boxes
 * @return true if outputs is valid, false otherwise
 */
 #if 1
static bool boxlistOutputs(Tree boxlist, int* outputs)
{
    int ins, outs;

    *outputs = 0;
    while (!isNil(boxlist))
    {
        Tree b = a2sb(hd(boxlist)); // for getBoxType, suppose list of evaluated boxes
        if (getBoxType(b, &ins, &outs)) {
            *outputs += outs;
      	} else {
      		// arbitrary output arity set to 1
      		// when can't be determined
      		*outputs += 1;
      	}
        boxlist = tl(boxlist);
    }
    return isNil(boxlist);
}
#else
static bool boxlistOutputs(Tree boxlist, int* outputs)
{
    int ins, outs;

    *outputs = 0;
    while (!isNil(boxlist) && getBoxType(hd(boxlist), &ins, &outs)) {
            *outputs += outs;
            boxlist = tl(boxlist);
    }
    return isNil(boxlist);
}
#endif

/**
 * repeat n times a wire
 */
static Tree nwires(int n)
{
	Tree l = gGlobal->nil;
	while (n--) { l = cons(boxWire(), l); }
	return l;
}

/**
 * Apply a function to a list of arguments. 
 * Apply a function F to a list of arguments (a,b,c,...).
 * F can be either a closure over an abstraction, or a 
 * pattern matcher. If it is not the case then we have :
 * F(a,b,c,...) ==> (a,b,c,...):F
 *
 * @param fun the function to apply
 * @param larg the list of arguments
 * @return the resulting expression in normal form
 */
static Tree applyList (Tree fun, Tree larg)
{
	Tree abstr;
	Tree globalDefEnv;
	Tree visited;
	Tree localValEnv;
	Tree envList;
	Tree originalRules;
	Tree revParamList;

	Tree id;
	Tree body;
	
	Automaton*	automat;
	int			state;

	prim2	p2;

    //cerr << "applyList (" << *fun << ", " << *larg << ")" << endl;

	if (isNil(larg)) return fun;

	if (isBoxError(fun) || isBoxError(larg)) {
		return boxError();
	}

	if (isBoxPatternMatcher(fun, automat, state, envList, originalRules, revParamList)) {
		Tree 			result;
		int 			state2;
		vector<Tree>	envVect;
		
		list2vec(envList, envVect);
        //cerr << "applyList/apply_pattern_matcher(" << automat << "," << state << "," << *hd(larg) << ")" << endl;
		state2 = apply_pattern_matcher(automat, state, hd(larg), result, envVect);
        //cerr << "state2 = " << state2 << "; result = " << *result << endl;
		if (state2 >= 0 && isNil(result)) {
			// we need to continue the pattern matching
			return applyList(
						boxPatternMatcher(automat, state2, vec2list(envVect), originalRules, cons(hd(larg),revParamList)),
						tl(larg) );
		} else if (state2 < 0) {
		    stringstream error;
            error << "ERROR : pattern matching failed, no rule of " << boxpp(boxCase(originalRules)) 
				 << " matches argument list " << boxpp(reverse(cons(hd(larg), revParamList))) << endl;
            throw faustexception(error.str());
		} else {
			// Pattern Matching was succesful
			// the result is a closure that we need to evaluate.
			if (isClosure(result, body, globalDefEnv, visited, localValEnv)) {
				// why ??? return simplifyPattern(eval(body, nil, localValEnv));
				//return eval(body, nil, localValEnv);
				return applyList(eval(body, gGlobal->nil, localValEnv), tl(larg));
			} else {
				cerr << "wrong result from pattern matching (not a closure) : " << boxpp(result) << endl;
				return boxError();
			}
		}			
	}
	if (!isClosure(fun, abstr, globalDefEnv, visited, localValEnv)) {
		// principle : f(a,b,c,...) ==> (a,b,c,...):f
         int ins, outs;
         
         // check arity of function
         Tree efun = a2sb(fun);
         //cerr << "TRACEPOINT 1 : " << boxpp(efun) << endl;
         if (!getBoxType(efun, &ins, &outs)) { // on laisse comme ca pour le moment
         	// we can't determine the input arity of the expression
         	// hope for the best
         	return boxSeq(larg2par(larg), fun);
         }
 
         // check arity of arg list
         if (!boxlistOutputs(larg, &outs)) {
         	// we don't know yet the output arity of larg. Therefore we can't
         	// do any arity checking nor add _ to reach the required number of arguments
            // cerr << "warning : can't infere the type of : " << boxpp(larg) << endl;
         	return boxSeq(larg2par(larg), fun);
         }
		
		if (outs > ins) {
<<<<<<< HEAD
            stringstream error;
			error << "too much arguments : " << outs << ", instead of : " << ins << endl;
            error << "when applying : " << boxpp(fun) << endl
            << "to : " << boxpp(larg) << endl;
            throw faustexception(error.str());
		}
		
        if ((outs == 1)
            && (( isBoxPrim2(fun, &p2) && (p2 != sigPrefix))
            || (getUserData(fun) && ((xtended*)getUserData(fun))->isSpecialInfix()))) {
=======
			cerr << "too much arguments : " << outs << ", instead of : " << ins << endl;
            cerr << "when applying : " << boxpp(fun) << endl
                 << "           to : " << boxpp(larg) << endl;
			exit(1);
		}
		
        if ((outs == 1) &&
            ((isBoxPrim2(fun, &p2) && (p2 != sigPrefix))
            ||(getUserData(fun) && ((xtended*)getUserData(fun))->isSpecialInfix()))) {
>>>>>>> 8bc80369
            // special case : /(3) ==> _,3 : /
            Tree larg2 = concat(nwires(ins-outs), larg);
            return boxSeq(larg2par(larg2), fun);

        } else {

			Tree larg2 = concat(larg, nwires(ins-outs));
            return boxSeq(larg2par(larg2), fun);
        }
	}

    if (isBoxEnvironment(abstr)) {
        evalerrorbox(yyfilename, -1, "an environment can't be used as a function", fun);
    }

    if (!isBoxAbstr(abstr, id, body)) {
        evalerror(yyfilename, -1, "(internal) not an abstraction inside closure", fun);
    }

	// try to synthetise a  name from the function name and the argument name
	{
		Tree arg = eval(hd(larg), visited, localValEnv);
		Tree narg; if ( isBoxNumeric(arg,narg) ) { arg =  narg; } 
		Tree f = eval(body, visited, pushValueDef(id, arg, localValEnv));

		Tree fname;
		if (getDefNameProperty(fun, fname)) {
			stringstream s; s << tree2str(fname); if (!gGlobal->gSimpleNames) s << "(" << boxpp(arg) << ")";
			setDefNameProperty(f, s.str());
		}
		return applyList(f, tl(larg));
	}
}

/**
 * Eval a list of expression in reverse order
 *
 * Eval a list of expressions returning the list of results in reverse order.
 *
 * @param lexp list of expressions to evaluate
 * @param globalDefEnv the global environment
 * @param visited list of visited definition to detect recursive definitions
 * @param localValEnv the local environment
 * @return list of evaluated expressions in reverse order
 */
static Tree revEvalList (Tree lexp, Tree visited, Tree localValEnv)
{
    Tree result = gGlobal->nil;
    //Tree lexp_orig = lexp;
    //cerr << "ENTER revEvalList(" << *lexp_orig << ", env:" << *localValEnv << ")" << endl;
    while (!isNil(lexp)) {
		result = cons(eval(hd(lexp), visited, localValEnv), result);
		lexp = tl(lexp);
	}

    //cerr << "EXIT revEvalList(" << *lexp_orig << ", env:" << *localValEnv << ") -> " << *result << endl;
	return result;
}

/**
 * Transform a list of expressions in a parallel construction
 *
 * @param larg list of expressions
 * @return parallel construction
 */
static Tree larg2par(Tree larg)
{
	if (isNil(larg)) {
		evalerror(yyfilename, -1, "empty list of arguments", larg);
	}
	if (isNil(tl(larg))) {
		return hd(larg);
	}
	return boxPar(hd(larg), larg2par(tl(larg)));
}

/**
 * Search the environment for the definition of a symbol
 * ID and evaluate it. Detects recursive definitions using
 * a set of visited IDxENV. Associates the symbol as a definition name
 * property of the definition.
 * @param id the symbol ID t-o search
 * @param visited set of visited symbols (used for recursive definition detection)
 * @param lenv the environment where to search
 * @return the evaluated definition of ID
 */
static Tree evalIdDef(Tree id, Tree visited, Tree lenv)
{
    Tree def = NULL;
    Tree name = NULL;

	// search the environment env for a definition of symbol id
	while (!isNil(lenv) && !getProperty(lenv, id, def)) {
		lenv = lenv->branch(0);
	}

	// check that the definition exists
	if (isNil(lenv)) {
        if (hasDefProp(id)) {
            stringstream error;
            error << *id << " is defined here : " << getDefFileProp(id) << ":" << getDefLineProp(id) << endl;
            throw faustexception(error.str());
        } else {
            evalerror(getUseFileProp(id), getUseLineProp(id), "undefined symbol", id);
        }
	}

    //cerr << "Id definition is " << *def << endl;
	// check that it is not a recursive definition
	Tree p = cons(id,lenv);
	// set the definition name property
    assert(def);
	if (!getDefNameProperty(def, name)) {
		// if the definition has no name use the identifier
		stringstream s; s << boxpp(id);
		//XXXXXX setDefNameProperty(def, s.str());
	}

	// return the evaluated definition
	return eval(def, addElement(p,visited), gGlobal->nil);
}

/**
 * Creates a list of n elements.
 * @param n number of elements
 * @param e element to be repeated
 * @return [e e e ...] n times
 */

static Tree listn (int n, Tree e)
{
	return (n<= 0) ? gGlobal->nil : cons(e, listn(n-1,e));
}

/**
 * A property to store the pattern matcher corresponding to a set of rules
 * in a specific environement
 */
 
static void setPMProperty(Tree t, Tree env, Tree pm)
{
	setProperty(t, tree(gGlobal->PMPROPERTYNODE, env), pm);
}

static bool getPMProperty(Tree t, Tree env, Tree& pm)
{
	return getProperty(t, tree(gGlobal->PMPROPERTYNODE, env), pm);
}

/**
 * Eval a case expression containing a list of pattern matching rules.
 * Creates a boxPatternMatcher containing a pm autamaton a state 
 * and a list of environments.
 * @param rules the list of rules
 * @param env the environment uused to evaluate the patterns and closure the rhs
 * @return a boxPatternMatcher ready to be applied
 */
 
static Tree	evalCase(Tree rules, Tree env)
{
	Tree pm;
	if (!getPMProperty(rules, env, pm)) {
		Automaton*	a = make_pattern_matcher(evalRuleList(rules, env));
        pm = boxPatternMatcher(a, 0, listn(len(rules), pushEnvBarrier(env)), rules, gGlobal->nil);
        setPMProperty(rules, env, pm);
	}
	return pm;
}		

/**
 * Evaluates each rule of the list
 */
static Tree	evalRuleList(Tree rules, Tree env)
{
    //cerr << "evalRuleList "<< *rules << " in " << *env << endl;
	if (isNil(rules)) return gGlobal->nil;
	else return cons(evalRule(hd(rules), env), evalRuleList(tl(rules), env));
}

/**
 * Evaluates the list of patterns and closure the rhs
 */
static Tree	evalRule(Tree rule, Tree env)
{
    //cerr << "evalRule "<< *rule << " in " << *env << endl;
	return cons(evalPatternList(left(rule), env), right(rule));
}

/**
 * Evaluates each pattern of the list
 */
static Tree	evalPatternList(Tree patterns, Tree env)
{
	if (isNil(patterns)) {
		return gGlobal->nil;
	} else {
<<<<<<< HEAD
		return cons(evalPattern(hd(patterns), env), 
                    evalPatternList(tl(patterns), env));
=======
		return  cons(evalPattern(hd(patterns), env),
                     evalPatternList(tl(patterns), env));
>>>>>>> 8bc80369
	}
}

/**
 * Evaluates a pattern and simplify it to numerical value 
 * if possible 
 */
static Tree	evalPattern(Tree pattern, Tree env)
{
    Tree p = eval(pattern, gGlobal->nil, env);
    return patternSimplification(p);
}

static void list2vec(Tree l, vector<Tree>& v)
{
	while (!isNil(l)) {
		v.push_back(hd(l));
		l = tl(l);
	}
}

static Tree vec2list(const vector<Tree>& v)
{
	Tree l = gGlobal->nil;
	int	 n = (int)v.size();

	while (n--) { l = cons(v[n],l); }
	return l;
}

/////////////////////////////////////////////////////////////////////////////////////////////////////////
// further simplification : replace bloc-diagrams that denote constant number by this number
/////////////////////////////////////////////////////////////////////////////////////////////////////////

static Tree numericBoxSimplification(Tree box);
static Tree insideBoxSimplification (Tree box);

/**
 * boxSimplification(box) : simplify a block-diagram by replacing expressions
 * denoting a constant number by this number.
 */
Tree boxSimplification (Tree box)
{
    Tree    simplified;

    if (gGlobal->gSimplifiedBoxProperty->get(box,simplified)) {

        return simplified;

    } else {

        simplified = numericBoxSimplification(box);

        // transferts name property if any
        Tree name; if (getDefNameProperty(box, name)) setDefNameProperty(simplified, name);

        // attach simplified expression as a property of original box
        gGlobal->gSimplifiedBoxProperty->set(box,simplified);

        return simplified;
    }
}

/**
 * Try to do a numeric simplification of a block-diagram
 */
Tree numericBoxSimplification(Tree box)
{
    int     ins, outs;
    Tree    result;
    int     i;
    double  x;

    if (!getBoxType(box, &ins, &outs)) {
        stringstream error;
        error << "ERROR in file " << __FILE__ << ':' << __LINE__ << ", Can't compute the box type of : " << *box << endl;
        throw faustexception(error.str());
    }

    if (ins==0 && outs==1) {
        // this box can potentially denote a number
        if (isBoxInt(box, &i) || isBoxReal(box, &x)) {
           result = box;
        } else {
            // propagate signals to discover if it simplifies to a number
            int     i;
            double  x;
            Tree    lsignals = boxPropagateSig(gGlobal->nil, box , makeSigInputList(0));
            Tree    s = simplify(hd(lsignals));

            if (isSigReal(s, &x)) 	{
                result = boxReal(x);
            } else if (isSigInt(s, &i))  	{
                result = boxInt(i);
            } else {
                result = insideBoxSimplification(box);
            }
        }
    } else {
        // this box can't denote a number
        result = insideBoxSimplification(box);
    }
    return result;
}

/**
 *  Simplify inside a block-diagram : S[A*B] => S[A]*S[B]
 */
Tree insideBoxSimplification (Tree box)
{
    int		i;
    double	r;
    prim0	p0;
    prim1	p1;
    prim2	p2;
    prim3	p3;
    prim4	p4;
    prim5	p5;

    Tree	t1, t2, ff, label, cur, min, max, step, type, name, file, slot, body;

    xtended* xt = (xtended*)getUserData(box);

    // Extended Primitives

    if (xt)	{
        return box;
    }

    // Numbers and Constants

    else if (isBoxInt(box, &i)) 	{
        return box;
    }
    else if (isBoxReal(box, &r)) 	{
        return box;
    }

    else if (isBoxFConst(box, type, name, file))    {
        return box;
    }

    else if (isBoxFVar(box, type, name, file))    {
        return box;
    }

    // Wire and Cut

    else if (isBoxCut(box)) 				{
        return box;
    }

    else if (isBoxWire(box)) 				{
        return box;
    }

    // Primitives

    else if (isBoxPrim0(box, &p0)) 			{
        return box;
    }

    else if (isBoxPrim1(box, &p1)) 			{
        return box;
    }

    else if (isBoxPrim2(box, &p2)) 				{
        return box;
    }

    else if (isBoxPrim3(box, &p3)) 				{
        return box;
    }

    else if (isBoxPrim4(box, &p4)) 				{
        return box;
    }

    else if (isBoxPrim5(box, &p5)) 				{
        return box;
    }

    else if (isBoxFFun(box, ff)) 				{
        return box;
    }

    // User Interface Widgets

    else if (isBoxButton(box, label)) 	{
        return box;
    }

    else if (isBoxCheckbox(box, label)) 	{
        return box;
    }

    else if (isBoxVSlider(box, label, cur, min, max, step)) 	{
        return box;
    }

    else if (isBoxHSlider(box, label, cur, min, max, step)) 	{
        return box;
    }

    else if (isBoxNumEntry(box, label, cur, min, max, step)) 	{
        return box;
    }

    else if (isBoxVBargraph(box, label, min, max)) 	{
        return box;
    }

    else if (isBoxHBargraph(box, label, min, max)) 	{
        return box;
    }

    // User Interface Groups

    else if (isBoxVGroup(box, label, t1)) 	{
        return boxVGroup(label, boxSimplification(t1));
    }

    else if (isBoxHGroup(box, label, t1)) 	{
        return boxHGroup(label, boxSimplification(t1));
    }

    else if (isBoxTGroup(box, label, t1)) 	{
        return boxTGroup(label, boxSimplification(t1));
    }

    // Slots and Symbolic Boxes

    else if (isBoxSlot(box)) 				{
        return box;;
    }

    else if (isBoxSymbolic(box, slot, body)){

        Tree b = boxSimplification(body);
        return boxSymbolic(slot,b);
    }

    // Block Diagram Composition Algebra

    else if (isBoxSeq(box, t1, t2)) 	{
        Tree s1 = boxSimplification(t1);
        Tree s2 = boxSimplification(t2);
        return boxSeq(s1,s2);
    }

    else if (isBoxPar(box, t1, t2)) 	{
        Tree s1 = boxSimplification(t1);
        Tree s2 = boxSimplification(t2);
        return boxPar(s1,s2);
    }

    else if (isBoxSplit(box, t1, t2)) 	{
        Tree s1 = boxSimplification(t1);
        Tree s2 = boxSimplification(t2);
        return boxSplit(s1,s2);
    }

    else if (isBoxMerge(box, t1, t2)) 	{
        Tree s1 = boxSimplification(t1);
        Tree s2 = boxSimplification(t2);
        return boxMerge(s1,s2);
    }
    else if (isBoxRec(box, t1, t2)) 	{
        Tree s1 = boxSimplification(t1);
        Tree s2 = boxSimplification(t2);
        return boxRec(s1,s2);
    }

    stringstream error;
    error << "ERROR in file " << __FILE__ << ':' << __LINE__ << ", unrecognised box expression : " << *box << endl;
    throw faustexception(error.str());
    return 0;
}<|MERGE_RESOLUTION|>--- conflicted
+++ resolved
@@ -506,14 +506,9 @@
         if (getBoxType (b, &ins, &outs)) {
             return boxInt(ins);
         } else {
-<<<<<<< HEAD
             stringstream error;
             error << "ERROR : can't evaluate ' : " << *exp << endl;
             throw faustexception(error.str());
-=======
-            cerr << "ERROR : can't evaluate ' : " << *exp << endl;
-            exit(1);
->>>>>>> 8bc80369
         }
   
     } else if (isBoxOutputs(exp, body)) {
@@ -522,14 +517,9 @@
         if (getBoxType (b, &ins, &outs)) {
             return boxInt(outs);
         } else {
-<<<<<<< HEAD
             stringstream error;
             error << "ERROR : can't evaluate ' : " << *exp << endl;
             throw faustexception(error.str());
-=======
-            cerr << "ERROR : can't evaluate ' : " << *exp << endl;
-            exit(1);
->>>>>>> 8bc80369
         }
 
 	} else if (isBoxSlot(exp)) 		{ 
@@ -551,19 +541,13 @@
 	} else if (isBoxPatternMatcher(exp)) {
 		return exp;
 
-<<<<<<< HEAD
     } else {
         stringstream error;
         error << "ERROR : EVAL doesn't intercept : " << *exp << endl;
         throw faustexception(error.str());
     }
-=======
-	} else {
-		cerr << "ERROR : EVAL don't intercept : " << *exp << endl;
-		exit(1);
-	}
->>>>>>> 8bc80369
-	return NULL;
+
+    return NULL;
 }
 
 /* Deconstruct a (BDA) op pattern (YO). */
@@ -741,7 +725,7 @@
 /**
  * evallabel replace "...%2i..." occurences in label with value of i
  */
-static const char * evalLabel (const char* src, Tree visited, Tree localValEnv)
+static const char* evalLabel (const char* src, Tree visited, Tree localValEnv)
 {
     //std::cerr << "Eval Label : " << src;
 
@@ -828,7 +812,6 @@
 {
     if (num == 0) {
         evalerror(yyfilename, -1, "iteratePar called with 0 iterations", id);
-        exit(1);
     }
    
     Tree res = eval(body, visited, pushValueDef(id, tree(num-1), localValEnv));
@@ -855,7 +838,6 @@
 {
     if (num == 0) {
         evalerror(yyfilename, -1, "iterateSeq called with 0 iterations", id);
-        exit(1);
     }
 
     Tree res = eval(body, visited, pushValueDef(id, tree(num-1), localValEnv));
@@ -883,7 +865,6 @@
 {
     if (num == 0) {
         evalerror(yyfilename, -1, "iterateSum called with 0 iterations", id);
-        exit(1);
     }
 
 	Tree res = eval(body, visited, pushValueDef(id, tree(0), localValEnv));
@@ -912,7 +893,6 @@
 {
     if (num == 0) {
         evalerror(yyfilename, -1, "iterateProd called with 0 iterations", id);
-        exit(1);
     }
 
 	Tree res = eval(body, visited, pushValueDef(id, tree(0), localValEnv));
@@ -1067,7 +1047,6 @@
          }
 		
 		if (outs > ins) {
-<<<<<<< HEAD
             stringstream error;
 			error << "too much arguments : " << outs << ", instead of : " << ins << endl;
             error << "when applying : " << boxpp(fun) << endl
@@ -1075,20 +1054,9 @@
             throw faustexception(error.str());
 		}
 		
-        if ((outs == 1)
-            && (( isBoxPrim2(fun, &p2) && (p2 != sigPrefix))
-            || (getUserData(fun) && ((xtended*)getUserData(fun))->isSpecialInfix()))) {
-=======
-			cerr << "too much arguments : " << outs << ", instead of : " << ins << endl;
-            cerr << "when applying : " << boxpp(fun) << endl
-                 << "           to : " << boxpp(larg) << endl;
-			exit(1);
-		}
-		
         if ((outs == 1) &&
             ((isBoxPrim2(fun, &p2) && (p2 != sigPrefix))
             ||(getUserData(fun) && ((xtended*)getUserData(fun))->isSpecialInfix()))) {
->>>>>>> 8bc80369
             // special case : /(3) ==> _,3 : /
             Tree larg2 = concat(nwires(ins-outs), larg);
             return boxSeq(larg2par(larg2), fun);
@@ -1285,13 +1253,8 @@
 	if (isNil(patterns)) {
 		return gGlobal->nil;
 	} else {
-<<<<<<< HEAD
-		return cons(evalPattern(hd(patterns), env), 
+		return cons(evalPattern(hd(patterns), env),
                     evalPatternList(tl(patterns), env));
-=======
-		return  cons(evalPattern(hd(patterns), env),
-                     evalPatternList(tl(patterns), env));
->>>>>>> 8bc80369
 	}
 }
 
