--- conflicted
+++ resolved
@@ -604,33 +604,6 @@
 
 static bool isBoxNumeric (Tree in, Tree& out)
 {
-<<<<<<< HEAD
-	int 	numInputs, numOutputs;
-	double 	x;
-	int		i;
-	Tree 	v;
-
-	if (isBoxInt(in, &i) || isBoxReal(in, &x)) {
-		out = in;
-		return true;
-	} else {
-		v = a2sb(in);
-		if ( getBoxType(v, &numInputs, &numOutputs) && (numInputs == 0) && (numOutputs == 1) ) {
-			// potential numerical expression
-			Tree lsignals = boxPropagateSig(nil, v , makeSigInputList(numInputs) );
-			Tree res = foldConstants(hd(lsignals));
-			if (isSigReal(res, &x)) 	{
-			out = boxReal(x);
-			return true;
-			}
-			if (isSigInt(res, &i))  	{
-			out = boxInt(i);
-			return true;
-			}
-		}
-		return false;
-	}
-=======
     int 	numInputs, numOutputs;
     double 	x;
     int		i;
@@ -643,25 +616,23 @@
         v = a2sb(in);
         if ( getBoxType(v, &numInputs, &numOutputs) && (numInputs == 0) && (numOutputs == 1) ) {
             // potential numerical expression
-            Tree lsignals = boxPropagateSig(nil, v , makeSigInputList(numInputs) );
-            Tree res = simplify(hd(lsignals));
+            Tree lsignals = boxPropagateSig(nil, v , makeSigInputList(numInputs));
+            Tree res = foldConstants(hd(lsignals));
             if (isSigReal(res, &x)) 	{
-            out = boxReal(x);
-            return true;
+                out = boxReal(x);
+                return true;
             }
             if (isSigInt(res, &i))  	{
-            out = boxInt(i);
-            return true;
+                out = boxInt(i);
+                return true;
             }
         }
         return false;
     }
->>>>>>> de867e56
 }
 
 static Tree patternSimplification (Tree pattern)
 {
-
 	Node 	n(0);
 	Tree 	v, t1, t2;
 
@@ -1376,11 +1347,7 @@
             int     i;
             double  x;
             Tree    lsignals = boxPropagateSig(nil, box , makeSigInputList(0));
-<<<<<<< HEAD
             Tree    s = foldConstants(hd(lsignals));
-=======
-            Tree    s = simplify(hd(lsignals));
->>>>>>> de867e56
 
             if (isSigReal(s, &x)) 	{
                 result = boxReal(x);
