/************************************************************************
 ************************************************************************
    FAUST compiler
	Copyright (C) 2003-2004 GRAME, Centre National de Creation Musicale
    ---------------------------------------------------------------------
    This program is free software; you can redistribute it and/or modify
    it under the terms of the GNU General Public License as published by
    the Free Software Foundation; either version 2 of the License, or
    (at your option) any later version.

    This program is distributed in the hope that it will be useful,
    but WITHOUT ANY WARRANTY; without even the implied warranty of
    MERCHANTABILITY or FITNESS FOR A PARTICULAR PURPOSE.  See the
    GNU General Public License for more details.

    You should have received a copy of the GNU General Public License
    along with this program; if not, write to the Free Software
    Foundation, Inc., 675 Mass Ave, Cambridge, MA 02139, USA.
 ************************************************************************
 ************************************************************************/
 #define TRACE

/**
 * \file eval.cpp
 * Implementation of the Block diagram evaluator.
 *
 * A strict lambda-calculus evaluator for block diagram expressions.
 *
 **/
 
#include "eval.hh"
#include <stdio.h>
#include "errormsg.hh"
#include "ppbox.hh"
#include "simplify.hh"
#include "propagate.hh"
#include "patternmatcher.hh"
#include "signals.hh"
#include "xtended.hh"
#include "property.hh"
#include "names.hh"
#include "compatibility.hh"
#include "exception.hh"
#include "global.hh"
#include <assert.h>

// History
// 23/05/2005 : New environment management

//-------------- prototypes ---------------------------------------------------------
static Tree 	a2sb(Tree exp);
static Tree 	eval (Tree exp, Tree visited, Tree localValEnv);
static Tree 	realeval (Tree exp, Tree visited, Tree localValEnv);
static Tree 	revEvalList (Tree lexp, Tree visited, Tree localValEnv);
static Tree 	applyList (Tree fun, Tree larg);
static Tree 	iteratePar (Tree var, int num, Tree body, Tree visited, Tree localValEnv);
static Tree 	iterateSeq (Tree id, int num, Tree body, Tree visited, Tree localValEnv);
static Tree 	iterateSum (Tree id, int num, Tree body, Tree visited, Tree localValEnv);
static Tree 	iterateProd (Tree id, int num, Tree body, Tree visited, Tree localValEnv);
static Tree 	larg2par (Tree larg);
static int 		eval2int (Tree exp, Tree visited, Tree localValEnv);
static double   eval2double (Tree exp, Tree visited, Tree localValEnv);
static const char * evalLabel (const char* l, Tree visited, Tree localValEnv);

static Tree		evalIdDef(Tree id, Tree visited, Tree env);

static Tree		evalCase(Tree rules, Tree env);
static Tree		evalRuleList(Tree rules, Tree env);
static Tree		evalRule(Tree rule, Tree env);
static Tree		evalPatternList(Tree patterns, Tree env);
static Tree		evalPattern(Tree pattern, Tree env);

static Tree 	patternSimplification (Tree pattern);
static bool 	isBoxNumeric (Tree in, Tree& out);

static Tree 	vec2list(const vector<Tree>& v);
static void 	list2vec(Tree l, vector<Tree>& v);
static Tree 	listn (int n, Tree e);

static Tree     boxSimplification(Tree box);

// Public Interface
//----------------------

/**
 * Eval "process" from a list of definitions.
 *
 * Strict evaluation of a block diagram expression by applying beta reduction.
 * @param eqlist a list of faust defintions forming the the global environment
 * @return the process block diagram in normal form
 */
Tree evalprocess (Tree eqlist)
{
    Tree b = a2sb(eval(boxIdent("process"), gGlobal->nil, pushMultiClosureDefs(eqlist, gGlobal->nil, gGlobal->nil)));

    if (gGlobal->gSimplifyDiagrams) {
        b = boxSimplification(b);
    }

    return b;
}

/* Eval a documentation expression. */

Tree evaldocexpr (Tree docexpr, Tree eqlist)
{
	return a2sb(eval(docexpr, gGlobal->nil, pushMultiClosureDefs(eqlist, gGlobal->nil, gGlobal->nil)));
}

// Private Implementation
//------------------------

/**
 * Transform unused (unapplied) closures into symbolic boxes
 *
 * @param exp the expression to transform
 * @return an expression where abstractions have been replaced by symbolic boxes
 */

static Tree real_a2sb(Tree exp);

static Tree a2sb(Tree exp)
{
    Tree    result;
    Tree    id;

    if (gGlobal->gSymbolicBoxProperty->get(exp, result)) {
        return result;
    }

	result = real_a2sb(exp);
	if (result != exp && getDefNameProperty(exp, id)) {
		setDefNameProperty(result, id);		// propagate definition name property when needed
	}
    gGlobal->gSymbolicBoxProperty->set(exp, result);
	return result;
}

static Tree real_a2sb(Tree exp)
{
	Tree abstr, visited, unusedEnv, localValEnv, var, name, body;

	if (isClosure(exp, abstr, unusedEnv, visited, localValEnv)) {

		if (isBoxIdent(abstr)) {
			// special case introduced with access and components
			Tree result = a2sb(eval(abstr, visited, localValEnv));

			// propagate definition name property when needed
			if (getDefNameProperty(exp, name))	setDefNameProperty(result, name);
			return result;

		} else if (isBoxAbstr(abstr, var, body)) {
			// Here we have remaining abstraction that we will try to 
			// transform in a symbolic box by applying it to a slot

			Tree slot = boxSlot(++gGlobal->gBoxSlotNumber); 
			stringstream s; s << boxpp(var);
			setDefNameProperty(slot, s.str() ); // ajout YO
			
			// Apply the abstraction to the slot
			Tree result = boxSymbolic(slot, a2sb(eval(body, visited, pushValueDef(var, slot, localValEnv))));

			// propagate definition name property when needed
			if (getDefNameProperty(exp, name)) setDefNameProperty(result, name);
			return result;

        } else if (isBoxEnvironment(abstr)) {
            return abstr;
	
		} else {
            evalerror(yyfilename, -1, "a2sb : internal error : not an abstraction inside closure", exp);
            // Never reached...
            return 0;
        }
		
	} else if (isBoxPatternMatcher(exp)) {
		// Here we have remaining PM rules that we will try to 
		// transform in a symbolic box by applying it to a slot
		
		Tree slot = boxSlot(++gGlobal->gBoxSlotNumber); 			
		stringstream s; s << "PM" << gGlobal->gBoxSlotNumber;
		setDefNameProperty(slot, s.str() ); 
		
		// apply the PM rules to the slot and transfoms the result in a symbolic box
		Tree result = boxSymbolic(slot, a2sb(applyList(exp, cons(slot,gGlobal->nil))));

		// propagate definition name property when needed
		if (getDefNameProperty(exp, name)) setDefNameProperty(result, name);
		return result;

    } else if (isBoxWaveform(exp)) {
        // A waveform is always in Normal Form, nothing to evaluate
        return exp;

	} else {
		// it is a constructor : transform each branches
        unsigned int    ar = exp->arity();
		tvec            B(ar);
        bool            modified = false;
		for (unsigned int i = 0; i < ar; i++) {
            Tree b = exp->branch(i);
            Tree m = a2sb(b);
            B[i] = m;
            if (b != m) modified=true;
		}
        Tree r = (modified) ? CTree::make(exp->node(), B) : exp;
        return r;
	}
}

static bool autoName(Tree exp , Tree& id)
{
	stringstream s; s << boxpp(exp);
	id = tree(s.str().c_str());
	return true;
}

bool getArgName(Tree t, Tree& id)
{
	//return getDefNameProperty(t, id) || autoName(t, id) ;
	return autoName(t, id) ;
}

/**
 * set the value of box in the environment env
 * @param box the block diagram we have evaluated
 * @param env the evaluation environment
 * @param value the evaluated block diagram
 */
void setEvalProperty(Tree box, Tree env, Tree value)
{
    setProperty(box, tree(gGlobal->EVALPROPERTY,env), value);
}

/**
 * retrieve the value of box in the environment env
 * @param box the expression we want to retrieve the value
 * @param env the lexical environment
 * @param value the returned value if any
 * @return true if a value already exist
 */
bool getEvalProperty(Tree box, Tree env, Tree& value)
{
	return getProperty(box, tree(gGlobal->EVALPROPERTY,env), value);
}

/**
 * Eval a block diagram expression.
 *
 * Wrap the realeval function in order to propagate the name property
 * @param exp the expression to evaluate
 * @param visited list of visited definition to detect recursive definitions
 * @param localValEnv the local environment
 * @return a block diagram in normal form
 */
static Tree eval (Tree exp, Tree visited, Tree localValEnv)
{
	Tree	id;
	Tree 	result;
	
    if (!getEvalProperty(exp, localValEnv, result)) {
        gGlobal->gLoopDetector.detect(cons(exp, localValEnv));
        //cerr << "ENTER eval("<< *exp << ") with env " << *localValEnv << endl;
		result = realeval(exp, visited, localValEnv);
		setEvalProperty(exp, localValEnv, result);
        //cerr << "EXIT eval(" << *exp << ") IS " << *result << " with env " << *localValEnv << endl;
		if (getDefNameProperty(exp, id)) {
			setDefNameProperty(result, id);		// propagate definition name property 
		}
	}
	return result;
}

/**
 * Eval a block diagram expression.
 *
 * Strict evaluation of a block diagram expression by applying beta reduction.
 * @param exp the expression to evaluate
 * @param visited list of visited definition to detect recursive definitions
 * @param localValEnv the local environment
 * @return a block diagram in normal form
 */

static Tree realeval (Tree exp, Tree visited, Tree localValEnv)
{
	//Tree 	def;
	Tree 	fun;
	Tree 	arg;
	Tree	var, num, body, ldef;
	Tree 	label;
	Tree	cur, lo, hi, step;
	Tree	e1, e2, exp2, notused, visited2, lenv2;
	Tree	rules;
	Tree	id;

	//cerr << "EVAL " << *exp << " (visited : " << *visited << ")" << endl;
    //cerr << "REALEVAL of " << *exp << endl;
	
	xtended* xt = (xtended*) getUserData(exp);

	// constants
	//-----------
	
	if ( 	xt || 
			isBoxInt(exp) || isBoxReal(exp) || 
			isBoxWire(exp) || isBoxCut(exp) ||
			isBoxPrim0(exp) || isBoxPrim1(exp) || 
			isBoxPrim2(exp) || isBoxPrim3(exp) || 
			isBoxPrim4(exp) || isBoxPrim5(exp) ||
            isBoxFFun(exp) || isBoxFConst(exp) || isBoxFVar(exp) ||
            isBoxWaveform(exp)) {
		return exp;

	// block-diagram constructors
	//---------------------------
	
	} else if (isBoxSeq(exp, e1, e2)) {
		return boxSeq(eval(e1, visited, localValEnv), eval(e2, visited, localValEnv));

	} else if (isBoxPar(exp, e1, e2)) {
		return boxPar(eval(e1, visited, localValEnv), eval(e2, visited, localValEnv));

	} else if (isBoxRec(exp, e1, e2)) {
		return boxRec(eval(e1, visited, localValEnv), eval(e2, visited, localValEnv));

	} else if (isBoxSplit(exp, e1, e2)) {
		return boxSplit(eval(e1, visited, localValEnv), eval(e2, visited, localValEnv));

	} else if (isBoxMerge(exp, e1, e2)) {
		return boxMerge(eval(e1, visited, localValEnv), eval(e2, visited, localValEnv));
		
	// Modules
	//--------

    } else if (isBoxAccess(exp, body, var)) {
        Tree val = eval(body, visited, localValEnv);
        if (isClosure(val, exp2, notused, visited2, lenv2)) {
            // it is a closure, we have an environment to access
            return eval(closure(var,notused,visited2,lenv2), visited, localValEnv);
        } else {
            evalerror(getDefFileProp(exp), getDefLineProp(exp), "no environment to access", exp);
        }

//////////////////////en chantier////////////////////////////

    } else if (isBoxModifLocalDef(exp, body, ldef)) {
        Tree val = eval(body, visited, localValEnv);
        if (isClosure(val, exp2, notused, visited2, lenv2)) {
            // we rebuild the closure using a copy of the original environment
            // modified with some new definitions
            Tree lenv3 = copyEnvReplaceDefs(lenv2, ldef, visited2, localValEnv);
            return eval(closure(exp2,notused,visited2,lenv3), visited, localValEnv);
        } else {
            evalerror(getDefFileProp(exp), getDefLineProp(exp), "not a closure", val);
            evalerror(getDefFileProp(exp), getDefLineProp(exp), "no environment to access", exp);
        }

///////////////////////////////////////////////////////////////////

    } else if (isBoxComponent(exp, label)) {
<<<<<<< HEAD
        string  fname   = tree2str(label);
        Tree    eqlst   = gGlobal->gReader.expandlist(gGlobal->gReader.getlist(fname));
        Tree    res     = closure(boxIdent("process"), gGlobal->nil, gGlobal->nil, pushMultiClosureDefs(eqlst, gGlobal->nil, gGlobal->nil));
=======
        const char* fname = tree2str(label);
        Tree eqlst = gReader.expandlist(gReader.getlist(fname));
        Tree res = closure(boxIdent("process"), nil, nil, pushMultiClosureDefs(eqlst, nil, nil));
>>>>>>> 6ad70a19
        setDefNameProperty(res, label);
        //cerr << "component is " << boxpp(res) << endl;
        return res;

    } else if (isBoxLibrary(exp, label)) {
<<<<<<< HEAD
        string  fname   = tree2str(label);
        Tree    eqlst   = gGlobal->gReader.expandlist(gGlobal->gReader.getlist(fname));
        Tree    res     = closure(boxEnvironment(), gGlobal->nil, gGlobal->nil, pushMultiClosureDefs(eqlst, gGlobal->nil, gGlobal->nil));
=======
        const char* fname = tree2str(label);
        Tree eqlst = gReader.expandlist(gReader.getlist(fname));
        Tree res = closure(boxEnvironment(), nil, nil, pushMultiClosureDefs(eqlst, nil, nil));
>>>>>>> 6ad70a19
        setDefNameProperty(res, label);
        //cerr << "component is " << boxpp(res) << endl;
        return res;

	// user interface elements
	//------------------------
	
	} else if (isBoxButton(exp, label)) {
		const char* l1 = tree2str(label);
     	const char* l2 = evalLabel(l1, visited, localValEnv);
		//cout << "button label : " << l1 << " become " << l2 << endl;
		return ((l1 == l2) ? exp : boxButton(tree(l2)));

	} else if (isBoxCheckbox(exp, label)) {
		const char* l1 = tree2str(label);
    	const char* l2 = evalLabel(l1, visited, localValEnv);
		//cout << "check box label : " << l1 << " become " << l2 << endl;
		return ((l1 == l2) ? exp : boxCheckbox(tree(l2)));

	} else if (isBoxVSlider(exp, label, cur, lo, hi, step)) {
		const char* l1 = tree2str(label);
        const char* l2 = evalLabel(l1, visited, localValEnv);
		return ( boxVSlider(tree(l2),
					tree(eval2double(cur, visited, localValEnv)),
					tree(eval2double(lo, visited, localValEnv)),
					tree(eval2double(hi, visited, localValEnv)),
					tree(eval2double(step, visited, localValEnv))));

	} else if (isBoxHSlider(exp, label, cur, lo, hi, step)) {
		const char* l1 = tree2str(label);
     	const char* l2 = evalLabel(l1, visited, localValEnv);
		return ( boxHSlider(tree(l2),
					tree(eval2double(cur, visited, localValEnv)),
					tree(eval2double(lo, visited, localValEnv)),
					tree(eval2double(hi, visited, localValEnv)),
					tree(eval2double(step, visited, localValEnv))));

	} else if (isBoxNumEntry(exp, label, cur, lo, hi, step)) {
		const char* l1 = tree2str(label);
      	const char* l2 = evalLabel(l1, visited, localValEnv);
		return (boxNumEntry(tree(l2),
					tree(eval2double(cur, visited, localValEnv)),
					tree(eval2double(lo, visited, localValEnv)),
					tree(eval2double(hi, visited, localValEnv)),
					tree(eval2double(step, visited, localValEnv))));

	} else if (isBoxVGroup(exp, label, arg)) {
		const char* l1 = tree2str(label);
        const char* l2 = evalLabel(l1, visited, localValEnv);
		return boxVGroup(tree(l2),	eval(arg, visited, localValEnv) );

	} else if (isBoxHGroup(exp, label, arg)) {
		const char* l1 = tree2str(label);
 		const char* l2 = evalLabel(l1, visited, localValEnv);
		return boxHGroup(tree(l2),	eval(arg, visited, localValEnv) );

	} else if (isBoxTGroup(exp, label, arg)) {
		const char* l1 = tree2str(label);
    	const char* l2 = evalLabel(l1, visited, localValEnv);
		return boxTGroup(tree(l2),	eval(arg, visited, localValEnv) );

	} else if (isBoxHBargraph(exp, label, lo, hi)) {
		const char* l1 = tree2str(label);
    	const char* l2 = evalLabel(l1, visited, localValEnv);
		return boxHBargraph(tree(l2),
					tree(eval2double(lo, visited, localValEnv)),
					tree(eval2double(hi, visited, localValEnv)));

	} else if (isBoxVBargraph(exp, label, lo, hi)) {
		const char* l1 = tree2str(label);
  		const char* l2 = evalLabel(l1, visited, localValEnv);
		return boxVBargraph(tree(l2),
					tree(eval2double(lo, visited, localValEnv)),
					tree(eval2double(hi, visited, localValEnv)));

	// lambda calculus
	//----------------
		
	} else if (isBoxIdent(exp)) {
		return evalIdDef(exp, visited, localValEnv);

	} else if (isBoxWithLocalDef(exp, body, ldef)) {
        Tree expandedldef = gGlobal->gReader.expandlist(ldef);
        return eval(body, visited, pushMultiClosureDefs(expandedldef, visited, localValEnv));
	
	} else if (isBoxAppl(exp, fun, arg)) {
        return applyList( eval(fun, visited, localValEnv),
						  revEvalList(arg, visited, localValEnv) );

    } else if (isBoxAbstr(exp)) {
        // it is an abstraction : return a closure
        return closure(exp, gGlobal->nil, visited, localValEnv);

    } else if (isBoxEnvironment(exp)) {
        // environment : return also a closure
        return closure(exp, gGlobal->nil, visited, localValEnv);

	} else if (isClosure(exp, exp2, notused, visited2, lenv2)) {

        if (isBoxAbstr(exp2)) {
            // a 'real' closure
            return closure(exp2, gGlobal->nil, setUnion(visited,visited2), lenv2);
        } else if (isBoxEnvironment(exp2)) {
            // a 'real' closure
            return closure(exp2, gGlobal->nil, setUnion(visited,visited2), lenv2);
        } else {
			// it was a suspended evaluation
			return eval(exp2, setUnion(visited,visited2), lenv2);
		}

	// Algorithmic constructions
	//--------------------------
	
	} else if (isBoxIPar(exp, var, num, body)) {
		int n = eval2int(num, visited, localValEnv);
		return iteratePar(var, n, body, visited, localValEnv);

	} else if (isBoxISeq(exp, var, num, body)) {
		int n = eval2int(num, visited, localValEnv);
		return iterateSeq(var, n, body, visited, localValEnv);

	} else if (isBoxISum(exp, var, num, body)) {
		int n = eval2int(num, visited, localValEnv);
		return iterateSum(var, n, body, visited, localValEnv);

    } else if (isBoxIProd(exp, var, num, body)) {
        int n = eval2int(num, visited, localValEnv);
        return iterateProd(var, n, body, visited, localValEnv);

    // static
    } else if (isBoxInputs(exp, body)) {
        int ins, outs;
        Tree b = a2sb(eval(body, visited, localValEnv));
        if (getBoxType (b, &ins, &outs)) {
            return boxInt(ins);
        } else {
            stringstream error;
            error << "ERROR : can't evaluate ' : " << *exp << endl;
            throw faustexception(error.str());
        }
  
    } else if (isBoxOutputs(exp, body)) {
        int ins, outs;
        Tree b = a2sb(eval(body, visited, localValEnv));
        if (getBoxType (b, &ins, &outs)) {
            return boxInt(outs);
        } else {
            stringstream error;
            error << "ERROR : can't evaluate ' : " << *exp << endl;
            throw faustexception(error.str());
        }

	} else if (isBoxSlot(exp)) 		{ 
		return exp; 
	
	} else if (isBoxSymbolic(exp)) 	{
	 	return exp;

	// Pattern matching extension
	//---------------------------
	
	} else if (isBoxCase(exp, rules)) {
        return evalCase(rules, localValEnv);

	} else if (isBoxPatternVar(exp, id)) {
		return exp;
		//return evalIdDef(id, visited, localValEnv);

	} else if (isBoxPatternMatcher(exp)) {
		return exp;

    } else {
        stringstream error;
        error << "ERROR : EVAL doesn't intercept : " << *exp << endl;
        throw faustexception(error.str());
    }
	return NULL;
}

/* Deconstruct a (BDA) op pattern (YO). */

static inline bool isBoxPatternOp(Tree box, Node& n, Tree& t1, Tree& t2)
{
    if (isBoxPar(box, t1, t2) ||
        isBoxSeq(box, t1, t2) ||
        isBoxSplit(box, t1, t2) ||
        isBoxMerge(box, t1, t2) ||
        isBoxRec(box, t1, t2))
    {
        n = box->node();
        return true;
    } else {
        return false;
    }
}

void setNumericProperty(Tree t, Tree num)
{
	setProperty(t, gGlobal->NUMERICPROPERTY, num);
}

bool getNumericProperty(Tree t, Tree& num)
{
	return getProperty(t, gGlobal->NUMERICPROPERTY, num);
}

/**
 * Simplify a block-diagram pattern by computing its numerical sub-expressions
 * \param pattern an evaluated block-diagram
 * \return a simplified pattern
 * 
 */
/* uncomment for debugging output */
//#define DEBUG
Tree simplifyPattern (Tree value)
{
	Tree num;
	if (!getNumericProperty(value,num)) {
		if (!isBoxNumeric(value,num)) {
			num = value;
		}
		setNumericProperty(value,num);
	}
	return num;
}

static bool isBoxNumeric (Tree in, Tree& out)
{
    int 	numInputs, numOutputs;
    double 	x;
    int		i;
    Tree 	v, abstr, genv, vis, lenv, var, body;

    if (isBoxInt(in, &i) || isBoxReal(in, &x)) {
        out = in;
        return true;
    } else if (isClosure(in, abstr, genv, vis, lenv) && isBoxAbstr(abstr, var, body)) {
        return false;
    } else {
        v = a2sb(in);
        if ( getBoxType(v, &numInputs, &numOutputs) && (numInputs == 0) && (numOutputs == 1) ) {
            // potential numerical expression
            Tree lsignals = boxPropagateSig(gGlobal->nil, v , makeSigInputList(numInputs) );
            Tree res = simplify(hd(lsignals));
            if (isSigReal(res, &x)) 	{
                out = boxReal(x);
                return true;
            }
            if (isSigInt(res, &i))  	{
                out = boxInt(i);
                return true;
            }
        }
        return false;
    }
}

static Tree patternSimplification (Tree pattern)
{	
	
	Node 	n(0);
	Tree 	v, t1, t2;
	
	if (isBoxNumeric(pattern, v)) {
		return v;
	} else if (isBoxPatternOp(pattern, n, t1, t2)) {
		return tree(n, patternSimplification(t1), patternSimplification(t2));
	} else {
		return pattern;
	}
}

/**
 * Eval a block diagram to a double.
 *
 * Eval a block diagram that represent a double constant. This function first eval
 * a block diagram to its normal form, then check it represent a numerical value (a
 * block diagram of type : 0->1) then do a symbolic propagation and try to convert the
 * resulting signal to a double.
 * @param exp the expression to evaluate
 * @param globalDefEnv the global environment
 * @param visited list of visited definition to detect recursive definitions
 * @param localValEnv the local environment
 * @return a block diagram in normal form
 */
static double eval2double (Tree exp, Tree visited, Tree localValEnv)
{
    Tree diagram = a2sb(eval(exp, visited, localValEnv)); // pour getBoxType
	int numInputs, numOutputs;
	getBoxType(diagram, &numInputs, &numOutputs);
	if ( (numInputs > 0) || (numOutputs != 1) ) {
		evalerror(yyfilename, yylineno, "not a constant expression of type : (0->1)", exp);
		return 1;
	} else {
		Tree lsignals = boxPropagateSig(gGlobal->nil, diagram , makeSigInputList(numInputs) );
		Tree val = simplify(hd(lsignals));
		return tree2float(val);
	}
}

/**
 * Eval a block diagram to an int.
 *
 * Eval a block diagram that represent an integer constant. This function first eval
 * a block diagram to its normal form, then check it represent a numerical value (a
 * block diagram of type : 0->1) then do a symbolic propagation and try to convert the
 * resulting signal to an int.
 * @param exp the expression to evaluate
 * @param globalDefEnv the global environment
 * @param visited list of visited definition to detect recursive definitions
 * @param localValEnv the local environment
 * @return a block diagram in normal form
 */
static int eval2int (Tree exp, Tree visited, Tree localValEnv)
{
    Tree diagram = a2sb(eval(exp, visited, localValEnv));   // pour getBoxType()
	int numInputs, numOutputs;
	getBoxType(diagram, &numInputs, &numOutputs);
	if ( (numInputs > 0) || (numOutputs != 1) ) {
		evalerror(yyfilename, yylineno, "not a constant expression of type : (0->1)", exp);
		return 1;
	} else {
		Tree lsignals = boxPropagateSig(gGlobal->nil, diagram , makeSigInputList(numInputs) );
		Tree val = simplify(hd(lsignals));
		return tree2int(val);
	}
}

static bool isDigitChar(char c)
{
    return (c >= '0') & (c <= '9');
}

static bool isIdentChar(char c)
{
    return ((c >= 'a') & (c <= 'z')) || ((c >= 'A') & (c <= 'Z')) || ((c >= '0') & (c <= '9')) || (c == '_');
}

static const char* Formats [] = {"%d", "%1d", "%2d", "%3d", "%4d"};

static void writeIdentValue(std::string& dst, const std::string& format, const std::string& ident, Tree visited, Tree localValEnv)
{
    int     f = atoi(format.c_str());
    int     n = eval2int(boxIdent(ident.c_str()), visited, localValEnv);
    int     i = min(4,max(f,0));
    char    val[256];
    
    snprintf(val, 250, Formats[i], n);
    dst += val;
}

/**
 * evallabel replace "...%2i..." occurences in label with value of i
 */
static const char * evalLabel (const char* src, Tree visited, Tree localValEnv)
{
    //std::cerr << "Eval Label : " << src;

    int             state = 0;  // current state
    std::string     dst;        // label once evaluated
    std::string     ident;      // current identifier
    std::string     format;     // current format

    while (state != -1) {

        char c = *src++;

        if (state == 0) {

            if (c == 0) {
                state = -1;
            } else if (c == '%') {
                ident = "";
                format = "";
                state = 1;
            } else {
                dst+=c;
                state = 0;
            }

        } else if (state == 1) {

            if (c == 0) {
                // fin et pas d'indentifiant, abandon
                dst += '%';
                dst += format;
                state = -1;
            } else if (isDigitChar(c)) {
                format += c;
                state = 1;
            } else if (isIdentChar(c)) {
                ident += c;
                state = 2;
            } else {
                // caractere de ponctuation et pas d'indentifiant, abandon
                dst += '%';
                dst += format;
                src--;
                state = 0;
            }

        } else if (state == 2) {

            if (isIdentChar(c)) {
                ident += c;
                state = 2;
            } else {
                writeIdentValue(dst, format, ident, visited, localValEnv);
                src--;
                state = 0;
            }

        } else {
            stringstream error;
            error << "internal error in evallabel : undefined state " << state << std::endl;
            throw faustexception(error.str());
        }
    }

    const char* val = strdup(dst.c_str());
    //std::cerr << "  ===> " << val << std::endl;
    return val;
}

/**
 * Iterate a parallel construction
 *
 * Iterate a parallel construction such that :
 * par(i,10,E) --> E(i<-0),(E(i<-1),...,E(i<-9))
 * @param id the formal parameter of the iteration
 * @param num the number of iterartions
 * @param body the body expression of the iteration
 * @param globalDefEnv the global environment
 * @param visited list of visited definition to detect recursive definitions
 * @param localValEnv the local environment
 * @return a block diagram in normal form
 */
static Tree iteratePar (Tree id, int num, Tree body, Tree visited, Tree localValEnv)
{
    assert (num>0);

    Tree res = eval(body, visited, pushValueDef(id, tree(num-1), localValEnv));
    for (int i = num-2; i >= 0; i--) {
        res = boxPar(eval(body, visited, pushValueDef(id, tree(i), localValEnv)), res);
    }

    return res;
}

/**
 * Iterate a sequential construction
 *
 * Iterate a sequential construction such that :
 * seq(i,10,E) --> E(i<-0):(E(i<-1):...:E(i<-9))
 * @param id the formal parameter of the iteration
 * @param num the number of iterartions
 * @param body the body expression of the iteration
 * @param globalDefEnv the global environment
 * @param visited list of visited definition to detect recursive definitions
 * @return a block diagram in normal form
 */
static Tree iterateSeq (Tree id, int num, Tree body, Tree visited, Tree localValEnv)
{
	assert (num>0);

    Tree res = eval(body, visited, pushValueDef(id, tree(num-1), localValEnv));
    for (int i = num-2; i >= 0; i--) {
        res = boxSeq(eval(body, visited, pushValueDef(id, tree(i), localValEnv)), res);
    }

	return res;
}

/**
 * Iterate an addition construction
 *
 * Iterate an addition construction such that :
 * par(i,10,E) --> E(i<-0)+E(i<-1)+...+E(i<-9)
 * @param id the formal parameter of the iteration
 * @param num the number of iterartions
 * @param body the body expression of the iteration
 * @param globalDefEnv the global environment
 * @param visited list of visited definition to detect recursive definitions
 * @param localValEnv the local environment
 * @return a block diagram in normal form
 */
static Tree iterateSum (Tree id, int num, Tree body, Tree visited, Tree localValEnv)
{
	assert (num>0);

	Tree res = eval(body, visited, pushValueDef(id, tree(0), localValEnv));

	for (int i = 1; i < num; i++) {
		res = boxSeq(boxPar(res, eval(body, visited, pushValueDef(id, tree(i), localValEnv))),boxPrim2(sigAdd)) ;
	}

	return res;
}

/**
 * Iterate a product construction
 *
 * Iterate a product construction such that :
 * par(i,10,E) --> E(i<-0)*E(i<-1)*...*E(i<-9)
 * @param id the formal parameter of the iteration
 * @param num the number of iterartions
 * @param body the body expression of the iteration
 * @param globalDefEnv the global environment
 * @param visited list of visited definition to detect recursive definitions
 * @param localValEnv the local environment
 * @return a block diagram in normal form
 */
static Tree iterateProd (Tree id, int num, Tree body, Tree visited, Tree localValEnv)
{
	assert (num>0);

	Tree res = eval(body, visited, pushValueDef(id, tree(0), localValEnv));

	for (int i = 1; i < num; i++) {
		res = boxSeq(boxPar(res, eval(body, visited, pushValueDef(id, tree(i), localValEnv))),boxPrim2(sigMul)) ;
	}

	return res;
}

/**
 * Compute the sum of outputs of a list of boxes. The sum is
 * valid if all the boxes have a valid boxType
 *
 * @param boxlist the list of boxes
 * @param outputs sum of outputs of the boxes
 * @return true if outputs is valid, false otherwise
 */
 #if 1
static bool boxlistOutputs(Tree boxlist, int* outputs)
{
    int ins, outs;

    *outputs = 0;
    while (!isNil(boxlist))
    {
        Tree b = a2sb(hd(boxlist)); // for getBoxType, suppose list of evaluated boxes
        if (getBoxType(b, &ins, &outs)) {
            *outputs += outs;
      	} else {
      		// arbitrary output arity set to 1
      		// when can't be determined
      		*outputs += 1;
      	}
        boxlist = tl(boxlist);
    }
    return isNil(boxlist);
}
#else
static bool boxlistOutputs(Tree boxlist, int* outputs)
{
    int ins, outs;

    *outputs = 0;
    while (!isNil(boxlist) && getBoxType(hd(boxlist), &ins, &outs)) {
            *outputs += outs;
            boxlist = tl(boxlist);
    }
    return isNil(boxlist);
}
#endif

/**
 * repeat n times a wire
 */
static Tree nwires(int n)
{
	Tree l = gGlobal->nil;
	while (n--) { l = cons(boxWire(), l); }
	return l;
}

/**
 * Apply a function to a list of arguments. 
 * Apply a function F to a list of arguments (a,b,c,...).
 * F can be either a closure over an abstraction, or a 
 * pattern matcher. If it is not the case then we have :
 * F(a,b,c,...) ==> (a,b,c,...):F
 *
 * @param fun the function to apply
 * @param larg the list of arguments
 * @return the resulting expression in normal form
 */
static Tree applyList (Tree fun, Tree larg)
{
	Tree abstr;
	Tree globalDefEnv;
	Tree visited;
	Tree localValEnv;
	Tree envList;
	Tree originalRules;
	Tree revParamList;

	Tree id;
	Tree body;
	
	Automaton*	automat;
	int			state;

	prim2	p2;

    //cerr << "applyList (" << *fun << ", " << *larg << ")" << endl;

	if (isNil(larg)) return fun;

	if (isBoxError(fun) || isBoxError(larg)) {
		return boxError();
	}

	if (isBoxPatternMatcher(fun, automat, state, envList, originalRules, revParamList)) {
		Tree 			result;
		int 			state2;
		vector<Tree>	envVect;
		
		list2vec(envList, envVect);
        //cerr << "applyList/apply_pattern_matcher(" << automat << "," << state << "," << *hd(larg) << ")" << endl;
		state2 = apply_pattern_matcher(automat, state, hd(larg), result, envVect);
        //cerr << "state2 = " << state2 << "; result = " << *result << endl;
		if (state2 >= 0 && isNil(result)) {
			// we need to continue the pattern matching
			return applyList(
						boxPatternMatcher(automat, state2, vec2list(envVect), originalRules, cons(hd(larg),revParamList)),
						tl(larg) );
		} else if (state2 < 0) {
		    stringstream error;
            error << "ERROR : pattern matching failed, no rule of " << boxpp(boxCase(originalRules)) 
				 << " matches argument list " << boxpp(reverse(cons(hd(larg), revParamList))) << endl;
            throw faustexception(error.str());
		} else {
			// Pattern Matching was succesful
			// the result is a closure that we need to evaluate.
			if (isClosure(result, body, globalDefEnv, visited, localValEnv)) {
				// why ??? return simplifyPattern(eval(body, nil, localValEnv));
				//return eval(body, nil, localValEnv);
				return applyList(eval(body, gGlobal->nil, localValEnv), tl(larg));
			} else {
				cerr << "wrong result from pattern matching (not a closure) : " << boxpp(result) << endl;
				return boxError();
			}
		}			
	}
	if (!isClosure(fun, abstr, globalDefEnv, visited, localValEnv)) {
		// principle : f(a,b,c,...) ==> (a,b,c,...):f
         int ins, outs;
         
         // check arity of function
         Tree efun = a2sb(fun);
         //cerr << "TRACEPOINT 1 : " << boxpp(efun) << endl;
         if (!getBoxType(efun, &ins, &outs)) { // on laisse comme ca pour le moment
         	// we can't determine the input arity of the expression
         	// hope for the best
         	return boxSeq(larg2par(larg), fun);
         }
 
         // check arity of arg list
         if (!boxlistOutputs(larg, &outs)) {
         	// we don't know yet the output arity of larg. Therefore we can't
         	// do any arity checking nor add _ to reach the required number of arguments
            // cerr << "warning : can't infere the type of : " << boxpp(larg) << endl;
         	return boxSeq(larg2par(larg), fun);
         }
		
		if (outs > ins) {
            stringstream error;
			error << "too much arguments : " << outs << ", instead of : " << ins << endl;
            error << "when applying : " << boxpp(fun) << endl
            << "to : " << boxpp(larg) << endl;
            throw faustexception(error.str());
		}
		
        if ((outs == 1)
            && (( isBoxPrim2(fun, &p2) && (p2 != sigPrefix))
            || (getUserData(fun) && ((xtended*)getUserData(fun))->isSpecialInfix()))) {
            // special case : /(3) ==> _,3 : /
            Tree larg2 = concat(nwires(ins-outs), larg);
            return boxSeq(larg2par(larg2), fun);

        } else {

			Tree larg2 = concat(larg, nwires(ins-outs));
            return boxSeq(larg2par(larg2), fun);
        }
	}

    if (isBoxEnvironment(abstr)) {
        evalerrorbox(yyfilename, -1, "an environment can't be used as a function", fun);
    }

    if (!isBoxAbstr(abstr, id, body)) {
        evalerror(yyfilename, -1, "(internal) not an abstraction inside closure", fun);
    }

	// try to synthetise a  name from the function name and the argument name
	{
		Tree arg = eval(hd(larg), visited, localValEnv);
		Tree narg; if ( isBoxNumeric(arg,narg) ) { arg =  narg; } 
		Tree f = eval(body, visited, pushValueDef(id, arg, localValEnv));

		Tree fname;
		if (getDefNameProperty(fun, fname)) {
			stringstream s; s << tree2str(fname); if (!gGlobal->gSimpleNames) s << "(" << boxpp(arg) << ")";
			setDefNameProperty(f, s.str());
		}
		return applyList(f, tl(larg));
	}
}

/**
 * Eval a list of expression in reverse order
 *
 * Eval a list of expressions returning the list of results in reverse order.
 *
 * @param lexp list of expressions to evaluate
 * @param globalDefEnv the global environment
 * @param visited list of visited definition to detect recursive definitions
 * @param localValEnv the local environment
 * @return list of evaluated expressions in reverse order
 */
static Tree revEvalList (Tree lexp, Tree visited, Tree localValEnv)
{
    Tree result = gGlobal->nil;
    //Tree lexp_orig = lexp;
    //cerr << "ENTER revEvalList(" << *lexp_orig << ", env:" << *localValEnv << ")" << endl;
    while (!isNil(lexp)) {
		result = cons(eval(hd(lexp), visited, localValEnv), result);
		lexp = tl(lexp);
	}

    //cerr << "EXIT revEvalList(" << *lexp_orig << ", env:" << *localValEnv << ") -> " << *result << endl;
	return result;
}

/**
 * Transform a list of expressions in a parallel construction
 *
 * @param larg list of expressions
 * @return parallel construction
 */
static Tree larg2par(Tree larg)
{
	if (isNil(larg)) {
		evalerror(yyfilename, -1, "empty list of arguments", larg);
	}
	if (isNil(tl(larg))) {
		return hd(larg);
	}
	return boxPar(hd(larg), larg2par(tl(larg)));
}

/**
 * Search the environment for the definition of a symbol
 * ID and evaluate it. Detects recursive definitions using
 * a set of visited IDxENV. Associates the symbol as a definition name
 * property of the definition.
 * @param id the symbol ID t-o search
 * @param visited set of visited symbols (used for recursive definition detection)
 * @param lenv the environment where to search
 * @return the evaluated definition of ID
 */
static Tree evalIdDef(Tree id, Tree visited, Tree lenv)
{
    Tree def = NULL;
    Tree name = NULL;

	// search the environment env for a definition of symbol id
	while (!isNil(lenv) && !getProperty(lenv, id, def)) {
		lenv = lenv->branch(0);
	}

	// check that the definition exists
	if (isNil(lenv)) {
    	evalerror(getDefFileProp(id), getDefLineProp(id), "undefined symbol", id);
 	}

    //cerr << "Id definition is " << *def << endl;
	// check that it is not a recursive definition
	Tree p = cons(id,lenv);
	// set the definition name property
    assert(def);
	if (!getDefNameProperty(def, name)) {
		// if the definition has no name use the identifier
		stringstream s; s << boxpp(id);
		//XXXXXX setDefNameProperty(def, s.str());
	}

	// return the evaluated definition
	return eval(def, addElement(p,visited), gGlobal->nil);
}

/**
 * Creates a list of n elements.
 * @param n number of elements
 * @param e element to be repeated
 * @return [e e e ...] n times
 */

static Tree listn (int n, Tree e)
{
	return (n<= 0) ? gGlobal->nil : cons(e, listn(n-1,e));
}

/**
 * A property to store the pattern matcher corresponding to a set of rules
 * in a specific environement
 */
 
static void setPMProperty(Tree t, Tree env, Tree pm)
{
	setProperty(t, tree(gGlobal->PMPROPERTYNODE, env), pm);
}

static bool getPMProperty(Tree t, Tree env, Tree& pm)
{
	return getProperty(t, tree(gGlobal->PMPROPERTYNODE, env), pm);
}

/**
 * Eval a case expression containing a list of pattern matching rules.
 * Creates a boxPatternMatcher containing a pm autamaton a state 
 * and a list of environments.
 * @param rules the list of rules
 * @param env the environment uused to evaluate the patterns and closure the rhs
 * @return a boxPatternMatcher ready to be applied
 */
 
static Tree	evalCase(Tree rules, Tree env)
{
	Tree pm;
	if (!getPMProperty(rules, env, pm)) {
		Automaton*	a = make_pattern_matcher(evalRuleList(rules, env));
        pm = boxPatternMatcher(a, 0, listn(len(rules), pushEnvBarrier(env)), rules, gGlobal->nil);
        setPMProperty(rules, env, pm);
	}
	return pm;
}		

/**
 * Evaluates each rule of the list
 */
static Tree	evalRuleList(Tree rules, Tree env)
{
    //cerr << "evalRuleList "<< *rules << " in " << *env << endl;
	if (isNil(rules)) return gGlobal->nil;
	else return cons(evalRule(hd(rules), env), evalRuleList(tl(rules), env));
}

/**
 * Evaluates the list of patterns and closure the rhs
 */
static Tree	evalRule(Tree rule, Tree env)
{
    //cerr << "evalRule "<< *rule << " in " << *env << endl;
	return cons(evalPatternList(left(rule), env), right(rule));
}

/**
 * Evaluates each pattern of the list
 */
static Tree	evalPatternList(Tree patterns, Tree env)
{
	if (isNil(patterns)) {
		return gGlobal->nil;
	} else {
		return cons(evalPattern(hd(patterns), env), 
                    evalPatternList(tl(patterns), env));
	}
}

/**
 * Evaluates a pattern and simplify it to numerical value 
 * if possible 
 */
static Tree	evalPattern(Tree pattern, Tree env)
{
    Tree p = eval(pattern, gGlobal->nil, env);
    return patternSimplification(p);
}

static void list2vec(Tree l, vector<Tree>& v)
{
	while (!isNil(l)) {
		v.push_back(hd(l));
		l = tl(l);
	}
}

static Tree vec2list(const vector<Tree>& v)
{
	Tree l = gGlobal->nil;
	int	 n = (int)v.size();

	while (n--) { l = cons(v[n],l); }
	return l;
}

/////////////////////////////////////////////////////////////////////////////////////////////////////////
// further simplification : replace bloc-diagrams that denote constant number by this number
/////////////////////////////////////////////////////////////////////////////////////////////////////////

static Tree numericBoxSimplification(Tree box);
static Tree insideBoxSimplification (Tree box);

/**
 * boxSimplification(box) : simplify a block-diagram by replacing expressions
 * denoting a constant number by this number.
 */
Tree boxSimplification (Tree box)
{
    Tree    simplified;

    if (gGlobal->gSimplifiedBoxProperty->get(box,simplified)) {

        return simplified;

    } else {

        simplified = numericBoxSimplification(box);

        // transferts name property if any
        Tree name; if (getDefNameProperty(box, name)) setDefNameProperty(simplified, name);

        // attach simplified expression as a property of original box
        gGlobal->gSimplifiedBoxProperty->set(box,simplified);

        return simplified;
    }
}

/**
 * Try to do a numeric simplification of a block-diagram
 */
Tree numericBoxSimplification(Tree box)
{
    int     ins, outs;
    Tree    result;
    int     i;
    double  x;

    if (!getBoxType(box, &ins, &outs)) {
        stringstream error;
        error << "ERROR in file " << __FILE__ << ':' << __LINE__ << ", Can't compute the box type of : " << *box << endl;
        throw faustexception(error.str());
    }

    if (ins==0 && outs==1) {
        // this box can potentially denote a number
        if (isBoxInt(box, &i) || isBoxReal(box, &x)) {
           result = box;
        } else {
            // propagate signals to discover if it simplifies to a number
            int     i;
            double  x;
            Tree    lsignals = boxPropagateSig(gGlobal->nil, box , makeSigInputList(0));
            Tree    s = simplify(hd(lsignals));

            if (isSigReal(s, &x)) 	{
                result = boxReal(x);
            } else if (isSigInt(s, &i))  	{
                result = boxInt(i);
            } else {
                result = insideBoxSimplification(box);
            }
        }
    } else {
        // this box can't denote a number
        result = insideBoxSimplification(box);
    }
    return result;
}

/**
 *  Simplify inside a block-diagram : S[A*B] => S[A]*S[B]
 */
Tree insideBoxSimplification (Tree box)
{
    int		i;
    double	r;
    prim0	p0;
    prim1	p1;
    prim2	p2;
    prim3	p3;
    prim4	p4;
    prim5	p5;

    Tree	t1, t2, ff, label, cur, min, max, step, type, name, file, slot, body;

    xtended* xt = (xtended*)getUserData(box);

    // Extended Primitives

    if (xt)	{
        return box;
    }

    // Numbers and Constants

    else if (isBoxInt(box, &i)) 	{
        return box;
    }
    else if (isBoxReal(box, &r)) 	{
        return box;
    }

    else if (isBoxFConst(box, type, name, file))    {
        return box;
    }

    else if (isBoxFVar(box, type, name, file))    {
        return box;
    }

    // Wire and Cut

    else if (isBoxCut(box)) 				{
        return box;
    }

    else if (isBoxWire(box)) 				{
        return box;
    }

    // Primitives

    else if (isBoxPrim0(box, &p0)) 			{
        return box;
    }

    else if (isBoxPrim1(box, &p1)) 			{
        return box;
    }

    else if (isBoxPrim2(box, &p2)) 				{
        return box;
    }

    else if (isBoxPrim3(box, &p3)) 				{
        return box;
    }

    else if (isBoxPrim4(box, &p4)) 				{
        return box;
    }

    else if (isBoxPrim5(box, &p5)) 				{
        return box;
    }

    else if (isBoxFFun(box, ff)) 				{
        return box;
    }

    // User Interface Widgets

    else if (isBoxButton(box, label)) 	{
        return box;
    }

    else if (isBoxCheckbox(box, label)) 	{
        return box;
    }

    else if (isBoxVSlider(box, label, cur, min, max, step)) 	{
        return box;
    }

    else if (isBoxHSlider(box, label, cur, min, max, step)) 	{
        return box;
    }

    else if (isBoxNumEntry(box, label, cur, min, max, step)) 	{
        return box;
    }

    else if (isBoxVBargraph(box, label, min, max)) 	{
        return box;
    }

    else if (isBoxHBargraph(box, label, min, max)) 	{
        return box;
    }

    // User Interface Groups

    else if (isBoxVGroup(box, label, t1)) 	{
        return boxVGroup(label, boxSimplification(t1));
    }

    else if (isBoxHGroup(box, label, t1)) 	{
        return boxHGroup(label, boxSimplification(t1));
    }

    else if (isBoxTGroup(box, label, t1)) 	{
        return boxTGroup(label, boxSimplification(t1));
    }

    // Slots and Symbolic Boxes

    else if (isBoxSlot(box)) 				{
        return box;;
    }

    else if (isBoxSymbolic(box, slot, body)){

        Tree b = boxSimplification(body);
        return boxSymbolic(slot,b);
    }

    // Block Diagram Composition Algebra

    else if (isBoxSeq(box, t1, t2)) 	{
        Tree s1 = boxSimplification(t1);
        Tree s2 = boxSimplification(t2);
        return boxSeq(s1,s2);
    }

    else if (isBoxPar(box, t1, t2)) 	{
        Tree s1 = boxSimplification(t1);
        Tree s2 = boxSimplification(t2);
        return boxPar(s1,s2);
    }

    else if (isBoxSplit(box, t1, t2)) 	{
        Tree s1 = boxSimplification(t1);
        Tree s2 = boxSimplification(t2);
        return boxSplit(s1,s2);
    }

    else if (isBoxMerge(box, t1, t2)) 	{
        Tree s1 = boxSimplification(t1);
        Tree s2 = boxSimplification(t2);
        return boxMerge(s1,s2);
    }
    else if (isBoxRec(box, t1, t2)) 	{
        Tree s1 = boxSimplification(t1);
        Tree s2 = boxSimplification(t2);
        return boxRec(s1,s2);
    }

    stringstream error;
    error << "ERROR in file " << __FILE__ << ':' << __LINE__ << ", unrecognised box expression : " << *box << endl;
    throw faustexception(error.str());
    return 0;
}<|MERGE_RESOLUTION|>--- conflicted
+++ resolved
@@ -359,29 +359,17 @@
 ///////////////////////////////////////////////////////////////////
 
     } else if (isBoxComponent(exp, label)) {
-<<<<<<< HEAD
-        string  fname   = tree2str(label);
-        Tree    eqlst   = gGlobal->gReader.expandlist(gGlobal->gReader.getlist(fname));
-        Tree    res     = closure(boxIdent("process"), gGlobal->nil, gGlobal->nil, pushMultiClosureDefs(eqlst, gGlobal->nil, gGlobal->nil));
-=======
         const char* fname = tree2str(label);
-        Tree eqlst = gReader.expandlist(gReader.getlist(fname));
-        Tree res = closure(boxIdent("process"), nil, nil, pushMultiClosureDefs(eqlst, nil, nil));
->>>>>>> 6ad70a19
+        Tree eqlst = gGlobal->gReader.expandlist(gGlobal->gReader.getlist(fname));
+        Tree res = closure(boxIdent("process"), gGlobal->nil, gGlobal->nil, pushMultiClosureDefs(eqlst, gGlobal->nil, gGlobal->nil));
         setDefNameProperty(res, label);
         //cerr << "component is " << boxpp(res) << endl;
         return res;
 
     } else if (isBoxLibrary(exp, label)) {
-<<<<<<< HEAD
-        string  fname   = tree2str(label);
-        Tree    eqlst   = gGlobal->gReader.expandlist(gGlobal->gReader.getlist(fname));
-        Tree    res     = closure(boxEnvironment(), gGlobal->nil, gGlobal->nil, pushMultiClosureDefs(eqlst, gGlobal->nil, gGlobal->nil));
-=======
         const char* fname = tree2str(label);
-        Tree eqlst = gReader.expandlist(gReader.getlist(fname));
-        Tree res = closure(boxEnvironment(), nil, nil, pushMultiClosureDefs(eqlst, nil, nil));
->>>>>>> 6ad70a19
+        Tree eqlst = gGlobal->gReader.expandlist(gGlobal->gReader.getlist(fname));
+        Tree res = closure(boxEnvironment(), gGlobal->nil, gGlobal->nil, pushMultiClosureDefs(eqlst, gGlobal->nil, gGlobal->nil));
         setDefNameProperty(res, label);
         //cerr << "component is " << boxpp(res) << endl;
         return res;
