/************************************************************************
 ************************************************************************
    FAUST compiler
	Copyright (C) 2003-2004 GRAME, Centre National de Creation Musicale
    ---------------------------------------------------------------------
    This program is free software; you can redistribute it and/or modify
    it under the terms of the GNU General Public License as published by
    the Free Software Foundation; either version 2 of the License, or
    (at your option) any later version.

    This program is distributed in the hope that it will be useful,
    but WITHOUT ANY WARRANTY; without even the implied warranty of
    MERCHANTABILITY or FITNESS FOR A PARTICULAR PURPOSE.  See the
    GNU General Public License for more details.

    You should have received a copy of the GNU General Public License
    along with this program; if not, write to the Free Software
    Foundation, Inc., 675 Mass Ave, Cambridge, MA 02139, USA.
 ************************************************************************
 ************************************************************************/

/*****************************************************************************
******************************************************************************


							    The Box Language


******************************************************************************
*****************************************************************************/

/**\file boxes.cpp
 * \author Yann Orlarey
 * \version 1.0
 * \date 2003
 * \brief Implementation of block diagram expressions.
 *  Boxes are created using five main connection operations : sequential (:),
 *  parallel (,), split (<:), merge (:>), and recursive (~).
 */

#include <stdio.h>
#include <string.h>
#include "boxes.hh"
#include "ppbox.hh"
#include "prim2.hh"
#include "xtended.hh"
#include "exception.hh"
#include "global.hh"

/*****************************************************************************
							    	Identifiers
*****************************************************************************/

Tree boxIdent(const char* name)		{ return tree(gGlobal->BOXIDENT, tree(symbol(name)) ); }
bool isBoxIdent(Tree t)				{ return t->node() == Node(gGlobal->BOXIDENT); }
bool isBoxIdent(Tree t0, const char** str)
{
	Tree t1; Sym s;
	if ( isTree(t0, gGlobal->BOXIDENT, t1) && isSym(t1->node(), &s) ) {
		*str = name(s);
		return true;
	} else {
		return false;
	}
}

/*****************************************************************************
							    	Numbers
*****************************************************************************/

Tree boxInt(int n) 					{ return tree(n); 	}
Tree boxReal(double n) 				{ return tree(n); 	}

bool isBoxInt(Tree t)				{ return isInt(t->node());	}
bool isBoxReal(Tree t)				{ return isDouble(t->node()); }

bool isBoxInt(Tree t, int* i)		{ return isInt(t->node(), i);	}
bool isBoxReal(Tree t, double* r)	{ return isDouble(t->node(), r); }

/*****************************************************************************
							 Waveform
*****************************************************************************/

<<<<<<< HEAD
Tree boxWaveform (Tree numlist)
{
    tvec br;
    while (isList(numlist)) {
        br.push_back(hd(numlist));
        numlist = tl(numlist);
    }
    return tree(gGlobal->BOXWAVEFORM, br);
}

//bool isBoxWaveform (Tree s, const tvec& branches) 	{ return isTree(s, BOXWAVEFORM, branches); }
bool isBoxWaveform (Tree s) 				{ return isTree(s, gGlobal->BOXWAVEFORM); }
=======
Sym BOXWAVEFORM = symbol ("BoxWaveform");

Tree boxWaveform (const tvec& br)
{
    return tree(BOXWAVEFORM, br);
}

bool isBoxWaveform (Tree s) 				{ return isTree(s, BOXWAVEFORM); }
>>>>>>> 66761ae1

/*****************************************************************************
							   	Wire and Cut
*****************************************************************************/

Tree boxCut()						{ return tree(gGlobal->BOXCUT); }
bool isBoxCut(Tree t)				{ return isTree(t, gGlobal->BOXCUT); }

Tree boxWire()						{ return tree(gGlobal->BOXWIRE); }
bool isBoxWire(Tree t)				{ return isTree(t, gGlobal->BOXWIRE); }

/*****************************************************************************
						Symbolic Boxes with symbolic slots
*****************************************************************************/

Tree boxSlot(int id)				{ return tree(gGlobal->BOXSLOT,tree(id)); }
bool isBoxSlot(Tree t)				{ Tree w; return isTree(t, gGlobal->BOXSLOT,w); }
bool isBoxSlot(Tree t, int* id)		{ Tree w; return isTree(t, gGlobal->BOXSLOT,w) && isInt(w->node(),id); }

Tree boxSymbolic(Tree slot, Tree body)				{ return tree(gGlobal->BOXSYMBOLIC,slot, body); }
bool isBoxSymbolic(Tree t)							{ Tree slot, body; return isTree(t, gGlobal->BOXSYMBOLIC, slot, body); }
bool isBoxSymbolic(Tree t, Tree& slot, Tree& body)	{ return isTree(t, gGlobal->BOXSYMBOLIC, slot, body); }

/*****************************************************************************
							  Composition of Boxes
*****************************************************************************/

Tree boxSeq(Tree x, Tree y) 				{ return tree(gGlobal->BOXSEQ, x, y); 		}
bool isBoxSeq(Tree t, Tree& x, Tree& y) 	{ return isTree(t, gGlobal->BOXSEQ, x, y); 	}

Tree boxPar(Tree x, Tree y) 				{ return tree(gGlobal->BOXPAR, x, y); 		}
bool isBoxPar(Tree t, Tree& x, Tree& y)		{ return isTree(t, gGlobal->BOXPAR, x, y); 	}

Tree boxRec(Tree x, Tree y) 				{ return tree(gGlobal->BOXREC, x, y); 		}
bool isBoxRec(Tree t, Tree& x, Tree& y)		{ return isTree(t, gGlobal->BOXREC, x, y); 	}

Tree boxSplit(Tree x, Tree y) 				{ return tree(gGlobal->BOXSPLIT, x, y); 	}
bool isBoxSplit(Tree t, Tree& x, Tree& y)	{ return isTree(t, gGlobal->BOXSPLIT, x, y); }

Tree boxMerge(Tree x, Tree y) 				{ return tree(gGlobal->BOXMERGE, x, y); }
bool isBoxMerge(Tree t, Tree& x, Tree& y)	{ return isTree(t, gGlobal->BOXMERGE, x, y); }

/*****************************************************************************
						Algorithmic Composition of Boxes
*****************************************************************************/

Tree boxIPar(Tree x, Tree y, Tree z) 					{ return tree(gGlobal->BOXIPAR, x, y, z); 		}
Tree boxISeq(Tree x, Tree y, Tree z) 					{ return tree(gGlobal->BOXISEQ, x, y, z);		}
Tree boxISum(Tree x, Tree y, Tree z) 					{ return tree(gGlobal->BOXISUM, x, y, z);		}
Tree boxIProd(Tree x, Tree y, Tree z) 					{ return tree(gGlobal->BOXIPROD, x, y, z); 		}

bool isBoxIPar(Tree t, Tree& x, Tree& y, Tree& z)		{ return isTree(t, gGlobal->BOXIPAR,  x, y, z);   }
bool isBoxISeq(Tree t, Tree& x, Tree& y, Tree& z)		{ return isTree(t, gGlobal->BOXISEQ,  x, y, z);   }
bool isBoxISum(Tree t, Tree& x, Tree& y, Tree& z)		{ return isTree(t, gGlobal->BOXISUM,  x, y, z);   }
bool isBoxIProd(Tree t, Tree& x, Tree& y, Tree& z)		{ return isTree(t, gGlobal->BOXIPROD, x, y, z);   }

/*****************************************************************************
                        Static information on Boxes
*****************************************************************************/

Tree boxInputs(Tree x)                                  { return tree(gGlobal->BOXINPUTS, x); 		}
Tree boxOutputs(Tree x)                                 { return tree(gGlobal->BOXOUTPUTS, x); 		}

bool isBoxInputs(Tree t, Tree& x)                       { return isTree(t, gGlobal->BOXINPUTS, x);   }
bool isBoxOutputs(Tree t, Tree& x)                      { return isTree(t, gGlobal->BOXOUTPUTS, x);  }

/*****************************************************************************
							  Lambda-Calculus of Boxes
*****************************************************************************/

Tree boxAbstr	(Tree x, Tree y)			{ return tree(gGlobal->BOXABSTR, x, y); }
Tree boxAppl 	(Tree x, Tree y)			{ return tree(gGlobal->BOXAPPL, x, y); }

bool isBoxAbstr	(Tree t)					{ return t->node() == Node(gGlobal->BOXABSTR); }
bool isBoxAppl	(Tree t)					{ return t->node() == Node(gGlobal->BOXAPPL); }

bool isBoxAbstr	(Tree t, Tree& x, Tree& y)	{ return isTree(t, gGlobal->BOXABSTR, x, y); }
bool isBoxAppl	(Tree t, Tree& x, Tree& y)	{ return isTree(t, gGlobal->BOXAPPL, x, y); }

Tree buildBoxAbstr	(Tree largs, Tree body)
{
	if (isNil(largs)) {
		return body;
	} else {
		return buildBoxAbstr(tl(largs), boxAbstr(hd(largs), body));
	}
}

#if 0
Tree buildBoxAppl 	(Tree fun, Tree revarglist)
{
	if (isNil(revarglist)) {
		return fun;
	} else {
		return  boxAppl(buildBoxAppl(fun, tl(revarglist)), hd(revarglist));
	}
}
#else

Tree buildBoxAppl 	(Tree fun, Tree revarglist)
{
	if (isNil (revarglist)) {
        // a revoir !!!!!!
        throw faustexception("Error : buildBoxAppl called with null revarglist\n");
    }
	return  boxAppl(fun, revarglist);
}
#endif

Tree closure (Tree abstr, Tree genv, Tree vis, Tree lenv)
{
	return 	tree(gGlobal->CLOSURE, abstr, genv, vis, lenv);
}

bool isClosure	(Tree t, Tree& abstr, Tree& genv, Tree& vis, Tree& lenv)
{
	return isTree(t, gGlobal->CLOSURE, abstr, genv, vis, lenv);
}

Tree boxError()
{
	return 	tree(gGlobal->BOXERROR);
}

bool isBoxError(Tree t)
{
	return isTree(t, gGlobal->BOXERROR);
}

Tree boxAccess (Tree exp, Tree id)				{ return tree(gGlobal->BOXACCESS, exp, id); }
bool isBoxAccess(Tree t, Tree& exp, Tree& id)	{ return isTree(t, gGlobal->BOXACCESS, exp, id); }

/*****************************************************************************
						Boxes with local definitions
*****************************************************************************/

Tree boxWithLocalDef (Tree body, Tree ldef)					{ return tree(gGlobal->BOXWITHLOCALDEF, body, ldef); }
bool isBoxWithLocalDef (Tree t, Tree& body, Tree& ldef)		{ return isTree(t, gGlobal->BOXWITHLOCALDEF, body, ldef); }

/*****************************************************************************
                        Boxes modif local definitions
*****************************************************************************/

Tree boxModifLocalDef (Tree body, Tree ldef)                { return tree(gGlobal->BOXMODIFLOCALDEF, body, ldef); }
bool isBoxModifLocalDef (Tree t, Tree& body, Tree& ldef)	{ return isTree(t, gGlobal->BOXMODIFLOCALDEF, body, ldef); }

/*****************************************************************************
							 Modules
*****************************************************************************/

Tree boxEnvironment ()                                      { return tree(gGlobal->BOXENVIRONMENT); }
bool isBoxEnvironment (Tree s)                              { return isTree(s, gGlobal->BOXENVIRONMENT); }

Tree boxComponent (Tree filename)                           { return tree(gGlobal->BOXCOMPONENT, filename); }
bool isBoxComponent (Tree s, Tree& filename)                { return isTree(s, gGlobal->BOXCOMPONENT, filename); }

Tree boxLibrary (Tree filename)                             { return tree(gGlobal->BOXLIBRARY, filename); }
bool isBoxLibrary (Tree s, Tree& filename)                  { return isTree(s, gGlobal->BOXLIBRARY, filename); }

Tree importFile(Tree filename)								{ return tree(gGlobal->IMPORTFILE, filename); }
bool isImportFile(Tree s, Tree& filename)					{ return isTree(s, gGlobal->IMPORTFILE, filename); }

/*****************************************************************************
							External Primitive Boxes (n -> 1)
*****************************************************************************/

Tree boxPrim0(prim0 foo)					{ return tree(gGlobal->BOXPRIM0, tree((void*)foo)); }
bool isBoxPrim0	(Tree s)					{ Tree t; return isTree(s, gGlobal->BOXPRIM0, t);	}
bool isBoxPrim0	(Tree s, prim0* p)			{ Tree t; return isTree(s, gGlobal->BOXPRIM0, t) && isPointer(t->node(),(void**)p);	}

Tree boxPrim1(prim1 foo)					{ return tree(gGlobal->BOXPRIM1, tree((void*)foo)); }
bool isBoxPrim1	(Tree s)					{ Tree t; return isTree(s, gGlobal->BOXPRIM1, t);	}
bool isBoxPrim1	(Tree s, prim1* p)			{ Tree t; return isTree(s, gGlobal->BOXPRIM1, t) && isPointer(t->node(),(void**)p);	}

Tree boxPrim2(prim2 foo)					{ return tree(gGlobal->BOXPRIM2, tree((void*)foo)); }
bool isBoxPrim2	(Tree s)					{ Tree t; return isTree(s, gGlobal->BOXPRIM2, t);	}
bool isBoxPrim2	(Tree s, prim2* p)			{ Tree t; return isTree(s, gGlobal->BOXPRIM2, t) && isPointer(t->node(),(void**)p);	}

Tree boxPrim3(prim3 foo)					{ return tree(gGlobal->BOXPRIM3, tree((void*)foo)); }
bool isBoxPrim3	(Tree s)					{ Tree t; return isTree(s, gGlobal->BOXPRIM3, t);	}
bool isBoxPrim3	(Tree s, prim3* p)			{ Tree t; return isTree(s, gGlobal->BOXPRIM3, t) && isPointer(t->node(),(void**)p);	}

Tree boxPrim4(prim4 foo)					{ return tree(gGlobal->BOXPRIM4, tree((void*)foo)); }
bool isBoxPrim4	(Tree s)					{ Tree t; return isTree(s, gGlobal->BOXPRIM4, t);	}
bool isBoxPrim4	(Tree s, prim4* p)			{ Tree t; return isTree(s, gGlobal->BOXPRIM4, t) && isPointer(t->node(),(void**)p);	}

Tree boxPrim5(prim5 foo)					{ return tree(gGlobal->BOXPRIM5, tree((void*)foo)); }
bool isBoxPrim5	(Tree s)					{ Tree t; return isTree(s, gGlobal->BOXPRIM5, t);	}
bool isBoxPrim5	(Tree s, prim5* p)			{ Tree t; return isTree(s, gGlobal->BOXPRIM5, t) && isPointer(t->node(),(void**)p);	}

/*****************************************************************************
							 Foreign Functions
*****************************************************************************/

Tree boxFFun (Tree ff)						{ return tree(gGlobal->BOXFFUN, ff); 				}
bool isBoxFFun	(Tree s)					{ Tree ff; return isTree(s, gGlobal->BOXFFUN, ff);	}
bool isBoxFFun	(Tree s, Tree& ff)			{ return isTree(s, gGlobal->BOXFFUN, ff);			}

Tree boxFConst      (Tree type, Tree name, Tree file)               { return tree(gGlobal->BOXFCONST, type, name, file);             }
bool isBoxFConst    (Tree s)                                        { Tree t,n,f; return isTree(s, gGlobal->BOXFCONST, t, n, f); }
bool isBoxFConst    (Tree s, Tree& type, Tree& name, Tree& file)    { return isTree(s, gGlobal->BOXFCONST,type, name, file);     }

Tree boxFVar      (Tree type, Tree name, Tree file)                 { return tree(gGlobal->BOXFVAR, type, name, file);             }
bool isBoxFVar    (Tree s)                                          { Tree t,n,f; return isTree(s, gGlobal->BOXFVAR, t, n, f); }
bool isBoxFVar    (Tree s, Tree& type, Tree& name, Tree& file)      { return isTree(s, gGlobal->BOXFVAR,type, name, file);     }

/*****************************************************************************
							 User Interface Elements
*****************************************************************************/

Tree boxButton 	 (Tree lbl)					{ return tree(gGlobal->BOXBUTTON, lbl); 					}
bool isBoxButton (Tree s)					{ Tree lbl; return isTree(s, gGlobal->BOXBUTTON, lbl);	}
bool isBoxButton (Tree s, Tree& lbl)		{ return isTree(s, gGlobal->BOXBUTTON, lbl);				}

Tree boxCheckbox   (Tree lbl)				{ return tree(gGlobal->BOXCHECKBOX, lbl); 					}
bool isBoxCheckbox (Tree s)					{ Tree lbl; return isTree(s, gGlobal->BOXCHECKBOX, lbl);	}
bool isBoxCheckbox (Tree s, Tree& lbl)		{ return isTree(s, gGlobal->BOXCHECKBOX, lbl);				}

Tree boxHSlider   (Tree lbl, Tree cur, Tree min, Tree max, Tree step)
											{ return tree(gGlobal->BOXHSLIDER, lbl, list4(cur,min,max,step));		}
bool isBoxHSlider (Tree s)					{ Tree lbl, params; return isTree(s, gGlobal->BOXHSLIDER, lbl, params);	}

bool isBoxHSlider (Tree s, Tree& lbl, Tree& cur, Tree& min, Tree& max, Tree& step)
{
	Tree params;
	if (isTree(s, gGlobal->BOXHSLIDER, lbl, params)) {
		cur = nth(params, 0);
		min = nth(params, 1);
		max = nth(params, 2);
		step= nth(params, 3);
		return true;
	} else {
		return false;
	}
}

Tree boxVSlider   (Tree lbl, Tree cur, Tree min, Tree max, Tree step)
											{ return tree(gGlobal->BOXVSLIDER, lbl, list4(cur,min,max,step));		}
bool isBoxVSlider (Tree s)					{ Tree lbl, params; return isTree(s, gGlobal->BOXVSLIDER, lbl, params);	}

bool isBoxVSlider (Tree s, Tree& lbl, Tree& cur, Tree& min, Tree& max, Tree& step)
{
	Tree params;
	if (isTree(s, gGlobal->BOXVSLIDER, lbl, params)) {
		cur = nth(params, 0);
		min = nth(params, 1);
		max = nth(params, 2);
		step= nth(params, 3);
		return true;
	} else {
		return false;
	}
}

Tree boxNumEntry   (Tree lbl, Tree cur, Tree min, Tree max, Tree step)
											{ return tree(gGlobal->BOXNUMENTRY, lbl, list4(cur,min,max,step));		}
bool isBoxNumEntry (Tree s)					{ Tree lbl, params; return isTree(s, gGlobal->BOXNUMENTRY, lbl, params);	}

bool isBoxNumEntry (Tree s, Tree& lbl, Tree& cur, Tree& min, Tree& max, Tree& step)
{
	Tree params;
	if (isTree(s, gGlobal->BOXNUMENTRY, lbl, params)) {
		cur = nth(params, 0);
		min = nth(params, 1);
		max = nth(params, 2);
		step= nth(params, 3);
		return true;
	} else {
		return false;
	}
}

Tree boxHGroup   (Tree lbl, Tree x)				{ return tree(gGlobal->BOXHGROUP, lbl, x); 				}
bool isBoxHGroup (Tree s)						{ Tree lbl, x; return isTree(s, gGlobal->BOXHGROUP, lbl, x);	}
bool isBoxHGroup (Tree s, Tree& lbl, Tree& x)	{ return isTree(s, gGlobal->BOXHGROUP, lbl, x);				}

Tree boxVGroup   (Tree lbl, Tree x)				{ return tree(gGlobal->BOXVGROUP, lbl, x); 				}
bool isBoxVGroup (Tree s)						{ Tree lbl, x; return isTree(s, gGlobal->BOXVGROUP, lbl, x);	}
bool isBoxVGroup (Tree s, Tree& lbl, Tree& x)	{ return isTree(s, gGlobal->BOXVGROUP, lbl, x);				}

Tree boxTGroup   (Tree lbl, Tree x)				{ return tree(gGlobal->BOXTGROUP, lbl, x); 				}
bool isBoxTGroup (Tree s)						{ Tree lbl, x; return isTree(s, gGlobal->BOXTGROUP, lbl, x);	}
bool isBoxTGroup (Tree s, Tree& lbl, Tree& x)	{ return isTree(s, gGlobal->BOXTGROUP, lbl, x);				}

Tree boxHBargraph(Tree lbl, Tree min, Tree max)					{ return tree(gGlobal->BOXHBARGRAPH, lbl, min, max);		}
bool isBoxHBargraph (Tree s)									{ Tree lbl, min, max; return isTree(s, gGlobal->BOXHBARGRAPH, lbl, min, max);	}
bool isBoxHBargraph (Tree s, Tree& lbl, Tree& min, Tree& max)	{ return isTree(s, gGlobal->BOXHBARGRAPH, lbl, min, max); }

Tree boxVBargraph(Tree lbl, Tree min, Tree max)					{ return tree(gGlobal->BOXVBARGRAPH, lbl, min, max);		}
bool isBoxVBargraph (Tree s)									{ Tree lbl, min, max; return isTree(s, gGlobal->BOXVBARGRAPH, lbl, min, max);	}
bool isBoxVBargraph (Tree s, Tree& lbl, Tree& min, Tree& max)	{ return isTree(s, gGlobal->BOXVBARGRAPH, lbl, min, max); }

/*****************************************************************************
							 pattern lmatching case
*****************************************************************************/

/**
 * Prepare a "pattern" by replacing variables x by special
 * pattern variables ?x.
 *
 * P[x]     -> ?x
 * P[x(e)]  -> x(P[e])
 * P[e(f)]  -> P[e](P[f])
 * P[e:f]   -> P[e]:P[f]
 * etc.
 */
static Tree preparePattern(Tree box)
{
//    cerr << "preparePattern(" << boxpp(box) << ")" << endl;

        int		id;
        double	r;
        prim0	p0;
        prim1	p1;
        prim2	p2;
        prim3	p3;
        prim4	p4;
        prim5	p5;

        Tree	t1, t2, t3, ff, label, cur, min, max, step, type, name, file, arg,
                body, fun, args, ldef, slot,
                ident, rules;

        xtended* xt = (xtended*) getUserData(box);


        // primitive elements
             if (xt) 						return box;
        else if (isBoxIdent(box))           return boxPatternVar(box);
        else if (isBoxAppl(box, fun, args))	{
                if (isBoxIdent(fun))        return boxAppl( fun, lmap(preparePattern,args));
                else                        return boxAppl( preparePattern(fun), lmap(preparePattern,args));
            }
        else if (isBoxAbstr(box,arg,body))	return box;
        else if (isBoxInt(box))             return box;
        else if (isBoxReal(box, &r))		return box;
        else if (isBoxWaveform(box)) 		return box;
        else if (isBoxCut(box))				return box;
        else if (isBoxWire(box))			return box;
        else if (isBoxPrim0(box, &p0))		return box;
        else if (isBoxPrim1(box, &p1))		return box;
        else if (isBoxPrim2(box, &p2))		return box;
        else if (isBoxPrim3(box, &p3))		return box;
        else if (isBoxPrim4(box, &p4))		return box;
        else if (isBoxPrim5(box, &p5))		return box;

        else if (isBoxWithLocalDef(box, body, ldef))	return boxWithLocalDef(preparePattern(body), ldef);


        // foreign elements
        else if (isBoxFFun(box, ff))		return box;
        else if (isBoxFConst(box, type, name, file))
                                            return box;
        else if (isBoxFVar(box, type, name, file))
                                            return box;

        // block diagram binary operator
        else if (isBoxSeq(box, t1, t2))		return boxSeq( preparePattern(t1), preparePattern(t2) );
        else if (isBoxSplit(box, t1, t2))	return boxSplit( preparePattern(t1), preparePattern(t2) );
        else if (isBoxMerge(box, t1, t2)) 	return boxMerge( preparePattern(t1), preparePattern(t2) );
        else if (isBoxPar(box, t1, t2)) 	return boxPar( preparePattern(t1), preparePattern(t2) );
        else if (isBoxRec(box, t1, t2)) 	return boxRec( preparePattern(t1), preparePattern(t2) );

        // iterative block diagram construction
        else if (isBoxIPar(box, t1, t2, t3)) 	return boxIPar ( t1, t2, preparePattern(t3) );
        else if (isBoxISeq(box, t1, t2, t3)) 	return boxISeq ( t1, t2, preparePattern(t3) );
        else if (isBoxISum(box, t1, t2, t3)) 	return boxISum ( t1, t2, preparePattern(t3) );
        else if (isBoxIProd(box, t1, t2, t3)) 	return boxIProd( t1, t2, preparePattern(t3) );

        // static information
        else if (isBoxInputs(box, t1))          return boxInputs ( preparePattern(t1) );
        else if (isBoxOutputs(box, t1))         return boxOutputs( preparePattern(t1) );

        // user interface
        else if (isBoxButton(box, label))       return box;
        else if (isBoxCheckbox(box, label))     return box;

        else if (isBoxVSlider(box, label, cur, min, max, step)) 	return box;
        else if (isBoxHSlider(box, label, cur, min, max, step)) 	return box;

        else if (isBoxVGroup(box, label, t1))   return boxVGroup(label, preparePattern(t1));
        else if (isBoxHGroup(box, label, t1))   return boxHGroup(label, preparePattern(t1));
        else if (isBoxTGroup(box, label, t1))   return boxTGroup(label, preparePattern(t1));

        else if (isBoxHBargraph(box, label, min, max))              return box;
        else if (isBoxVBargraph(box, label, min, max))              return box;
        else if (isBoxNumEntry(box, label, cur, min, max, step))    return box;

        else if (isNil(box))                    return box;
        else if (isList(box))                   return lmap(preparePattern, box);
        else if (isBoxEnvironment(box))         return box;
        /* not expected
        else if (isClosure(box, abstr, genv, vis, lenv)) {
            fout << "closure[" << boxpp(abstr)
                << ", genv = " << envpp(genv)
                << ", lenv = " << envpp(lenv)
                << "]";
        }
        */
        else if (isBoxComponent(box, label))        return box;
        else if (isBoxAccess(box, t1, t2))          return box;

        /* not expected
        else if (isImportFile(box, label)) {
            fout << "import("
                << tree2str(label) << ')';
        }
        */


        else if (isBoxSlot(box, &id))               return box;
        else if (isBoxSymbolic(box, slot, body))    return box;

        // Pattern Matching Extensions
        else if (isBoxCase(box, rules))             return box;
        else if (isBoxPatternVar(box, ident))       return box;


        // None of the previous tests succeded, then it is not a valid box
        else {
            stringstream error;
            error << "Error in preparePattern() : " << *box << " is not a valid box" << endl;
            throw faustexception(error.str());
        }

   return box;
}

static Tree prepareRule(Tree rule)
{
    return cons (lmap(preparePattern,hd(rule)), tl(rule));
}

static Tree prepareRules(Tree rules) {
    return lmap(prepareRule, rules);
}

Tree boxCaseInternal 	 (Tree rules)       { return tree(gGlobal->BOXCASE, rules); 					}
Tree boxCase    (Tree rules)				{ return boxCaseInternal(prepareRules(rules));  }

bool isBoxCase (Tree s)						{ Tree rules; return isTree(s, gGlobal->BOXCASE, rules);	}
bool isBoxCase (Tree s, Tree& rules)		{ return isTree(s, gGlobal->BOXCASE, rules);				}


Tree boxPatternVar	(Tree id)				{ return tree(gGlobal->BOXPATVAR, id); 					}
bool isBoxPatternVar(Tree s, Tree& id)		{ return isTree(s, gGlobal->BOXPATVAR, id);				}

Tree boxPatternMatcher		(Automaton* a, int state, Tree env, Tree origRules, Tree revParamList)	
{ 
	return tree(gGlobal->BOXPATMATCHER, tree((void*)a), tree(state), env, origRules, revParamList); 
} 					

bool isBoxPatternMatcher	(Tree s)
{
	Tree ta, ts, env, orig, rpl;
	return isTree(s, gGlobal->BOXPATMATCHER, ta, ts, env, orig, rpl);
}

bool isBoxPatternMatcher	(Tree s, Automaton*& a, int& state, Tree& env, Tree& origRules, Tree& revParamList)
{
	Tree ta, ts;
	if (isTree(s, gGlobal->BOXPATMATCHER, ta, ts, env, origRules, revParamList)) {
		a = (Automaton*)tree2ptr(ta);
		state = tree2int(ts);
		return true;
	} else {
		return false;
	}
}

<|MERGE_RESOLUTION|>--- conflicted
+++ resolved
@@ -81,29 +81,12 @@
 							 Waveform
 *****************************************************************************/
 
-<<<<<<< HEAD
-Tree boxWaveform (Tree numlist)
-{
-    tvec br;
-    while (isList(numlist)) {
-        br.push_back(hd(numlist));
-        numlist = tl(numlist);
-    }
+Tree boxWaveform (const tvec& br)
+{
     return tree(gGlobal->BOXWAVEFORM, br);
 }
 
-//bool isBoxWaveform (Tree s, const tvec& branches) 	{ return isTree(s, BOXWAVEFORM, branches); }
-bool isBoxWaveform (Tree s) 				{ return isTree(s, gGlobal->BOXWAVEFORM); }
-=======
-Sym BOXWAVEFORM = symbol ("BoxWaveform");
-
-Tree boxWaveform (const tvec& br)
-{
-    return tree(BOXWAVEFORM, br);
-}
-
-bool isBoxWaveform (Tree s) 				{ return isTree(s, BOXWAVEFORM); }
->>>>>>> 66761ae1
+bool isBoxWaveform (Tree s) 		{ return isTree(s, gGlobal->BOXWAVEFORM); }
 
 /*****************************************************************************
 							   	Wire and Cut
