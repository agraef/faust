/************************************************************************
 ************************************************************************
    FAUST compiler
	Copyright (C) 2003-2004 GRAME, Centre National de Creation Musicale
    ---------------------------------------------------------------------
    This program is free software; you can redistribute it and/or modify
    it under the terms of the GNU General Public License as published by
    the Free Software Foundation; either version 2 of the License, or
    (at your option) any later version.

    This program is distributed in the hope that it will be useful,
    but WITHOUT ANY WARRANTY; without even the implied warranty of
    MERCHANTABILITY or FITNESS FOR A PARTICULAR PURPOSE.  See the
    GNU General Public License for more details.

    You should have received a copy of the GNU General Public License
    along with this program; if not, write to the Free Software
    Foundation, Inc., 675 Mass Ave, Cambridge, MA 02139, USA.
 ************************************************************************
 ************************************************************************/

#include "list.hh"
#include "boxes.hh"
#include "ppbox.hh"
#include "signals.hh"
#include "prim2.hh"
#include "xtended.hh"
<<<<<<< HEAD
#include "exception.hh"
=======

extern int gFloatSize;
>>>>>>> 3b65c2b2

const char * prim0name(CTree *(*ptr) ())
{
    return "prim0???";
}

const char * prim1name(CTree *(*ptr) (CTree *))
{
    if (ptr == sigDelay1) return "mem";
    if (ptr == sigIntCast) return "int";
    if (ptr == sigFloatCast) return "float";
    return "prim1???";
}

const char * prim2name(CTree *(*ptr) (CTree *, CTree *))
{
    if (ptr == sigAdd) return "+";
    if (ptr == sigSub) return "-";
    if (ptr == sigMul) return "*";
    if (ptr == sigDiv) return "/";
    if (ptr == sigRem) return "%";

    if (ptr == sigAND) return "&";
    if (ptr == sigOR ) return "|";
    if (ptr == sigXOR) return "^";

    if (ptr == sigLeftShift ) return "<<";
    if (ptr == sigRightShift) return ">>";

    if (ptr == sigLT) return "<";
    if (ptr == sigLE) return "<=";
    if (ptr == sigGT) return ">";
    if (ptr == sigGE) return ">=";
    if (ptr == sigEQ) return "==";
    if (ptr == sigNE) return "!=";

    if (ptr == sigFixDelay) return "@";
    if (ptr == sigPrefix) 	return "prefix";
    if (ptr == sigAttach) 	return "attach";

    return "prim2???";
}

const char * prim3name(CTree *(*ptr) (CTree *, CTree *, CTree *))
{
    if (ptr == sigReadOnlyTable) 	return "rdtable";
    if (ptr == sigSelect2) 			return "select2";
    return "prim3???";
}

const char * prim4name(CTree *(*ptr) (CTree *, CTree *, CTree *, CTree *))
{
    if (ptr == sigSelect3) 			return "select3";
    return "prim4???";
}

const char * prim5name(CTree *(*ptr) (CTree *, CTree *, CTree *, CTree *, CTree *))
{
    if (ptr == sigWriteReadTable) 	return "wrtable";
    return "prim5???";
}


static void streambinop(ostream& fout, Tree t1, const char* op, Tree t2, int curPriority, int upPriority)
{
    if (upPriority > curPriority) fout << '(';
    fout << boxpp(t1,curPriority) << op << boxpp(t2,curPriority);
    if (upPriority > curPriority) fout << ')';
}

static void printRule(ostream& fout, Tree rule)
{
    Tree lhs = left(rule);
    Tree rhs = right(rule);
    char sep = '(';
    while (!isNil(lhs)) {
        fout << sep << boxpp(hd(lhs));
        sep=',';
        lhs=tl(lhs);
    }
    fout << ") => " << boxpp(rhs) << "; ";
}

/*****************************************************************************
	 affichage d'une expression box comme en entree
*****************************************************************************/

// if t has a node of type symbol, return its name otherwise error		
static string tree2quotedstr (Tree t)
{
	return "\"" + string(tree2str(t)) + "\"";
}

static string type2str(int type)
{
	switch (type) {
    
        case 0:
            return "int";
            
        case 1:
            return "float";
            
        default:
            return "";

    }
}	

// if t has a node of type symbol, return its name otherwise error		

ostream& boxpp::print (ostream& fout) const
{
    int		i, id;
    double	r;
    prim0	p0;
    prim1	p1;
    prim2	p2;
    prim3	p3;
    prim4	p4;
    prim5	p5;

    Tree	t1, t2, t3, ff, label, cur, min, max, step, type, name, file, arg,
            body, fun, args, abstr, genv, vis, lenv, ldef, slot,
            ident, rules, filename;

    const char* str;

    xtended* xt = (xtended*) getUserData(box);

    // primitive elements
    if (xt) 						fout << xt->name();
    else if (isBoxInt(box, &i))			fout << i;
    else if (isBoxReal(box, &r))		fout << r;
    else if (isBoxCut(box))				fout << '!';
    else if (isBoxWire(box))			fout << '_';
    else if (isBoxIdent(box, &str))		fout << str;
    else if (isBoxPrim0(box, &p0))		fout << prim0name(p0);
    else if (isBoxPrim1(box, &p1))		fout << prim1name(p1);
    else if (isBoxPrim2(box, &p2))		fout << prim2name(p2);
    else if (isBoxPrim3(box, &p3))		fout << prim3name(p3);
    else if (isBoxPrim4(box, &p4))		fout << prim4name(p4);
    else if (isBoxPrim5(box, &p5))		fout << prim5name(p5);

    else if (isBoxAbstr(box,arg,body))	fout << "\\" << boxpp(arg) << ".(" << boxpp(body) << ")";
    else if (isBoxAppl(box, fun, args))	fout << boxpp(fun) << "TOTO" << boxpp(args) ;

    else if (isBoxWithLocalDef(box, body, ldef))	fout << boxpp(body) << " with { " << envpp(ldef) << " }";

    // foreign elements
    else if (isBoxFFun(box, ff)) {
        if (isffunction(ff)) {
            fout << "ffunction(" << type2str(ffrestype(ff));
            Tree namelist = nth(ffsignature(ff),1);
            char sep = ' ';
            for (int i = 0; i < gFloatSize; i++) {
                fout << sep << tree2str(nth(namelist,i));
                sep = '|';
            }
            sep = '(';
            for (int i = 0; i < ffarity(ff); i++) {
                fout << sep << type2str(ffargtype(ff, i));
                sep = ',';
            }
            fout << ')';
            fout << ',' << ffincfile(ff) << ',' << fflibfile(ff) << ')';
        }
    } else if (isBoxFConst(box, type, name, file))
        fout << "fconstant(" << type2str(tree2int(type)) << ' ' << tree2str(name) << ", " << tree2str(file) << ')';
    else if (isBoxFVar(box, type, name, file))
        fout << "fvariable(" << type2str(tree2int(type)) << ' ' << tree2str(name) << ", " << tree2str(file) << ')';

    // block diagram binary operator
    else if (isBoxSeq(box, t1, t2))		streambinop(fout, t1, " : ", t2, 1, priority);
    else if (isBoxSplit(box, t1, t2))	streambinop(fout, t1, "<:", t2, 1, priority);
    else if (isBoxMerge(box, t1, t2)) 	streambinop(fout, t1, ":>", t2, 1, priority);
    else if (isBoxPar(box, t1, t2)) 	streambinop(fout, t1,",",t2, 2, priority);
    else if (isBoxRec(box, t1, t2)) 	streambinop(fout, t1,"~",t2, 4, priority);

    // iterative block diagram construction
    else if (isBoxIPar(box, t1, t2, t3)) 	fout << "par(" << boxpp(t1) << ", " << boxpp(t2) << ") {" << boxpp(t3) << "}";
    else if (isBoxISeq(box, t1, t2, t3)) 	fout << "seq(" << boxpp(t1) << ", " << boxpp(t2) << ") {" << boxpp(t3) << "}";
    else if (isBoxISum(box, t1, t2, t3)) 	fout << "sum(" << boxpp(t1) << ", " << boxpp(t2) << ") {" << boxpp(t3) << "}";
    else if (isBoxIProd(box, t1, t2, t3)) 	fout << "prod(" << boxpp(t1) << ", " << boxpp(t2) << ") {" << boxpp(t3) << "}";

    else if (isBoxInputs(box, t1))          fout << "inputs(" << boxpp(t1) << ")";
    else if (isBoxOutputs(box, t1))         fout << "outputs(" << boxpp(t1) << ")";

    // user interface
    else if (isBoxButton(box, label))	fout << "button(" << tree2quotedstr(label) << ')';
    else if (isBoxCheckbox(box, label))	fout << "checkbox(" << tree2quotedstr(label) << ')';
    else if (isBoxVSlider(box, label, cur, min, max, step)) 	{
        fout << "vslider("
             << tree2quotedstr(label) << ", "
             << boxpp(cur) << ", "
             << boxpp(min) << ", "
             << boxpp(max) << ", "
             << boxpp(step)<< ')';
    }
    else if (isBoxHSlider(box, label, cur, min, max, step)) 	{
        fout << "hslider("
             << tree2quotedstr(label) << ", "
             << boxpp(cur) << ", "
             << boxpp(min) << ", "
             << boxpp(max) << ", "
             << boxpp(step)<< ')';
    }
    else if (isBoxVGroup(box, label, t1)) {
        fout << "vgroup(" << tree2quotedstr(label) << ", " << boxpp(t1, 0) << ')';
    }
    else if (isBoxHGroup(box, label, t1)) {
        fout << "hgroup(" << tree2quotedstr(label) << ", " << boxpp(t1, 0) << ')';
    }
    else if (isBoxTGroup(box, label, t1)) {
        fout << "tgroup(" << tree2quotedstr(label) << ", " << boxpp(t1, 0) << ')';
    }
    else if (isBoxHBargraph(box, label, min, max)) 	{
        fout << "hbargraph("
             << tree2quotedstr(label) << ", "
             << boxpp(min) << ", "
             << boxpp(max) << ')';
    }
    else if (isBoxVBargraph(box, label, min, max)) 	{
        fout << "vbargraph("
             << tree2quotedstr(label) << ", "
             << boxpp(min) << ", "
             << boxpp(max) << ')';
    }
    else if (isBoxNumEntry(box, label, cur, min, max, step)) 	{
        fout << "nentry("
             << tree2quotedstr(label) << ", "
             << boxpp(cur) << ", "
             << boxpp(min) << ", "
             << boxpp(max) << ", "
             << boxpp(step)<< ')';
    }
    else if (isNil(box)) {
        fout << "()" ;
    }
    else if (isList(box)) {

        Tree l = box;
        char sep = '(';

        do {
            fout << sep << boxpp(hd(l));
            sep = ',';
            l = tl(l);
        } while (isList(l));

        fout << ')';

    } else if (isBoxWaveform(box)) {

        size_t n = box->arity();

        if (n < 6) {
            // small waveform, print all data
            fout << "waveform";
            char sep = '{';
            for (size_t i=0; i<n; i++) {
                fout << sep << boxpp(box->branch(i));
                sep = ',';
            }
            fout << '}';
        } else {
            // large waveform print only first and last values
            fout << "waveform{" << box->branch(0) << ", ..<" << n-2 << ">..," << box->branch(n-1) << "}";
        }

    } else if (isBoxEnvironment(box)) {
        fout << "environment";

    } else if (isClosure(box, abstr, genv, vis, lenv)) {
        fout << "closure[" << boxpp(abstr)
             << ", genv = " << envpp(genv)
             << ", lenv = " << envpp(lenv)
             << "]";
    }
    else if (isBoxComponent(box, label)) {
        fout << "component("
             << tree2quotedstr(label) << ')';
    }
    else if (isBoxAccess(box, t1, t2)) {
        fout << boxpp(t1) << '.' << boxpp(t2);
    }
    else if (isImportFile(box, label)) {
        fout << "import("
             << tree2quotedstr(label) << ')';
    }
    else if (isBoxSlot(box, &id)) {
        //fout << "#" << id;
        fout << "x" << id;
    }
    else if (isBoxSymbolic(box, slot, body)) {
        fout << "\\(" << boxpp(slot) << ").(" << boxpp(body) << ")";
    }

    // Pattern Matching Extensions
    else if (isBoxCase(box, rules)) {
        fout << "case {";
        while (!isNil(rules)) {
            printRule(fout, hd(rules));
            rules = tl(rules);
        }
        fout << "}";
    }
#if 1
    // more useful for debugging output
    else if (isBoxPatternVar(box, ident)) {
        fout << "<" << boxpp(ident) << ">";
    }
#else
    // beautify messages involving lhs patterns
    else if (isBoxPatternVar(box, ident)) {
        fout << boxpp(ident);
    }
#endif

    else if (isBoxPatternMatcher(box)) {
        fout << "PM[" << box << "]";
    }

    else if (isBoxError(box)) {
        fout << "ERROR";
    }
   
    //else if (isImportFile(box, filename)) {
    //    printf("filename %s\n", tree2str(filename));
    //    fout << tree2quotedstr(filename);
    //}
   
    // None of the previous tests succeded, then it is not a valid box
    else {
        cerr << "Error in box::print() : " << *box << " is not a valid box" << endl;
        exit(1);
    }

    return fout;
}
<<<<<<< HEAD
*/

ostream& boxpp::print (ostream& fout) const
{
    int		i, id;
    double	r;
    prim0	p0;
    prim1	p1;
    prim2	p2;
    prim3	p3;
    prim4	p4;
    prim5	p5;

    Tree	t1, t2, t3, ff, label, cur, min, max, step, type, name, file, arg,
            body, fun, args, abstr, genv, vis, lenv, ldef, slot,
            ident, rules;

    const char* str;

    xtended* xt = (xtended*) getUserData(box);


    // primitive elements
    if (xt) 						fout << xt->name();
    else if (isBoxInt(box, &i))			fout << i;
    else if (isBoxReal(box, &r))		fout << r;
    else if (isBoxCut(box))				fout << '!';
    else if (isBoxWire(box))			fout << '_';
    else if (isBoxIdent(box, &str))		fout << str;
    else if (isBoxPrim0(box, &p0))		fout << prim0name(p0);
    else if (isBoxPrim1(box, &p1))		fout << prim1name(p1);
    else if (isBoxPrim2(box, &p2))		fout << prim2name(p2);
    else if (isBoxPrim3(box, &p3))		fout << prim3name(p3);
    else if (isBoxPrim4(box, &p4))		fout << prim4name(p4);
    else if (isBoxPrim5(box, &p5))		fout << prim5name(p5);

    else if (isBoxAbstr(box,arg,body))	fout << "\\" << boxpp(arg) << ".(" << boxpp(body) << ")";
    else if (isBoxAppl(box, fun, args))	fout << boxpp(fun) << boxpp(args) ;

    else if (isBoxWithLocalDef(box, body, ldef))	fout << boxpp(body) << " with { " << envpp(ldef) << " }";

    // foreign elements
    else if (isBoxFFun(box, ff))		fout << "ffunction(" << ffname(ff) << ')';
    else if (isBoxFConst(box, type, name, file))
        fout << "fconstant(" /*<< tree2str(type) */<< tree2str(name) << ')';
    else if (isBoxFVar(box, type, name, file))
        fout << "fvariable(" << tree2str(name) << ')';

    // block diagram binary operator
    else if (isBoxSeq(box, t1, t2))		streambinop(fout, t1, ":", t2, 1, priority);
    else if (isBoxSplit(box, t1, t2))	streambinop(fout, t1, "<:", t2, 1, priority);
    else if (isBoxMerge(box, t1, t2)) 	streambinop(fout, t1, ":>", t2, 1, priority);
    else if (isBoxPar(box, t1, t2)) 	streambinop(fout, t1,",",t2, 2, priority);
    else if (isBoxRec(box, t1, t2)) 	streambinop(fout, t1,"~",t2, 4, priority);

    // iterative block diagram construction
    else if (isBoxIPar(box, t1, t2, t3)) 	fout << "par(" << boxpp(t1) << ", " << boxpp(t2) << ") {" << boxpp(t3) << "}";
    else if (isBoxISeq(box, t1, t2, t3)) 	fout << "seq(" << boxpp(t1) << ", " << boxpp(t2) << ") {" << boxpp(t3) << "}";
    else if (isBoxISum(box, t1, t2, t3)) 	fout << "sum(" << boxpp(t1) << ", " << boxpp(t2) << ") {" << boxpp(t3) << "}";
    else if (isBoxIProd(box, t1, t2, t3)) 	fout << "prod(" << boxpp(t1) << ", " << boxpp(t2) << ") {" << boxpp(t3) << "}";

    else if (isBoxInputs(box, t1))          fout << "inputs(" << boxpp(t1) << ")";
    else if (isBoxOutputs(box, t1))         fout << "outputs(" << boxpp(t1) << ")";

    // user interface
    else if (isBoxButton(box, label))	fout << "button(" << tree2str(label) << ')';
    else if (isBoxCheckbox(box, label))	fout << "checkbox(" << tree2str(label) << ')';
    else if (isBoxVSlider(box, label, cur, min, max, step)) 	{
        fout << "vslider("
             << tree2str(label) << ", "
             << boxpp(cur) << ", "
             << boxpp(min) << ", "
             << boxpp(max) << ", "
             << boxpp(step)<< ')';
    }
    else if (isBoxHSlider(box, label, cur, min, max, step)) 	{
        fout << "hslider("
             << tree2str(label) << ", "
             << boxpp(cur) << ", "
             << boxpp(min) << ", "
             << boxpp(max) << ", "
             << boxpp(step)<< ')';
    }
    else if (isBoxVGroup(box, label, t1)) {
        fout << "vgroup(" << tree2str(label) << ", " << boxpp(t1, 0) << ')';
    }
    else if (isBoxHGroup(box, label, t1)) {
        fout << "hgroup(" << tree2str(label) << ", " << boxpp(t1, 0) << ')';
    }
    else if (isBoxTGroup(box, label, t1)) {
        fout << "tgroup(" << tree2str(label) << ", " << boxpp(t1, 0) << ')';
    }
    else if (isBoxHBargraph(box, label, min, max)) 	{
        fout << "hbargraph("
             << tree2str(label) << ", "
             << boxpp(min) << ", "
             << boxpp(max) << ')';
    }
    else if (isBoxVBargraph(box, label, min, max)) 	{
        fout << "vbargraph("
             << tree2str(label) << ", "
             << boxpp(min) << ", "
             << boxpp(max) << ')';
    }
    else if (isBoxNumEntry(box, label, cur, min, max, step)) 	{
        fout << "nentry("
             << tree2str(label) << ", "
             << boxpp(cur) << ", "
             << boxpp(min) << ", "
             << boxpp(max) << ", "
             << boxpp(step)<< ')';
    }
    else if (isNil(box)) {
        fout << "()" ;
    }
    else if (isList(box)) {

        Tree l = box;
        char sep = '(';

        do {
            fout << sep << boxpp(hd(l));
            sep = ',';
            l = tl(l);
        } while (isList(l));

        fout << ')';

    } else if (isBoxWaveform(box)) {

        size_t n = box->arity();

        if (n < 6) {
            // small waveform, print all data
            fout << "waveform";
            char sep = '{';
            for (size_t i=0; i<n; i++) {
                fout << sep << boxpp(box->branch(i));
                sep = ',';
            }
            fout << '}';
        } else {
            // large waveform print only first and last values
            fout << "waveform{" << box->branch(0) << ", ..<" << n-2 << ">..," << box->branch(n-1) << "}";
        }

    } else if (isBoxEnvironment(box)) {
        fout << "environment";

    } else if (isClosure(box, abstr, genv, vis, lenv)) {
        fout << "closure[" << boxpp(abstr)
             << ", genv = " << envpp(genv)
             << ", lenv = " << envpp(lenv)
             << "]";
    }
    else if (isBoxComponent(box, label)) {
        fout << "component("
             << tree2str(label) << ')';
    }
    else if (isBoxAccess(box, t1, t2)) {
        fout << boxpp(t1) << '.' << boxpp(t2);
    }
    else if (isImportFile(box, label)) {
        fout << "import("
             << tree2str(label) << ')';
    }
    else if (isBoxSlot(box, &id)) {
        fout << "#" << id;
    }
    else if (isBoxSymbolic(box, slot, body)) {
        fout << "[" << boxpp(slot) << ">" << boxpp(body) << "]";
    }

    // Pattern Matching Extensions
    else if (isBoxCase(box, rules)) {
        fout << "case {";
        while (!isNil(rules)) {
            printRule(fout, hd(rules));
            rules = tl(rules);
        }
        fout << "}";
    }
#if 1
    // more useful for debugging output
    else if (isBoxPatternVar(box, ident)) {
        fout << "<" << boxpp(ident) << ">";
    }
#else
    // beautify messages involving lhs patterns
    else if (isBoxPatternVar(box, ident)) {
        fout << boxpp(ident);
    }
#endif

    else if (isBoxPatternMatcher(box)) {
        fout << "PM[" << box << "]";
    }

    else if (isBoxError(box)) {
        fout << "ERROR";
    }

	// None of the previous tests succeded, then it is not a valid box
	else {
        stringstream error;
        error << "Error in box::print() : " << *box << " is not a valid box" << endl;
        throw faustexception(error.str());
	}

    return fout;
}

ostream& dsp_boxpp::print (ostream& fout) const
{
    int		i, id;
    double	r;
    prim0	p0;
    prim1	p1;
    prim2	p2;
    prim3	p3;
    prim4	p4;
    prim5	p5;
    
    printf("dsp_boxpp::print\n");

    Tree	t1, t2, t3, ff, label, cur, min, max, step, type, name, file, arg,
            body, fun, args, abstr, genv, vis, lenv, ldef, slot,
            ident, rules;

    const char* str;

    xtended* xt = (xtended*) getUserData(box);

    // primitive elements
    if (xt) 						fout << xt->name();
    else if (isBoxInt(box, &i))			fout << i;
    else if (isBoxReal(box, &r))		fout << r;
    else if (isBoxCut(box))				fout << '!';
    else if (isBoxWire(box))			fout << '_';
    else if (isBoxIdent(box, &str))		fout << str;
    else if (isBoxPrim0(box, &p0))		fout << prim0name(p0);
    else if (isBoxPrim1(box, &p1))		fout << prim1name(p1);
    else if (isBoxPrim2(box, &p2))		fout << prim2name(p2);
    else if (isBoxPrim3(box, &p3))		fout << prim3name(p3);
    else if (isBoxPrim4(box, &p4))		fout << prim4name(p4);
    else if (isBoxPrim5(box, &p5))		fout << prim5name(p5);

    else if (isBoxAbstr(box,arg,body))	fout << "\\" << dsp_boxpp(arg) << ".(" << dsp_boxpp(body) << ")";
    else if (isBoxAppl(box, fun, args))	fout << dsp_boxpp(fun) << dsp_boxpp(args) ;

    else if (isBoxWithLocalDef(box, body, ldef))	fout << dsp_boxpp(body) << " with { " << envpp(ldef) << " }";

    // foreign elements
    else if (isBoxFFun(box, ff))		fout << "ffunction(" << ffname(ff) << ')';
    else if (isBoxFConst(box, type, name, file))
        fout << "fconstant(" /*<< tree2str(type) */<< tree2quotedstr(name) << ')';
    else if (isBoxFVar(box, type, name, file))
        fout << "fvariable(" << tree2quotedstr(name) << ')';

    // block diagram binary operator
    else if (isBoxSeq(box, t1, t2))		streambinop(fout, t1, ":", t2, 1, priority);
    else if (isBoxSplit(box, t1, t2))	streambinop(fout, t1, "<:", t2, 1, priority);
    else if (isBoxMerge(box, t1, t2)) 	streambinop(fout, t1, ":>", t2, 1, priority);
    else if (isBoxPar(box, t1, t2)) 	streambinop(fout, t1,",",t2, 2, priority);
    else if (isBoxRec(box, t1, t2)) 	streambinop(fout, t1,"~",t2, 4, priority);

    // iterative block diagram construction
    else if (isBoxIPar(box, t1, t2, t3)) 	fout << "par(" << dsp_boxpp(t1) << ", " << dsp_boxpp(t2) << ") {" << dsp_boxpp(t3) << "}";
    else if (isBoxISeq(box, t1, t2, t3)) 	fout << "seq(" << dsp_boxpp(t1) << ", " << dsp_boxpp(t2) << ") {" << dsp_boxpp(t3) << "}";
    else if (isBoxISum(box, t1, t2, t3)) 	fout << "sum(" << dsp_boxpp(t1) << ", " << dsp_boxpp(t2) << ") {" << dsp_boxpp(t3) << "}";
    else if (isBoxIProd(box, t1, t2, t3)) 	fout << "prod(" << dsp_boxpp(t1) << ", " << dsp_boxpp(t2) << ") {" << dsp_boxpp(t3) << "}";

    else if (isBoxInputs(box, t1))          fout << "inputs(" << dsp_boxpp(t1) << ")";
    else if (isBoxOutputs(box, t1))         fout << "outputs(" << dsp_boxpp(t1) << ")";

    // user interface
    else if (isBoxButton(box, label))	fout << "button(" << tree2quotedstr(label) << ')';
    else if (isBoxCheckbox(box, label))	fout << "checkbox(" << tree2quotedstr(label) << ')';
    else if (isBoxVSlider(box, label, cur, min, max, step)) 	{
        fout << "vslider("
             << tree2quotedstr(label) << ", "
             << dsp_boxpp(cur) << ", "
             << dsp_boxpp(min) << ", "
             << dsp_boxpp(max) << ", "
             << dsp_boxpp(step)<< ')';
    }
    else if (isBoxHSlider(box, label, cur, min, max, step)) 	{
        fout << "hslider("
             << tree2quotedstr(label) << ", "
             << dsp_boxpp(cur) << ", "
             << dsp_boxpp(min) << ", "
             << dsp_boxpp(max) << ", "
             << dsp_boxpp(step)<< ')';
    }
    else if (isBoxVGroup(box, label, t1)) {
        fout << "vgroup(" << tree2quotedstr(label) << ", " << dsp_boxpp(t1, 0) << ')';
    }
    else if (isBoxHGroup(box, label, t1)) {
        fout << "hgroup(" << tree2quotedstr(label) << ", " << dsp_boxpp(t1, 0) << ')';
    }
    else if (isBoxTGroup(box, label, t1)) {
        fout << "tgroup(" << tree2quotedstr(label) << ", " << dsp_boxpp(t1, 0) << ')';
    }
    else if (isBoxHBargraph(box, label, min, max)) 	{
        fout << "hbargraph("
             << tree2quotedstr(label) << ", "
             << dsp_boxpp(min) << ", "
             << dsp_boxpp(max) << ')';
    }
    else if (isBoxVBargraph(box, label, min, max)) 	{
        fout << "vbargraph("
             << tree2quotedstr(label) << ", "
             << dsp_boxpp(min) << ", "
             << dsp_boxpp(max) << ')';
    }
    else if (isBoxNumEntry(box, label, cur, min, max, step)) 	{
        fout << "nentry("
             << tree2quotedstr(label) << ", "
             << dsp_boxpp(cur) << ", "
             << dsp_boxpp(min) << ", "
             << dsp_boxpp(max) << ", "
             << dsp_boxpp(step)<< ')';
    }
    else if (isNil(box)) {
        fout << "()" ;
    }
    else if (isList(box)) {

        Tree l = box;
        char sep = '(';

        do {
            fout << sep << dsp_boxpp(hd(l));
            sep = ',';
            l = tl(l);
        } while (isList(l));

        fout << ')';

    } else if (isBoxWaveform(box)) {

        size_t n = box->arity();

        fout << "waveform";
        char sep = '{';
        for (size_t i=0; i<n; i++) {
            fout << sep << dsp_boxpp(box->branch(i));
            sep = ',';
        }
        fout << '}';
   
    } else if (isBoxEnvironment(box)) {
        fout << "environment";

    } else if (isClosure(box, abstr, genv, vis, lenv)) {
        fout << "closure[" << dsp_boxpp(abstr)
             << ", genv = " << envpp(genv)
             << ", lenv = " << envpp(lenv)
             << "]";
    }
    else if (isBoxComponent(box, label)) {
        fout << "component("
             << tree2quotedstr(label) << ')';
    }
    else if (isBoxAccess(box, t1, t2)) {
        fout << dsp_boxpp(t1) << '.' << dsp_boxpp(t2);
    }
    else if (isImportFile(box, label)) {
        fout << "import("
             << tree2quotedstr(label) << ')';
    }
    else if (isBoxSlot(box, &id)) {
        fout << "x" << id;
    }
    else if (isBoxSymbolic(box, slot, body)) {
        fout << "\\(" << dsp_boxpp(slot) << ").(" << dsp_boxpp(body) << ")";
    }

    // Pattern Matching Extensions
    else if (isBoxCase(box, rules)) {
        fout << "case {";
        while (!isNil(rules)) {
            printRule(fout, hd(rules));
            rules = tl(rules);
        }
        fout << "}";
    }
#if 1
    // more useful for debugging output
    else if (isBoxPatternVar(box, ident)) {
        fout << "<" << dsp_boxpp(ident) << ">";
    }
#else
    // beautify messages involving lhs patterns
    else if (isBoxPatternVar(box, ident)) {
        fout << dsp_boxpp(ident);
    }
#endif

    else if (isBoxPatternMatcher(box)) {
        fout << "PM[" << box << "]";
    }

    else if (isBoxError(box)) {
        fout << "ERROR";
    }


    // None of the previous tests succeded, then it is not a valid box
    else {
        cerr << "Error in box::print() : " << *box << " is not a valid box" << endl;
        exit(1);
    }

    return fout;
}


=======
>>>>>>> 3b65c2b2

/*****************************************************************************
	 affichage d'un environnement
*****************************************************************************/

ostream& envpp::print (ostream& fout) const
{
    const char* 	sep = "";
    Tree 	l = fEnv;

    fout << '{';
    while (isList(l)) {
        fout << sep << boxpp(hd(hd(l))) << "=" << boxpp(tl(hd(l)));
        sep = ", ";
        l = tl(l);
    }
    fout << '}';
    return fout;
}
<|MERGE_RESOLUTION|>--- conflicted
+++ resolved
@@ -25,12 +25,8 @@
 #include "signals.hh"
 #include "prim2.hh"
 #include "xtended.hh"
-<<<<<<< HEAD
 #include "exception.hh"
-=======
-
-extern int gFloatSize;
->>>>>>> 3b65c2b2
+#include "global.hh"
 
 const char * prim0name(CTree *(*ptr) ())
 {
@@ -186,7 +182,7 @@
             fout << "ffunction(" << type2str(ffrestype(ff));
             Tree namelist = nth(ffsignature(ff),1);
             char sep = ' ';
-            for (int i = 0; i < gFloatSize; i++) {
+            for (int i = 0; i < gGlobal->gFloatSize; i++) {
                 fout << sep << tree2str(nth(namelist,i));
                 sep = '|';
             }
@@ -364,217 +360,6 @@
     //}
    
     // None of the previous tests succeded, then it is not a valid box
-    else {
-        cerr << "Error in box::print() : " << *box << " is not a valid box" << endl;
-        exit(1);
-    }
-
-    return fout;
-}
-<<<<<<< HEAD
-*/
-
-ostream& boxpp::print (ostream& fout) const
-{
-    int		i, id;
-    double	r;
-    prim0	p0;
-    prim1	p1;
-    prim2	p2;
-    prim3	p3;
-    prim4	p4;
-    prim5	p5;
-
-    Tree	t1, t2, t3, ff, label, cur, min, max, step, type, name, file, arg,
-            body, fun, args, abstr, genv, vis, lenv, ldef, slot,
-            ident, rules;
-
-    const char* str;
-
-    xtended* xt = (xtended*) getUserData(box);
-
-
-    // primitive elements
-    if (xt) 						fout << xt->name();
-    else if (isBoxInt(box, &i))			fout << i;
-    else if (isBoxReal(box, &r))		fout << r;
-    else if (isBoxCut(box))				fout << '!';
-    else if (isBoxWire(box))			fout << '_';
-    else if (isBoxIdent(box, &str))		fout << str;
-    else if (isBoxPrim0(box, &p0))		fout << prim0name(p0);
-    else if (isBoxPrim1(box, &p1))		fout << prim1name(p1);
-    else if (isBoxPrim2(box, &p2))		fout << prim2name(p2);
-    else if (isBoxPrim3(box, &p3))		fout << prim3name(p3);
-    else if (isBoxPrim4(box, &p4))		fout << prim4name(p4);
-    else if (isBoxPrim5(box, &p5))		fout << prim5name(p5);
-
-    else if (isBoxAbstr(box,arg,body))	fout << "\\" << boxpp(arg) << ".(" << boxpp(body) << ")";
-    else if (isBoxAppl(box, fun, args))	fout << boxpp(fun) << boxpp(args) ;
-
-    else if (isBoxWithLocalDef(box, body, ldef))	fout << boxpp(body) << " with { " << envpp(ldef) << " }";
-
-    // foreign elements
-    else if (isBoxFFun(box, ff))		fout << "ffunction(" << ffname(ff) << ')';
-    else if (isBoxFConst(box, type, name, file))
-        fout << "fconstant(" /*<< tree2str(type) */<< tree2str(name) << ')';
-    else if (isBoxFVar(box, type, name, file))
-        fout << "fvariable(" << tree2str(name) << ')';
-
-    // block diagram binary operator
-    else if (isBoxSeq(box, t1, t2))		streambinop(fout, t1, ":", t2, 1, priority);
-    else if (isBoxSplit(box, t1, t2))	streambinop(fout, t1, "<:", t2, 1, priority);
-    else if (isBoxMerge(box, t1, t2)) 	streambinop(fout, t1, ":>", t2, 1, priority);
-    else if (isBoxPar(box, t1, t2)) 	streambinop(fout, t1,",",t2, 2, priority);
-    else if (isBoxRec(box, t1, t2)) 	streambinop(fout, t1,"~",t2, 4, priority);
-
-    // iterative block diagram construction
-    else if (isBoxIPar(box, t1, t2, t3)) 	fout << "par(" << boxpp(t1) << ", " << boxpp(t2) << ") {" << boxpp(t3) << "}";
-    else if (isBoxISeq(box, t1, t2, t3)) 	fout << "seq(" << boxpp(t1) << ", " << boxpp(t2) << ") {" << boxpp(t3) << "}";
-    else if (isBoxISum(box, t1, t2, t3)) 	fout << "sum(" << boxpp(t1) << ", " << boxpp(t2) << ") {" << boxpp(t3) << "}";
-    else if (isBoxIProd(box, t1, t2, t3)) 	fout << "prod(" << boxpp(t1) << ", " << boxpp(t2) << ") {" << boxpp(t3) << "}";
-
-    else if (isBoxInputs(box, t1))          fout << "inputs(" << boxpp(t1) << ")";
-    else if (isBoxOutputs(box, t1))         fout << "outputs(" << boxpp(t1) << ")";
-
-    // user interface
-    else if (isBoxButton(box, label))	fout << "button(" << tree2str(label) << ')';
-    else if (isBoxCheckbox(box, label))	fout << "checkbox(" << tree2str(label) << ')';
-    else if (isBoxVSlider(box, label, cur, min, max, step)) 	{
-        fout << "vslider("
-             << tree2str(label) << ", "
-             << boxpp(cur) << ", "
-             << boxpp(min) << ", "
-             << boxpp(max) << ", "
-             << boxpp(step)<< ')';
-    }
-    else if (isBoxHSlider(box, label, cur, min, max, step)) 	{
-        fout << "hslider("
-             << tree2str(label) << ", "
-             << boxpp(cur) << ", "
-             << boxpp(min) << ", "
-             << boxpp(max) << ", "
-             << boxpp(step)<< ')';
-    }
-    else if (isBoxVGroup(box, label, t1)) {
-        fout << "vgroup(" << tree2str(label) << ", " << boxpp(t1, 0) << ')';
-    }
-    else if (isBoxHGroup(box, label, t1)) {
-        fout << "hgroup(" << tree2str(label) << ", " << boxpp(t1, 0) << ')';
-    }
-    else if (isBoxTGroup(box, label, t1)) {
-        fout << "tgroup(" << tree2str(label) << ", " << boxpp(t1, 0) << ')';
-    }
-    else if (isBoxHBargraph(box, label, min, max)) 	{
-        fout << "hbargraph("
-             << tree2str(label) << ", "
-             << boxpp(min) << ", "
-             << boxpp(max) << ')';
-    }
-    else if (isBoxVBargraph(box, label, min, max)) 	{
-        fout << "vbargraph("
-             << tree2str(label) << ", "
-             << boxpp(min) << ", "
-             << boxpp(max) << ')';
-    }
-    else if (isBoxNumEntry(box, label, cur, min, max, step)) 	{
-        fout << "nentry("
-             << tree2str(label) << ", "
-             << boxpp(cur) << ", "
-             << boxpp(min) << ", "
-             << boxpp(max) << ", "
-             << boxpp(step)<< ')';
-    }
-    else if (isNil(box)) {
-        fout << "()" ;
-    }
-    else if (isList(box)) {
-
-        Tree l = box;
-        char sep = '(';
-
-        do {
-            fout << sep << boxpp(hd(l));
-            sep = ',';
-            l = tl(l);
-        } while (isList(l));
-
-        fout << ')';
-
-    } else if (isBoxWaveform(box)) {
-
-        size_t n = box->arity();
-
-        if (n < 6) {
-            // small waveform, print all data
-            fout << "waveform";
-            char sep = '{';
-            for (size_t i=0; i<n; i++) {
-                fout << sep << boxpp(box->branch(i));
-                sep = ',';
-            }
-            fout << '}';
-        } else {
-            // large waveform print only first and last values
-            fout << "waveform{" << box->branch(0) << ", ..<" << n-2 << ">..," << box->branch(n-1) << "}";
-        }
-
-    } else if (isBoxEnvironment(box)) {
-        fout << "environment";
-
-    } else if (isClosure(box, abstr, genv, vis, lenv)) {
-        fout << "closure[" << boxpp(abstr)
-             << ", genv = " << envpp(genv)
-             << ", lenv = " << envpp(lenv)
-             << "]";
-    }
-    else if (isBoxComponent(box, label)) {
-        fout << "component("
-             << tree2str(label) << ')';
-    }
-    else if (isBoxAccess(box, t1, t2)) {
-        fout << boxpp(t1) << '.' << boxpp(t2);
-    }
-    else if (isImportFile(box, label)) {
-        fout << "import("
-             << tree2str(label) << ')';
-    }
-    else if (isBoxSlot(box, &id)) {
-        fout << "#" << id;
-    }
-    else if (isBoxSymbolic(box, slot, body)) {
-        fout << "[" << boxpp(slot) << ">" << boxpp(body) << "]";
-    }
-
-    // Pattern Matching Extensions
-    else if (isBoxCase(box, rules)) {
-        fout << "case {";
-        while (!isNil(rules)) {
-            printRule(fout, hd(rules));
-            rules = tl(rules);
-        }
-        fout << "}";
-    }
-#if 1
-    // more useful for debugging output
-    else if (isBoxPatternVar(box, ident)) {
-        fout << "<" << boxpp(ident) << ">";
-    }
-#else
-    // beautify messages involving lhs patterns
-    else if (isBoxPatternVar(box, ident)) {
-        fout << boxpp(ident);
-    }
-#endif
-
-    else if (isBoxPatternMatcher(box)) {
-        fout << "PM[" << box << "]";
-    }
-
-    else if (isBoxError(box)) {
-        fout << "ERROR";
-    }
-
-	// None of the previous tests succeded, then it is not a valid box
 	else {
         stringstream error;
         error << "Error in box::print() : " << *box << " is not a valid box" << endl;
@@ -584,215 +369,6 @@
     return fout;
 }
 
-ostream& dsp_boxpp::print (ostream& fout) const
-{
-    int		i, id;
-    double	r;
-    prim0	p0;
-    prim1	p1;
-    prim2	p2;
-    prim3	p3;
-    prim4	p4;
-    prim5	p5;
-    
-    printf("dsp_boxpp::print\n");
-
-    Tree	t1, t2, t3, ff, label, cur, min, max, step, type, name, file, arg,
-            body, fun, args, abstr, genv, vis, lenv, ldef, slot,
-            ident, rules;
-
-    const char* str;
-
-    xtended* xt = (xtended*) getUserData(box);
-
-    // primitive elements
-    if (xt) 						fout << xt->name();
-    else if (isBoxInt(box, &i))			fout << i;
-    else if (isBoxReal(box, &r))		fout << r;
-    else if (isBoxCut(box))				fout << '!';
-    else if (isBoxWire(box))			fout << '_';
-    else if (isBoxIdent(box, &str))		fout << str;
-    else if (isBoxPrim0(box, &p0))		fout << prim0name(p0);
-    else if (isBoxPrim1(box, &p1))		fout << prim1name(p1);
-    else if (isBoxPrim2(box, &p2))		fout << prim2name(p2);
-    else if (isBoxPrim3(box, &p3))		fout << prim3name(p3);
-    else if (isBoxPrim4(box, &p4))		fout << prim4name(p4);
-    else if (isBoxPrim5(box, &p5))		fout << prim5name(p5);
-
-    else if (isBoxAbstr(box,arg,body))	fout << "\\" << dsp_boxpp(arg) << ".(" << dsp_boxpp(body) << ")";
-    else if (isBoxAppl(box, fun, args))	fout << dsp_boxpp(fun) << dsp_boxpp(args) ;
-
-    else if (isBoxWithLocalDef(box, body, ldef))	fout << dsp_boxpp(body) << " with { " << envpp(ldef) << " }";
-
-    // foreign elements
-    else if (isBoxFFun(box, ff))		fout << "ffunction(" << ffname(ff) << ')';
-    else if (isBoxFConst(box, type, name, file))
-        fout << "fconstant(" /*<< tree2str(type) */<< tree2quotedstr(name) << ')';
-    else if (isBoxFVar(box, type, name, file))
-        fout << "fvariable(" << tree2quotedstr(name) << ')';
-
-    // block diagram binary operator
-    else if (isBoxSeq(box, t1, t2))		streambinop(fout, t1, ":", t2, 1, priority);
-    else if (isBoxSplit(box, t1, t2))	streambinop(fout, t1, "<:", t2, 1, priority);
-    else if (isBoxMerge(box, t1, t2)) 	streambinop(fout, t1, ":>", t2, 1, priority);
-    else if (isBoxPar(box, t1, t2)) 	streambinop(fout, t1,",",t2, 2, priority);
-    else if (isBoxRec(box, t1, t2)) 	streambinop(fout, t1,"~",t2, 4, priority);
-
-    // iterative block diagram construction
-    else if (isBoxIPar(box, t1, t2, t3)) 	fout << "par(" << dsp_boxpp(t1) << ", " << dsp_boxpp(t2) << ") {" << dsp_boxpp(t3) << "}";
-    else if (isBoxISeq(box, t1, t2, t3)) 	fout << "seq(" << dsp_boxpp(t1) << ", " << dsp_boxpp(t2) << ") {" << dsp_boxpp(t3) << "}";
-    else if (isBoxISum(box, t1, t2, t3)) 	fout << "sum(" << dsp_boxpp(t1) << ", " << dsp_boxpp(t2) << ") {" << dsp_boxpp(t3) << "}";
-    else if (isBoxIProd(box, t1, t2, t3)) 	fout << "prod(" << dsp_boxpp(t1) << ", " << dsp_boxpp(t2) << ") {" << dsp_boxpp(t3) << "}";
-
-    else if (isBoxInputs(box, t1))          fout << "inputs(" << dsp_boxpp(t1) << ")";
-    else if (isBoxOutputs(box, t1))         fout << "outputs(" << dsp_boxpp(t1) << ")";
-
-    // user interface
-    else if (isBoxButton(box, label))	fout << "button(" << tree2quotedstr(label) << ')';
-    else if (isBoxCheckbox(box, label))	fout << "checkbox(" << tree2quotedstr(label) << ')';
-    else if (isBoxVSlider(box, label, cur, min, max, step)) 	{
-        fout << "vslider("
-             << tree2quotedstr(label) << ", "
-             << dsp_boxpp(cur) << ", "
-             << dsp_boxpp(min) << ", "
-             << dsp_boxpp(max) << ", "
-             << dsp_boxpp(step)<< ')';
-    }
-    else if (isBoxHSlider(box, label, cur, min, max, step)) 	{
-        fout << "hslider("
-             << tree2quotedstr(label) << ", "
-             << dsp_boxpp(cur) << ", "
-             << dsp_boxpp(min) << ", "
-             << dsp_boxpp(max) << ", "
-             << dsp_boxpp(step)<< ')';
-    }
-    else if (isBoxVGroup(box, label, t1)) {
-        fout << "vgroup(" << tree2quotedstr(label) << ", " << dsp_boxpp(t1, 0) << ')';
-    }
-    else if (isBoxHGroup(box, label, t1)) {
-        fout << "hgroup(" << tree2quotedstr(label) << ", " << dsp_boxpp(t1, 0) << ')';
-    }
-    else if (isBoxTGroup(box, label, t1)) {
-        fout << "tgroup(" << tree2quotedstr(label) << ", " << dsp_boxpp(t1, 0) << ')';
-    }
-    else if (isBoxHBargraph(box, label, min, max)) 	{
-        fout << "hbargraph("
-             << tree2quotedstr(label) << ", "
-             << dsp_boxpp(min) << ", "
-             << dsp_boxpp(max) << ')';
-    }
-    else if (isBoxVBargraph(box, label, min, max)) 	{
-        fout << "vbargraph("
-             << tree2quotedstr(label) << ", "
-             << dsp_boxpp(min) << ", "
-             << dsp_boxpp(max) << ')';
-    }
-    else if (isBoxNumEntry(box, label, cur, min, max, step)) 	{
-        fout << "nentry("
-             << tree2quotedstr(label) << ", "
-             << dsp_boxpp(cur) << ", "
-             << dsp_boxpp(min) << ", "
-             << dsp_boxpp(max) << ", "
-             << dsp_boxpp(step)<< ')';
-    }
-    else if (isNil(box)) {
-        fout << "()" ;
-    }
-    else if (isList(box)) {
-
-        Tree l = box;
-        char sep = '(';
-
-        do {
-            fout << sep << dsp_boxpp(hd(l));
-            sep = ',';
-            l = tl(l);
-        } while (isList(l));
-
-        fout << ')';
-
-    } else if (isBoxWaveform(box)) {
-
-        size_t n = box->arity();
-
-        fout << "waveform";
-        char sep = '{';
-        for (size_t i=0; i<n; i++) {
-            fout << sep << dsp_boxpp(box->branch(i));
-            sep = ',';
-        }
-        fout << '}';
-   
-    } else if (isBoxEnvironment(box)) {
-        fout << "environment";
-
-    } else if (isClosure(box, abstr, genv, vis, lenv)) {
-        fout << "closure[" << dsp_boxpp(abstr)
-             << ", genv = " << envpp(genv)
-             << ", lenv = " << envpp(lenv)
-             << "]";
-    }
-    else if (isBoxComponent(box, label)) {
-        fout << "component("
-             << tree2quotedstr(label) << ')';
-    }
-    else if (isBoxAccess(box, t1, t2)) {
-        fout << dsp_boxpp(t1) << '.' << dsp_boxpp(t2);
-    }
-    else if (isImportFile(box, label)) {
-        fout << "import("
-             << tree2quotedstr(label) << ')';
-    }
-    else if (isBoxSlot(box, &id)) {
-        fout << "x" << id;
-    }
-    else if (isBoxSymbolic(box, slot, body)) {
-        fout << "\\(" << dsp_boxpp(slot) << ").(" << dsp_boxpp(body) << ")";
-    }
-
-    // Pattern Matching Extensions
-    else if (isBoxCase(box, rules)) {
-        fout << "case {";
-        while (!isNil(rules)) {
-            printRule(fout, hd(rules));
-            rules = tl(rules);
-        }
-        fout << "}";
-    }
-#if 1
-    // more useful for debugging output
-    else if (isBoxPatternVar(box, ident)) {
-        fout << "<" << dsp_boxpp(ident) << ">";
-    }
-#else
-    // beautify messages involving lhs patterns
-    else if (isBoxPatternVar(box, ident)) {
-        fout << dsp_boxpp(ident);
-    }
-#endif
-
-    else if (isBoxPatternMatcher(box)) {
-        fout << "PM[" << box << "]";
-    }
-
-    else if (isBoxError(box)) {
-        fout << "ERROR";
-    }
-
-
-    // None of the previous tests succeded, then it is not a valid box
-    else {
-        cerr << "Error in box::print() : " << *box << " is not a valid box" << endl;
-        exit(1);
-    }
-
-    return fout;
-}
-
-
-=======
->>>>>>> 3b65c2b2
-
 /*****************************************************************************
 	 affichage d'un environnement
 *****************************************************************************/
