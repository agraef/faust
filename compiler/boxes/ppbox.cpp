/************************************************************************
 ************************************************************************
    FAUST compiler
	Copyright (C) 2003-2004 GRAME, Centre National de Creation Musicale
    ---------------------------------------------------------------------
    This program is free software; you can redistribute it and/or modify
    it under the terms of the GNU General Public License as published by
    the Free Software Foundation; either version 2 of the License, or
    (at your option) any later version.

    This program is distributed in the hope that it will be useful,
    but WITHOUT ANY WARRANTY; without even the implied warranty of
    MERCHANTABILITY or FITNESS FOR A PARTICULAR PURPOSE.  See the
    GNU General Public License for more details.

    You should have received a copy of the GNU General Public License
    along with this program; if not, write to the Free Software
    Foundation, Inc., 675 Mass Ave, Cambridge, MA 02139, USA.
 ************************************************************************
 ************************************************************************/

#include "list.hh"
#include "boxes.hh"
#include "ppbox.hh"
#include "signals.hh"
#include "prim2.hh"
#include "xtended.hh"
#include "exception.hh"

const char * prim0name(CTree *(*ptr) ())
{
    return "prim0???";
}

const char * prim1name(CTree *(*ptr) (CTree *))
{
    if (ptr == sigDelay1) return "mem";
    if (ptr == sigIntCast) return "int";
    if (ptr == sigFloatCast) return "float";
    return "prim1???";
}

const char * prim2name(CTree *(*ptr) (CTree *, CTree *))
{
    if (ptr == sigAdd) return "+";
    if (ptr == sigSub) return "-";
    if (ptr == sigMul) return "*";
    if (ptr == sigDiv) return "/";
    if (ptr == sigRem) return "%";

    if (ptr == sigAND) return "&";
    if (ptr == sigOR ) return "|";
    if (ptr == sigXOR) return "^";

    if (ptr == sigLeftShift ) return "<<";
    if (ptr == sigRightShift) return ">>";

    if (ptr == sigLT) return "<";
    if (ptr == sigLE) return "<=";
    if (ptr == sigGT) return ">";
    if (ptr == sigGE) return ">=";
    if (ptr == sigEQ) return "==";
    if (ptr == sigNE) return "!=";

    if (ptr == sigFixDelay) return "@";
    if (ptr == sigPrefix) 	return "prefix";
    if (ptr == sigAttach) 	return "attach";

    return "prim2???";
}

const char * prim3name(CTree *(*ptr) (CTree *, CTree *, CTree *))
{
    if (ptr == sigReadOnlyTable) 	return "rdtable";
    if (ptr == sigSelect2) 			return "select2";
    return "prim3???";
}

const char * prim4name(CTree *(*ptr) (CTree *, CTree *, CTree *, CTree *))
{
    if (ptr == sigSelect3) 			return "select3";
    return "prim4???";
}

const char * prim5name(CTree *(*ptr) (CTree *, CTree *, CTree *, CTree *, CTree *))
{
    if (ptr == sigWriteReadTable) 	return "wrtable";
    return "prim5???";
}


static void streambinop(ostream& fout, Tree t1, const char* op, Tree t2, int curPriority, int upPriority)
{
    if (upPriority > curPriority) fout << '(';
    fout << boxpp(t1,curPriority) << op << boxpp(t2,curPriority);
    if (upPriority > curPriority) fout << ')';
}

static void printRule(ostream& fout, Tree rule)
{
    Tree lhs = left(rule);
    Tree rhs = right(rule);
    char sep = '(';
    while (!isNil(lhs)) {
        fout << sep << boxpp(hd(lhs));
        sep=',';
        lhs=tl(lhs);
    }
    fout << ") => " << boxpp(rhs) << "; ";
}

/*****************************************************************************
	 affichage d'une expression box comme en entree
*****************************************************************************/

// if t has a node of type symbol, return its name otherwise error		
string tree2quotedstr (Tree t)
{
	return "\"" + string(tree2str(t)) + "\"";
}	

// if t has a node of type symbol, return its name otherwise error		
/*

New version in progress...

ostream& boxpp::print (ostream& fout) const
{
    int		i, id;
    double	r;
    prim0	p0;
    prim1	p1;
    prim2	p2;
    prim3	p3;
    prim4	p4;
    prim5	p5;

    Tree	t1, t2, t3, ff, label, cur, min, max, step, type, name, file, arg,
            body, fun, args, abstr, genv, vis, lenv, ldef, slot,
            ident, rules, filename;

    const char* str;

    xtended* xt = (xtended*) getUserData(box);

    // primitive elements
    if (xt) 						fout << xt->name();
    else if (isBoxInt(box, &i))			fout << i;
    else if (isBoxReal(box, &r))		fout << r;
    else if (isBoxCut(box))				fout << '!';
    else if (isBoxWire(box))			fout << '_';
    else if (isBoxIdent(box, &str))		fout << str;
    else if (isBoxPrim0(box, &p0))		fout << prim0name(p0);
    else if (isBoxPrim1(box, &p1))		fout << prim1name(p1);
    else if (isBoxPrim2(box, &p2))		fout << prim2name(p2);
    else if (isBoxPrim3(box, &p3))		fout << prim3name(p3);
    else if (isBoxPrim4(box, &p4))		fout << prim4name(p4);
    else if (isBoxPrim5(box, &p5))		fout << prim5name(p5);

    else if (isBoxAbstr(box,arg,body))	fout << "\\" << boxpp(arg) << ".(" << boxpp(body) << ")";
    else if (isBoxAppl(box, fun, args))	fout << boxpp(fun) << boxpp(args) ;

    else if (isBoxWithLocalDef(box, body, ldef))	fout << boxpp(body) << " with { " << envpp(ldef) << " }";

    // foreign elements
    else if (isBoxFFun(box, ff))		fout << "ffunction(" << ffname(ff) << ')';
    else if (isBoxFConst(box, type, name, file))
        //fout << "fconstant(" << tree2quotedstr(type) << tree2quotedstr(name) << ')';
        fout << "fconstant(" << boxpp(type) << " " << tree2str(name) << ", " << tree2str(file) << ')';
    else if (isBoxFVar(box, type, name, file))
        //fout << "fvariable(" << tree2quotedstr(name) << ')';
        fout << "fvariable(" << boxpp(type) << " " << tree2str(name) << ", " << tree2str(file) << ')';

    // block diagram binary operator
    else if (isBoxSeq(box, t1, t2))		streambinop(fout, t1, " : ", t2, 1, priority);
    else if (isBoxSplit(box, t1, t2))	streambinop(fout, t1, "<:", t2, 1, priority);
    else if (isBoxMerge(box, t1, t2)) 	streambinop(fout, t1, ":>", t2, 1, priority);
    else if (isBoxPar(box, t1, t2)) 	streambinop(fout, t1,",",t2, 2, priority);
    else if (isBoxRec(box, t1, t2)) 	streambinop(fout, t1,"~",t2, 4, priority);

    // iterative block diagram construction
    else if (isBoxIPar(box, t1, t2, t3)) 	fout << "par(" << boxpp(t1) << ", " << boxpp(t2) << ") {" << boxpp(t3) << "}";
    else if (isBoxISeq(box, t1, t2, t3)) 	fout << "seq(" << boxpp(t1) << ", " << boxpp(t2) << ") {" << boxpp(t3) << "}";
    else if (isBoxISum(box, t1, t2, t3)) 	fout << "sum(" << boxpp(t1) << ", " << boxpp(t2) << ") {" << boxpp(t3) << "}";
    else if (isBoxIProd(box, t1, t2, t3)) 	fout << "prod(" << boxpp(t1) << ", " << boxpp(t2) << ") {" << boxpp(t3) << "}";

    else if (isBoxInputs(box, t1))          fout << "inputs(" << boxpp(t1) << ")";
    else if (isBoxOutputs(box, t1))         fout << "outputs(" << boxpp(t1) << ")";

    // user interface
    else if (isBoxButton(box, label))	fout << "button(" << tree2quotedstr(label) << ')';
    else if (isBoxCheckbox(box, label))	fout << "checkbox(" << tree2quotedstr(label) << ')';
    else if (isBoxVSlider(box, label, cur, min, max, step)) 	{
        fout << "vslider("
             << tree2quotedstr(label) << ", "
             << boxpp(cur) << ", "
             << boxpp(min) << ", "
             << boxpp(max) << ", "
             << boxpp(step)<< ')';
    }
    else if (isBoxHSlider(box, label, cur, min, max, step)) 	{
        fout << "hslider("
             << tree2quotedstr(label) << ", "
             << boxpp(cur) << ", "
             << boxpp(min) << ", "
             << boxpp(max) << ", "
             << boxpp(step)<< ')';
    }
    else if (isBoxVGroup(box, label, t1)) {
        fout << "vgroup(" << tree2quotedstr(label) << ", " << boxpp(t1, 0) << ')';
    }
    else if (isBoxHGroup(box, label, t1)) {
        fout << "hgroup(" << tree2quotedstr(label) << ", " << boxpp(t1, 0) << ')';
    }
    else if (isBoxTGroup(box, label, t1)) {
        fout << "tgroup(" << tree2quotedstr(label) << ", " << boxpp(t1, 0) << ')';
    }
    else if (isBoxHBargraph(box, label, min, max)) 	{
        fout << "hbargraph("
             << tree2quotedstr(label) << ", "
             << boxpp(min) << ", "
             << boxpp(max) << ')';
    }
    else if (isBoxVBargraph(box, label, min, max)) 	{
        fout << "vbargraph("
             << tree2quotedstr(label) << ", "
             << boxpp(min) << ", "
             << boxpp(max) << ')';
    }
    else if (isBoxNumEntry(box, label, cur, min, max, step)) 	{
        fout << "nentry("
             << tree2quotedstr(label) << ", "
             << boxpp(cur) << ", "
             << boxpp(min) << ", "
             << boxpp(max) << ", "
             << boxpp(step)<< ')';
    }
    else if (isNil(box)) {
        fout << "()" ;
    }
    else if (isList(box)) {

        Tree l = box;
        char sep = '(';

        do {
            fout << sep << boxpp(hd(l));
            sep = ',';
            l = tl(l);
        } while (isList(l));

        fout << ')';

    } else if (isBoxWaveform(box)) {

        size_t n = box->arity();

        if (n < 6) {
            // small waveform, print all data
            fout << "waveform";
            char sep = '{';
            for (size_t i=0; i<n; i++) {
                fout << sep << boxpp(box->branch(i));
                sep = ',';
            }
            fout << '}';
        } else {
            // large waveform print only first and last values
            fout << "waveform{" << box->branch(0) << ", ..<" << n-2 << ">..," << box->branch(n-1) << "}";
        }

    } else if (isBoxEnvironment(box)) {
        fout << "environment";

    } else if (isClosure(box, abstr, genv, vis, lenv)) {
        fout << "closure[" << boxpp(abstr)
             << ", genv = " << envpp(genv)
             << ", lenv = " << envpp(lenv)
             << "]";
    }
    else if (isBoxComponent(box, label)) {
        fout << "component("
             << tree2quotedstr(label) << ')';
    }
    else if (isBoxAccess(box, t1, t2)) {
        fout << boxpp(t1) << '.' << boxpp(t2);
    }
    else if (isImportFile(box, label)) {
        fout << "import("
             << tree2quotedstr(label) << ')';
    }
    else if (isBoxSlot(box, &id)) {
        //fout << "#" << id;
        fout << "x" << id;
    }
    else if (isBoxSymbolic(box, slot, body)) {
        fout << "\\(" << boxpp(slot) << ").(" << boxpp(body) << ")";
    }

    // Pattern Matching Extensions
    else if (isBoxCase(box, rules)) {
        fout << "case {";
        while (!isNil(rules)) {
            printRule(fout, hd(rules));
            rules = tl(rules);
        }
        fout << "}";
    }
#if 1
    // more useful for debugging output
    else if (isBoxPatternVar(box, ident)) {
        fout << "<" << boxpp(ident) << ">";
    }
#else
    // beautify messages involving lhs patterns
    else if (isBoxPatternVar(box, ident)) {
        fout << boxpp(ident);
    }
#endif

    else if (isBoxPatternMatcher(box)) {
        fout << "PM[" << box << "]";
    }

    else if (isBoxError(box)) {
        fout << "ERROR";
    }

    
    //else if (isImportFile(box, filename)) {
    //    printf("filename %s\n", tree2str(filename));
    //    fout << tree2quotedstr(filename);
    //}
   
    // None of the previous tests succeded, then it is not a valid box
    else {
        cerr << "Error in box::print() : " << *box << " is not a valid box" << endl;
        exit(1);
    }

    return fout;
}
*/

ostream& boxpp::print (ostream& fout) const
{
    int		i, id;
    double	r;
    prim0	p0;
    prim1	p1;
    prim2	p2;
    prim3	p3;
    prim4	p4;
    prim5	p5;

    Tree	t1, t2, t3, ff, label, cur, min, max, step, type, name, file, arg,
            body, fun, args, abstr, genv, vis, lenv, ldef, slot,
            ident, rules;

    const char* str;

    xtended* xt = (xtended*) getUserData(box);


    // primitive elements
    if (xt) 						fout << xt->name();
    else if (isBoxInt(box, &i))			fout << i;
    else if (isBoxReal(box, &r))		fout << r;
    else if (isBoxCut(box))				fout << '!';
    else if (isBoxWire(box))			fout << '_';
    else if (isBoxIdent(box, &str))		fout << str;
    else if (isBoxPrim0(box, &p0))		fout << prim0name(p0);
    else if (isBoxPrim1(box, &p1))		fout << prim1name(p1);
    else if (isBoxPrim2(box, &p2))		fout << prim2name(p2);
    else if (isBoxPrim3(box, &p3))		fout << prim3name(p3);
    else if (isBoxPrim4(box, &p4))		fout << prim4name(p4);
    else if (isBoxPrim5(box, &p5))		fout << prim5name(p5);

    else if (isBoxAbstr(box,arg,body))	fout << "\\" << boxpp(arg) << ".(" << boxpp(body) << ")";
    else if (isBoxAppl(box, fun, args))	fout << boxpp(fun) << boxpp(args) ;

    else if (isBoxWithLocalDef(box, body, ldef))	fout << boxpp(body) << " with { " << envpp(ldef) << " }";

    // foreign elements
    else if (isBoxFFun(box, ff))		fout << "ffunction(" << ffname(ff) << ')';
    else if (isBoxFConst(box, type, name, file))
        fout << "fconstant(" /*<< tree2str(type) */<< tree2str(name) << ')';
    else if (isBoxFVar(box, type, name, file))
        fout << "fvariable(" << tree2str(name) << ')';

    // block diagram binary operator
    else if (isBoxSeq(box, t1, t2))		streambinop(fout, t1, ":", t2, 1, priority);
    else if (isBoxSplit(box, t1, t2))	streambinop(fout, t1, "<:", t2, 1, priority);
    else if (isBoxMerge(box, t1, t2)) 	streambinop(fout, t1, ":>", t2, 1, priority);
    else if (isBoxPar(box, t1, t2)) 	streambinop(fout, t1,",",t2, 2, priority);
    else if (isBoxRec(box, t1, t2)) 	streambinop(fout, t1,"~",t2, 4, priority);

    // iterative block diagram construction
    else if (isBoxIPar(box, t1, t2, t3)) 	fout << "par(" << boxpp(t1) << ", " << boxpp(t2) << ") {" << boxpp(t3) << "}";
    else if (isBoxISeq(box, t1, t2, t3)) 	fout << "seq(" << boxpp(t1) << ", " << boxpp(t2) << ") {" << boxpp(t3) << "}";
    else if (isBoxISum(box, t1, t2, t3)) 	fout << "sum(" << boxpp(t1) << ", " << boxpp(t2) << ") {" << boxpp(t3) << "}";
    else if (isBoxIProd(box, t1, t2, t3)) 	fout << "prod(" << boxpp(t1) << ", " << boxpp(t2) << ") {" << boxpp(t3) << "}";

    else if (isBoxInputs(box, t1))          fout << "inputs(" << boxpp(t1) << ")";
    else if (isBoxOutputs(box, t1))         fout << "outputs(" << boxpp(t1) << ")";

    // user interface
    else if (isBoxButton(box, label))	fout << "button(" << tree2str(label) << ')';
    else if (isBoxCheckbox(box, label))	fout << "checkbox(" << tree2str(label) << ')';
    else if (isBoxVSlider(box, label, cur, min, max, step)) 	{
        fout << "vslider("
             << tree2str(label) << ", "
             << boxpp(cur) << ", "
             << boxpp(min) << ", "
             << boxpp(max) << ", "
             << boxpp(step)<< ')';
    }
    else if (isBoxHSlider(box, label, cur, min, max, step)) 	{
        fout << "hslider("
             << tree2str(label) << ", "
             << boxpp(cur) << ", "
             << boxpp(min) << ", "
             << boxpp(max) << ", "
             << boxpp(step)<< ')';
    }
    else if (isBoxVGroup(box, label, t1)) {
        fout << "vgroup(" << tree2str(label) << ", " << boxpp(t1, 0) << ')';
    }
    else if (isBoxHGroup(box, label, t1)) {
        fout << "hgroup(" << tree2str(label) << ", " << boxpp(t1, 0) << ')';
    }
    else if (isBoxTGroup(box, label, t1)) {
        fout << "tgroup(" << tree2str(label) << ", " << boxpp(t1, 0) << ')';
    }
    else if (isBoxHBargraph(box, label, min, max)) 	{
        fout << "hbargraph("
             << tree2str(label) << ", "
             << boxpp(min) << ", "
             << boxpp(max) << ')';
    }
    else if (isBoxVBargraph(box, label, min, max)) 	{
        fout << "vbargraph("
             << tree2str(label) << ", "
             << boxpp(min) << ", "
             << boxpp(max) << ')';
    }
    else if (isBoxNumEntry(box, label, cur, min, max, step)) 	{
        fout << "nentry("
             << tree2str(label) << ", "
             << boxpp(cur) << ", "
             << boxpp(min) << ", "
             << boxpp(max) << ", "
             << boxpp(step)<< ')';
    }
    else if (isNil(box)) {
        fout << "()" ;
    }
    else if (isList(box)) {

        Tree l = box;
        char sep = '(';

        do {
            fout << sep << boxpp(hd(l));
            sep = ',';
            l = tl(l);
        } while (isList(l));

        fout << ')';

    } else if (isBoxWaveform(box)) {

        size_t n = box->arity();

        if (n < 6) {
            // small waveform, print all data
            fout << "waveform";
            char sep = '{';
            for (size_t i=0; i<n; i++) {
                fout << sep << boxpp(box->branch(i));
                sep = ',';
            }
            fout << '}';
        } else {
            // large waveform print only first and last values
            fout << "waveform{" << box->branch(0) << ", ..<" << n-2 << ">..," << box->branch(n-1) << "}";
        }

    } else if (isBoxEnvironment(box)) {
        fout << "environment";

    } else if (isClosure(box, abstr, genv, vis, lenv)) {
        fout << "closure[" << boxpp(abstr)
             << ", genv = " << envpp(genv)
             << ", lenv = " << envpp(lenv)
             << "]";
    }
    else if (isBoxComponent(box, label)) {
        fout << "component("
             << tree2str(label) << ')';
    }
    else if (isBoxAccess(box, t1, t2)) {
        fout << boxpp(t1) << '.' << boxpp(t2);
    }
    else if (isImportFile(box, label)) {
        fout << "import("
             << tree2str(label) << ')';
    }
    else if (isBoxSlot(box, &id)) {
        fout << "#" << id;
    }
    else if (isBoxSymbolic(box, slot, body)) {
        fout << "[" << boxpp(slot) << ">" << boxpp(body) << "]";
    }

    // Pattern Matching Extensions
    else if (isBoxCase(box, rules)) {
        fout << "case {";
        while (!isNil(rules)) {
            printRule(fout, hd(rules));
            rules = tl(rules);
        }
        fout << "}";
    }
#if 1
    // more useful for debugging output
    else if (isBoxPatternVar(box, ident)) {
        fout << "<" << boxpp(ident) << ">";
    }
#else
    // beautify messages involving lhs patterns
    else if (isBoxPatternVar(box, ident)) {
        fout << boxpp(ident);
    }
#endif

    else if (isBoxPatternMatcher(box)) {
        fout << "PM[" << box << "]";
    }

    else if (isBoxError(box)) {
        fout << "ERROR";
    }

	// None of the previous tests succeded, then it is not a valid box
	else {
<<<<<<< HEAD
        stringstream error;
        error << "Error in box::print() : " << *box << " is not a valid box" << endl;
        throw faustexception(error.str());
	}
=======
        cerr << "Error in box::print() : " << *box << " is not a valid box" << endl;
        exit(1);
	}

    return fout;
}

ostream& dsp_boxpp::print (ostream& fout) const
{
    int		i, id;
    double	r;
    prim0	p0;
    prim1	p1;
    prim2	p2;
    prim3	p3;
    prim4	p4;
    prim5	p5;
    
    printf("dsp_boxpp::print\n");

    Tree	t1, t2, t3, ff, label, cur, min, max, step, type, name, file, arg,
            body, fun, args, abstr, genv, vis, lenv, ldef, slot,
            ident, rules;

    const char* str;

    xtended* xt = (xtended*) getUserData(box);

    // primitive elements
    if (xt) 						fout << xt->name();
    else if (isBoxInt(box, &i))			fout << i;
    else if (isBoxReal(box, &r))		fout << r;
    else if (isBoxCut(box))				fout << '!';
    else if (isBoxWire(box))			fout << '_';
    else if (isBoxIdent(box, &str))		fout << str;
    else if (isBoxPrim0(box, &p0))		fout << prim0name(p0);
    else if (isBoxPrim1(box, &p1))		fout << prim1name(p1);
    else if (isBoxPrim2(box, &p2))		fout << prim2name(p2);
    else if (isBoxPrim3(box, &p3))		fout << prim3name(p3);
    else if (isBoxPrim4(box, &p4))		fout << prim4name(p4);
    else if (isBoxPrim5(box, &p5))		fout << prim5name(p5);

    else if (isBoxAbstr(box,arg,body))	fout << "\\" << dsp_boxpp(arg) << ".(" << dsp_boxpp(body) << ")";
    else if (isBoxAppl(box, fun, args))	fout << dsp_boxpp(fun) << dsp_boxpp(args) ;

    else if (isBoxWithLocalDef(box, body, ldef))	fout << dsp_boxpp(body) << " with { " << envpp(ldef) << " }";

    // foreign elements
    else if (isBoxFFun(box, ff))		fout << "ffunction(" << ffname(ff) << ')';
    else if (isBoxFConst(box, type, name, file))
        fout << "fconstant(" /*<< tree2str(type) */<< tree2quotedstr(name) << ')';
    else if (isBoxFVar(box, type, name, file))
        fout << "fvariable(" << tree2quotedstr(name) << ')';

    // block diagram binary operator
    else if (isBoxSeq(box, t1, t2))		streambinop(fout, t1, ":", t2, 1, priority);
    else if (isBoxSplit(box, t1, t2))	streambinop(fout, t1, "<:", t2, 1, priority);
    else if (isBoxMerge(box, t1, t2)) 	streambinop(fout, t1, ":>", t2, 1, priority);
    else if (isBoxPar(box, t1, t2)) 	streambinop(fout, t1,",",t2, 2, priority);
    else if (isBoxRec(box, t1, t2)) 	streambinop(fout, t1,"~",t2, 4, priority);

    // iterative block diagram construction
    else if (isBoxIPar(box, t1, t2, t3)) 	fout << "par(" << dsp_boxpp(t1) << ", " << dsp_boxpp(t2) << ") {" << dsp_boxpp(t3) << "}";
    else if (isBoxISeq(box, t1, t2, t3)) 	fout << "seq(" << dsp_boxpp(t1) << ", " << dsp_boxpp(t2) << ") {" << dsp_boxpp(t3) << "}";
    else if (isBoxISum(box, t1, t2, t3)) 	fout << "sum(" << dsp_boxpp(t1) << ", " << dsp_boxpp(t2) << ") {" << dsp_boxpp(t3) << "}";
    else if (isBoxIProd(box, t1, t2, t3)) 	fout << "prod(" << dsp_boxpp(t1) << ", " << dsp_boxpp(t2) << ") {" << dsp_boxpp(t3) << "}";

    else if (isBoxInputs(box, t1))          fout << "inputs(" << dsp_boxpp(t1) << ")";
    else if (isBoxOutputs(box, t1))         fout << "outputs(" << dsp_boxpp(t1) << ")";

    // user interface
    else if (isBoxButton(box, label))	fout << "button(" << tree2quotedstr(label) << ')';
    else if (isBoxCheckbox(box, label))	fout << "checkbox(" << tree2quotedstr(label) << ')';
    else if (isBoxVSlider(box, label, cur, min, max, step)) 	{
        fout << "vslider("
             << tree2quotedstr(label) << ", "
             << dsp_boxpp(cur) << ", "
             << dsp_boxpp(min) << ", "
             << dsp_boxpp(max) << ", "
             << dsp_boxpp(step)<< ')';
    }
    else if (isBoxHSlider(box, label, cur, min, max, step)) 	{
        fout << "hslider("
             << tree2quotedstr(label) << ", "
             << dsp_boxpp(cur) << ", "
             << dsp_boxpp(min) << ", "
             << dsp_boxpp(max) << ", "
             << dsp_boxpp(step)<< ')';
    }
    else if (isBoxVGroup(box, label, t1)) {
        fout << "vgroup(" << tree2quotedstr(label) << ", " << dsp_boxpp(t1, 0) << ')';
    }
    else if (isBoxHGroup(box, label, t1)) {
        fout << "hgroup(" << tree2quotedstr(label) << ", " << dsp_boxpp(t1, 0) << ')';
    }
    else if (isBoxTGroup(box, label, t1)) {
        fout << "tgroup(" << tree2quotedstr(label) << ", " << dsp_boxpp(t1, 0) << ')';
    }
    else if (isBoxHBargraph(box, label, min, max)) 	{
        fout << "hbargraph("
             << tree2quotedstr(label) << ", "
             << dsp_boxpp(min) << ", "
             << dsp_boxpp(max) << ')';
    }
    else if (isBoxVBargraph(box, label, min, max)) 	{
        fout << "vbargraph("
             << tree2quotedstr(label) << ", "
             << dsp_boxpp(min) << ", "
             << dsp_boxpp(max) << ')';
    }
    else if (isBoxNumEntry(box, label, cur, min, max, step)) 	{
        fout << "nentry("
             << tree2quotedstr(label) << ", "
             << dsp_boxpp(cur) << ", "
             << dsp_boxpp(min) << ", "
             << dsp_boxpp(max) << ", "
             << dsp_boxpp(step)<< ')';
    }
    else if (isNil(box)) {
        fout << "()" ;
    }
    else if (isList(box)) {

        Tree l = box;
        char sep = '(';

        do {
            fout << sep << dsp_boxpp(hd(l));
            sep = ',';
            l = tl(l);
        } while (isList(l));

        fout << ')';

    } else if (isBoxWaveform(box)) {

        size_t n = box->arity();

        fout << "waveform";
        char sep = '{';
        for (size_t i=0; i<n; i++) {
            fout << sep << dsp_boxpp(box->branch(i));
            sep = ',';
        }
        fout << '}';
   
    } else if (isBoxEnvironment(box)) {
        fout << "environment";

    } else if (isClosure(box, abstr, genv, vis, lenv)) {
        fout << "closure[" << dsp_boxpp(abstr)
             << ", genv = " << envpp(genv)
             << ", lenv = " << envpp(lenv)
             << "]";
    }
    else if (isBoxComponent(box, label)) {
        fout << "component("
             << tree2quotedstr(label) << ')';
    }
    else if (isBoxAccess(box, t1, t2)) {
        fout << dsp_boxpp(t1) << '.' << dsp_boxpp(t2);
    }
    else if (isImportFile(box, label)) {
        fout << "import("
             << tree2quotedstr(label) << ')';
    }
    else if (isBoxSlot(box, &id)) {
        fout << "x" << id;
    }
    else if (isBoxSymbolic(box, slot, body)) {
        fout << "\\(" << dsp_boxpp(slot) << ").(" << dsp_boxpp(body) << ")";
    }

    // Pattern Matching Extensions
    else if (isBoxCase(box, rules)) {
        fout << "case {";
        while (!isNil(rules)) {
            printRule(fout, hd(rules));
            rules = tl(rules);
        }
        fout << "}";
    }
#if 1
    // more useful for debugging output
    else if (isBoxPatternVar(box, ident)) {
        fout << "<" << dsp_boxpp(ident) << ">";
    }
#else
    // beautify messages involving lhs patterns
    else if (isBoxPatternVar(box, ident)) {
        fout << dsp_boxpp(ident);
    }
#endif

    else if (isBoxPatternMatcher(box)) {
        fout << "PM[" << box << "]";
    }

    else if (isBoxError(box)) {
        fout << "ERROR";
    }


    // None of the previous tests succeded, then it is not a valid box
    else {
        cerr << "Error in box::print() : " << *box << " is not a valid box" << endl;
        exit(1);
    }
>>>>>>> ab13477a

    return fout;
}



/*****************************************************************************
	 affichage d'un environnement
*****************************************************************************/

ostream& envpp::print (ostream& fout) const
{
    const char* 	sep = "";
    Tree 	l = fEnv;

    fout << '{';
    while (isList(l)) {
        fout << sep << boxpp(hd(hd(l))) << "=" << boxpp(tl(hd(l)));
        sep = ", ";
        l = tl(l);
    }
    fout << '}';
    return fout;
}
<|MERGE_RESOLUTION|>--- conflicted
+++ resolved
@@ -544,14 +544,9 @@
 
 	// None of the previous tests succeded, then it is not a valid box
 	else {
-<<<<<<< HEAD
         stringstream error;
         error << "Error in box::print() : " << *box << " is not a valid box" << endl;
         throw faustexception(error.str());
-	}
-=======
-        cerr << "Error in box::print() : " << *box << " is not a valid box" << endl;
-        exit(1);
 	}
 
     return fout;
@@ -758,7 +753,6 @@
         cerr << "Error in box::print() : " << *box << " is not a valid box" << endl;
         exit(1);
     }
->>>>>>> ab13477a
 
     return fout;
 }
