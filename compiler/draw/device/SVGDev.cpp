/************************************************************************
 ************************************************************************
    FAUST compiler
	Copyright (C) 2003-2004 GRAME, Centre National de Creation Musicale
    ---------------------------------------------------------------------
    This program is free software; you can redistribute it and/or modify
    it under the terms of the GNU General Public License as published by
    the Free Software Foundation; either version 2 of the License, or
    (at your option) any later version.

    This program is distributed in the hope that it will be useful,
    but WITHOUT ANY WARRANTY; without even the implied warranty of
    MERCHANTABILITY or FITNESS FOR A PARTICULAR PURPOSE.  See the
    GNU General Public License for more details.

    You should have received a copy of the GNU General Public License
    along with this program; if not, write to the Free Software
    Foundation, Inc., 675 Mass Ave, Cambridge, MA 02139, USA.
 ************************************************************************
 ************************************************************************/

// SVGDev.cpp

#include "SVGDev.h"
#include "global.hh"
#include "exception.hh"

#include <stdio.h>
#include <iostream>
#include <sstream>

using namespace std;

<<<<<<< HEAD
=======
extern bool gShadowBlur;
extern bool gScaledSVG;

>>>>>>> ed1ca164
static char* xmlcode(const char* name, char* name2)
{
	int	i,j;

	// SUBSTITUTION DES CARACTeRES INTERDITS EN XML

	for (i=0, j=0; (name[i] != 0) && (j < 250); i++) {
		switch (name[i]) {
			case '<' 	: name2[j++] = '&'; name2[j++] = 'l'; name2[j++] = 't'; name2[j++] = ';'; 	break;
			case '>' 	: name2[j++] = '&'; name2[j++] = 'g'; name2[j++] = 't'; name2[j++] = ';'; 	break;
			case '\'' 	: name2[j++] = '&'; name2[j++] = 'a'; name2[j++] = 'p'; name2[j++] = 'o'; name2[j++] = 's'; name2[j++] = ';'; 	break;
			case '"' 	: name2[j++] = '&'; name2[j++] = 'q'; name2[j++] = 'u'; name2[j++] = 'o'; name2[j++] = 't'; name2[j++] = ';'; 	break;
			case '&' 	: name2[j++] = '&'; name2[j++] = 'a'; name2[j++] = 'm'; name2[j++] = 'p'; name2[j++] = ';'; 	break;
			default 	: name2[j++] = name[i];
		}
	}
	name2[j] = 0;

	return name2;
}

SVGDev::SVGDev(const char* ficName, double largeur, double hauteur)
{
	double gScale = 0.5;
	if ((fic_repr = fopen(ficName,"w+")) == NULL) {
        stringstream error;
		error << "Impossible to create or open " << ficName << endl;
        throw faustexception(error.str());
	}

	// representation file:
	fprintf(fic_repr,"<?xml version=\"1.0\"?>\n");
	// + DTD ...
	// viewBox:
    if (gScaledSVG) {
        fprintf(fic_repr,"<svg xmlns=\"http://www.w3.org/2000/svg\" xmlns:xlink=\"http://www.w3.org/1999/xlink\" viewBox=\"0 0 %f %f\" width=\"100%%\" height=\"100%%\" version=\"1.1\">\n", largeur, hauteur);
    } else {
        fprintf(fic_repr,"<svg xmlns=\"http://www.w3.org/2000/svg\" xmlns:xlink=\"http://www.w3.org/1999/xlink\" viewBox=\"0 0 %f %f\" width=\"%fmm\" height=\"%fmm\" version=\"1.1\">\n", largeur, hauteur, largeur*gScale, hauteur*gScale);
    }

    if (gGlobal->gShadowBlur) {
		 fprintf(fic_repr,
		    "<defs>\n"
		    "   <filter id=\"filter\" filterRes=\"18\" x=\"0\" y=\"0\">\n"
		    "     <feGaussianBlur in=\"SourceGraphic\" stdDeviation=\"1.55\" result=\"blur\"/>\n"
		    "     <feOffset in=\"blur\" dx=\"3\" dy=\"3\"/>\n"
		    "   </filter>\n"
		    "</defs>\n"
		    );
    }

}

SVGDev::~SVGDev()
{
	fprintf(fic_repr,"</svg>\n");
	fclose(fic_repr);
}

void SVGDev::rect(double x,double y,double l,double h, const char* color, const char* link)
{
    char buf[512];
    if (link != 0 && link[0]!=0) {
        // open the optional link tag
        fprintf(fic_repr,"<a xlink:href=\"%s\">\n", xmlcode(link, buf));
    }
    // draw the shadow
    if (gGlobal->gShadowBlur) {
        fprintf(fic_repr,"<rect x=\"%f\" y=\"%f\" width=\"%f\" height=\"%f\" rx=\"0.1\" ry=\"0.1\" style=\"stroke:none;fill:#aaaaaa;;filter:url(#filter);\"/>\n",x+1,y+1,l,h);
    } else {
        fprintf(fic_repr,"<rect x=\"%f\" y=\"%f\" width=\"%f\" height=\"%f\" rx=\"0\" ry=\"0\" style=\"stroke:none;fill:#cccccc;\"/>\n",x+1,y+1,l,h);
    }

    // draw the rectangle
    fprintf(fic_repr,"<rect x=\"%f\" y=\"%f\" width=\"%f\" height=\"%f\" rx=\"0\" ry=\"0\" style=\"stroke:none;fill:%s;\"/>\n", x, y, l, h, color);
    if (link != 0 && link[0]!=0) {
        // close the optional link tag
        fprintf(fic_repr,"</a>\n");
    }

}

//<polygon fill="lightsteelblue" stroke="midnightblue" stroke-width="5"
//    points="350,180 380,180 380,160 410,160 410,180 440,180 440,140 470,140 470,180
//    500,180 500,120 530,120 530,180" />

void SVGDev::triangle(double x,double y,double l,double h, const char* color, const char* link, bool leftright)
{
    char buf[512];
    if (link != 0 && link[0]!=0) {
        // open the optional link tag
        fprintf(fic_repr,"<a xlink:href=\"%s\">\n", xmlcode(link, buf));
    }
    // draw triangle+circle
    float r = 1.5; // circle radius
    float x0, x1, x2;
    if (leftright) {
        x0 = (float)x;
        x1 = (float)(x+l-2*r);
        x2 = (float)(x+l-r);
    } else {
        x0 = (float)(x+l);
        x1 = (float)(x+2*r);
        x2 = (float)(x+r);
    }
    fprintf(fic_repr,"<polygon fill=\"%s\" stroke=\"black\" stroke-width=\".25\" points=\"%f,%f %f,%f %f,%f\"/>\n", color, x0,y, x1,y+h/2.0, x0,y+h);
    fprintf(fic_repr,"<circle  fill=\"%s\" stroke=\"black\" stroke-width=\".25\" cx=\"%f\" cy=\"%f\" r=\"%f\"/>\n", color, x2, y+h/2.0, r);
}

void SVGDev::rond(double x,double y,double rayon)
{
	fprintf(fic_repr,"<circle cx=\"%f\" cy=\"%f\" r=\"%f\"/>\n",x,y,rayon);
}

void SVGDev::fleche(double x,double y,double rotation,int sens)
{
	double dx = 3;
	double dy = 1;

	if(sens == 1)
	{
		fprintf(fic_repr,"<line x1=\"%f\" y1=\"%f\" x2=\"%f\" y2=\"%f\"  transform=\"rotate(%f,%f,%f)\" style=\"stroke: black; stroke-width:0.25;\"/>\n",x-dx,y-dy,x,y,rotation,x,y);
		fprintf(fic_repr,"<line x1=\"%f\" y1=\"%f\" x2=\"%f\" y2=\"%f\"  transform=\"rotate(%f,%f,%f)\" style=\"stroke: black; stroke-width:0.25;\"/>\n",x-dx,y+dy,x,y,rotation,x,y);
	}
	else //for recursion
	{
		fprintf(fic_repr,"<line x1=\"%f\" y1=\"%f\" x2=\"%f\" y2=\"%f\"  transform=\"rotate(%f,%f,%f)\" style=\"stroke: black; stroke-width:0.25;\"/>\n",x+dx,y-dy,x,y,rotation,x,y);
		fprintf(fic_repr,"<line x1=\"%f\" y1=\"%f\" x2=\"%f\" y2=\"%f\"  transform=\"rotate(%f,%f,%f)\" style=\"stroke: black; stroke-width:0.25;\"/>\n",x+dx,y+dy,x,y,rotation,x,y);
	}
}

void SVGDev::carre(double x,double y,double cote)
{
	fprintf(fic_repr,"<rect x=\"%f\" y=\"%f\" width=\"%f\" height=\"%f\" style=\"stroke: black;stroke-width:0.5;fill:none;\"/>\n",x-0.5*cote,y-cote,cote,cote);
}

void SVGDev::trait(double x1,double y1,double x2,double y2)
{
	fprintf(fic_repr,"<line x1=\"%f\" y1=\"%f\" x2=\"%f\" y2=\"%f\"  style=\"stroke:black; stroke-linecap:round; stroke-width:0.25;\"/>\n",x1,y1,x2,y2);
}

void SVGDev::dasharray(double x1,double y1,double x2,double y2)
{
	fprintf(fic_repr,"<line x1=\"%f\" y1=\"%f\" x2=\"%f\" y2=\"%f\"  style=\"stroke: black; stroke-linecap:round; stroke-width:0.25; stroke-dasharray:3,3;\"/>\n",x1,y1,x2,y2);
}

void SVGDev::text(double x,double y,const char* name, const char* link)
{
    char buf[512];
    if (link != 0 && link[0]!=0) {
        // open the optional link tag
        fprintf(fic_repr,"<a xlink:href=\"%s\">\n", xmlcode(link, buf));
    }
    char name2[256];
	fprintf(fic_repr,"<text x=\"%f\" y=\"%f\" font-family=\"Arial\" font-size=\"7\" text-anchor=\"middle\" fill=\"#FFFFFF\">%s</text>\n",x,y+2,xmlcode(name,name2));
    if (link != 0 && link[0]!=0) {
        // close the optional link tag
        fprintf(fic_repr,"</a>\n");
    }
}

void SVGDev::label(double x,double y,const char* name)
{
	char name2[256];
	fprintf(fic_repr,"<text x=\"%f\" y=\"%f\" font-family=\"Arial\" font-size=\"7\">%s</text>\n",x,y+2,xmlcode(name,name2));
}

void SVGDev::markSens(double x,double y,int sens)
{
	int offset = (sens == 1) ? 2 : -2;
	fprintf(fic_repr,"<circle cx=\"%f\" cy=\"%f\" r=\"1\"/>\n", x+offset, y+offset);
}

void SVGDev::Error(const char* message, const char* reason,int nb_error,double x,double y,double largeur)
{
	fprintf(fic_repr,"<text x=\"%f\" y=\"%f\"  textLength=\"%f\" lengthAdjust=\"spacingAndGlyphs\" style=\"stroke: red; stroke-width:0.3; fill:red; text-anchor:middle;\">%d : %s</text>\n",x,y-7,largeur,nb_error,message);
	fprintf(fic_repr,"<text x=\"%f\" y=\"%f\"  textLength=\"%f\" lengthAdjust=\"spacingAndGlyphs\" style=\"stroke: red; stroke-width:0.3; fill:none; text-anchor:middle;\">%s</text>\n",x,y+7,largeur,reason);
}


<|MERGE_RESOLUTION|>--- conflicted
+++ resolved
@@ -31,12 +31,6 @@
 
 using namespace std;
 
-<<<<<<< HEAD
-=======
-extern bool gShadowBlur;
-extern bool gScaledSVG;
-
->>>>>>> ed1ca164
 static char* xmlcode(const char* name, char* name2)
 {
 	int	i,j;
@@ -71,7 +65,7 @@
 	fprintf(fic_repr,"<?xml version=\"1.0\"?>\n");
 	// + DTD ...
 	// viewBox:
-    if (gScaledSVG) {
+    if (gGlobal->gScaledSVG) {
         fprintf(fic_repr,"<svg xmlns=\"http://www.w3.org/2000/svg\" xmlns:xlink=\"http://www.w3.org/1999/xlink\" viewBox=\"0 0 %f %f\" width=\"100%%\" height=\"100%%\" version=\"1.1\">\n", largeur, hauteur);
     } else {
         fprintf(fic_repr,"<svg xmlns=\"http://www.w3.org/2000/svg\" xmlns:xlink=\"http://www.w3.org/1999/xlink\" viewBox=\"0 0 %f %f\" width=\"%fmm\" height=\"%fmm\" version=\"1.1\">\n", largeur, hauteur, largeur*gScale, hauteur*gScale);
