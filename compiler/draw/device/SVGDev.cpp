/************************************************************************
 ************************************************************************
    FAUST compiler
	Copyright (C) 2003-2004 GRAME, Centre National de Creation Musicale
    ---------------------------------------------------------------------
    This program is free software; you can redistribute it and/or modify
    it under the terms of the GNU General Public License as published by
    the Free Software Foundation; either version 2 of the License, or
    (at your option) any later version.

    This program is distributed in the hope that it will be useful,
    but WITHOUT ANY WARRANTY; without even the implied warranty of
    MERCHANTABILITY or FITNESS FOR A PARTICULAR PURPOSE.  See the
    GNU General Public License for more details.

    You should have received a copy of the GNU General Public License
    along with this program; if not, write to the Free Software
    Foundation, Inc., 675 Mass Ave, Cambridge, MA 02139, USA.
 ************************************************************************
 ************************************************************************/

// SVGDev.cpp

#include "SVGDev.h"
<<<<<<< HEAD
#include "global.hh"

#include "stdio.h"
=======
#include <stdio.h>
>>>>>>> 060c5bee
#include <iostream>

using namespace std;

static char* xmlcode(const char* name, char* name2)
{
	int	i,j;

	// SUBSTITUTION DES CARACTeRES INTERDITS EN XML

	for (i=0, j=0; (name[i] != 0) && (j < 250); i++) {
		switch (name[i]) {
			case '<' 	: name2[j++] = '&'; name2[j++] = 'l'; name2[j++] = 't'; name2[j++] = ';'; 	break;
			case '>' 	: name2[j++] = '&'; name2[j++] = 'g'; name2[j++] = 't'; name2[j++] = ';'; 	break;
			case '\'' 	: name2[j++] = '&'; name2[j++] = 'a'; name2[j++] = 'p'; name2[j++] = 'o'; name2[j++] = 's'; name2[j++] = ';'; 	break;
			case '"' 	: name2[j++] = '&'; name2[j++] = 'q'; name2[j++] = 'u'; name2[j++] = 'o'; name2[j++] = 't'; name2[j++] = ';'; 	break;
			case '&' 	: name2[j++] = '&'; name2[j++] = 'a'; name2[j++] = 'm'; name2[j++] = 'p'; name2[j++] = ';'; 	break;
			default 	: name2[j++] = name[i];
		}
	}
	name2[j] = 0;

	return name2;
}

SVGDev::SVGDev(const char* ficName,double largeur, double hauteur)
{
	double gScale = 0.5;
	if ((fic_repr = fopen(ficName,"w+")) == NULL) {
		cout<<"Impossible to create or open "<<ficName<<endl;
        return;
	}

	// representation file:
	fprintf(fic_repr,"<?xml version=\"1.0\"?>\n");
	// + DTD ...
	// viewBox:
	fprintf(fic_repr,"<svg xmlns=\"http://www.w3.org/2000/svg\" xmlns:xlink=\"http://www.w3.org/1999/xlink\" viewBox=\"0 0 %f %f\" width=\"%fmm\" height=\"%fmm\" version=\"1.1\">\n", largeur, hauteur, largeur*gScale, hauteur*gScale);

    if (gGlobal->gShadowBlur) {
		 fprintf(fic_repr,
		    "<defs>\n"
		    "   <filter id=\"filter\" filterRes=\"18\" x=\"0\" y=\"0\">\n"
		    "     <feGaussianBlur in=\"SourceGraphic\" stdDeviation=\"1.55\" result=\"blur\"/>\n"
		    "     <feOffset in=\"blur\" dx=\"3\" dy=\"3\"/>\n"
		    "   </filter>\n"
		    "</defs>\n"
		    );
    }

}

SVGDev::~SVGDev()
{
	fprintf(fic_repr,"</svg>\n");
	fclose(fic_repr);
}

void SVGDev::rect(double x,double y,double l,double h, const char* color, const char* link)
{
    char buf[512];
    if (link != 0 && link[0]!=0) {
        // open the optional link tag
        fprintf(fic_repr,"<a xlink:href=\"%s\">\n", xmlcode(link, buf));
    }
    // draw the shadow
    if (gGlobal->gShadowBlur) {
        fprintf(fic_repr,"<rect x=\"%f\" y=\"%f\" width=\"%f\" height=\"%f\" rx=\"0.1\" ry=\"0.1\" style=\"stroke:none;fill:#aaaaaa;;filter:url(#filter);\"/>\n",x+1,y+1,l,h);
    } else {
        fprintf(fic_repr,"<rect x=\"%f\" y=\"%f\" width=\"%f\" height=\"%f\" rx=\"0\" ry=\"0\" style=\"stroke:none;fill:#cccccc;\"/>\n",x+1,y+1,l,h);
    }

    // draw the rectangle
    fprintf(fic_repr,"<rect x=\"%f\" y=\"%f\" width=\"%f\" height=\"%f\" rx=\"0\" ry=\"0\" style=\"stroke:none;fill:%s;\"/>\n", x, y, l, h, color);
    if (link != 0 && link[0]!=0) {
        // close the optional link tag
        fprintf(fic_repr,"</a>\n");
    }

}

//<polygon fill="lightsteelblue" stroke="midnightblue" stroke-width="5"
//    points="350,180 380,180 380,160 410,160 410,180 440,180 440,140 470,140 470,180
//    500,180 500,120 530,120 530,180" />

void SVGDev::triangle(double x,double y,double l,double h, const char* color, const char* link, bool leftright)
{
    char buf[512];
    if (link != 0 && link[0]!=0) {
        // open the optional link tag
        fprintf(fic_repr,"<a xlink:href=\"%s\">\n", xmlcode(link, buf));
    }
    // draw triangle+circle
    float r = 1.5; // circle radius
    float x0, x1, x2;
    if (leftright) {
        x0 = (float)x;
        x1 = (float)(x+l-2*r);
        x2 = (float)(x+l-r);
    } else {
        x0 = (float)(x+l);
        x1 = (float)(x+2*r);
        x2 = (float)(x+r);
    }
    fprintf(fic_repr,"<polygon fill=\"%s\" stroke=\"black\" stroke-width=\".25\" points=\"%f,%f %f,%f %f,%f\"/>\n", color, x0,y, x1,y+h/2.0, x0,y+h);
    fprintf(fic_repr,"<circle  fill=\"%s\" stroke=\"black\" stroke-width=\".25\" cx=\"%f\" cy=\"%f\" r=\"%f\"/>\n", color, x2, y+h/2.0, r);
}

void SVGDev::rond(double x,double y,double rayon)
{
	fprintf(fic_repr,"<circle cx=\"%f\" cy=\"%f\" r=\"%f\"/>\n",x,y,rayon);
}

void SVGDev::fleche(double x,double y,double rotation,int sens)
{
	double dx = 3;
	double dy = 1;

	if(sens == 1)
	{
		fprintf(fic_repr,"<line x1=\"%f\" y1=\"%f\" x2=\"%f\" y2=\"%f\"  transform=\"rotate(%f,%f,%f)\" style=\"stroke: black; stroke-width:0.25;\"/>\n",x-dx,y-dy,x,y,rotation,x,y);
		fprintf(fic_repr,"<line x1=\"%f\" y1=\"%f\" x2=\"%f\" y2=\"%f\"  transform=\"rotate(%f,%f,%f)\" style=\"stroke: black; stroke-width:0.25;\"/>\n",x-dx,y+dy,x,y,rotation,x,y);
	}
	else //for recursion
	{
		fprintf(fic_repr,"<line x1=\"%f\" y1=\"%f\" x2=\"%f\" y2=\"%f\"  transform=\"rotate(%f,%f,%f)\" style=\"stroke: black; stroke-width:0.25;\"/>\n",x+dx,y-dy,x,y,rotation,x,y);
		fprintf(fic_repr,"<line x1=\"%f\" y1=\"%f\" x2=\"%f\" y2=\"%f\"  transform=\"rotate(%f,%f,%f)\" style=\"stroke: black; stroke-width:0.25;\"/>\n",x+dx,y+dy,x,y,rotation,x,y);
	}
}

void SVGDev::carre(double x,double y,double cote)
{
	fprintf(fic_repr,"<rect x=\"%f\" y=\"%f\" width=\"%f\" height=\"%f\" style=\"stroke: black;stroke-width:0.5;fill:none;\"/>\n",x-0.5*cote,y-cote,cote,cote);
}

void SVGDev::trait(double x1,double y1,double x2,double y2)
{
	fprintf(fic_repr,"<line x1=\"%f\" y1=\"%f\" x2=\"%f\" y2=\"%f\"  style=\"stroke:black; stroke-linecap:round; stroke-width:0.25;\"/>\n",x1,y1,x2,y2);
}

void SVGDev::dasharray(double x1,double y1,double x2,double y2)
{
	fprintf(fic_repr,"<line x1=\"%f\" y1=\"%f\" x2=\"%f\" y2=\"%f\"  style=\"stroke: black; stroke-linecap:round; stroke-width:0.25; stroke-dasharray:3,3;\"/>\n",x1,y1,x2,y2);
}

void SVGDev::text(double x,double y,const char* name, const char* link)
{
    char buf[512];
    if (link != 0 && link[0]!=0) {
        // open the optional link tag
        fprintf(fic_repr,"<a xlink:href=\"%s\">\n", xmlcode(link, buf));
    }
    char name2[256];
	fprintf(fic_repr,"<text x=\"%f\" y=\"%f\" font-family=\"Arial\" font-size=\"7\" text-anchor=\"middle\" fill=\"#FFFFFF\">%s</text>\n",x,y+2,xmlcode(name,name2));
    if (link != 0 && link[0]!=0) {
        // close the optional link tag
        fprintf(fic_repr,"</a>\n");
    }
}

void SVGDev::label(double x,double y,const char* name)
{
	char name2[256];
	fprintf(fic_repr,"<text x=\"%f\" y=\"%f\" font-family=\"Arial\" font-size=\"7\">%s</text>\n",x,y+2,xmlcode(name,name2));
}

void SVGDev::markSens(double x,double y,int sens)
{
	int offset = (sens == 1) ? 2 : -2;
	fprintf(fic_repr,"<circle cx=\"%f\" cy=\"%f\" r=\"1\"/>\n", x+offset, y+offset);
}

void SVGDev::Error(const char* message, const char* reason,int nb_error,double x,double y,double largeur)
{
	fprintf(fic_repr,"<text x=\"%f\" y=\"%f\"  textLength=\"%f\" lengthAdjust=\"spacingAndGlyphs\" style=\"stroke: red; stroke-width:0.3; fill:red; text-anchor:middle;\">%d : %s</text>\n",x,y-7,largeur,nb_error,message);
	fprintf(fic_repr,"<text x=\"%f\" y=\"%f\"  textLength=\"%f\" lengthAdjust=\"spacingAndGlyphs\" style=\"stroke: red; stroke-width:0.3; fill:none; text-anchor:middle;\">%s</text>\n",x,y+7,largeur,reason);
}


<|MERGE_RESOLUTION|>--- conflicted
+++ resolved
@@ -22,14 +22,12 @@
 // SVGDev.cpp
 
 #include "SVGDev.h"
-<<<<<<< HEAD
 #include "global.hh"
-
-#include "stdio.h"
-=======
+#include "exception.hh"
+
 #include <stdio.h>
->>>>>>> 060c5bee
 #include <iostream>
+#include <sstream>
 
 using namespace std;
 
@@ -58,8 +56,9 @@
 {
 	double gScale = 0.5;
 	if ((fic_repr = fopen(ficName,"w+")) == NULL) {
-		cout<<"Impossible to create or open "<<ficName<<endl;
-        return;
+        stringstream error;
+		error << "Impossible to create or open " << ficName << endl;
+        throw faustexception(error.str());
 	}
 
 	// representation file:
