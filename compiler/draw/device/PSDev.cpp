/************************************************************************
 ************************************************************************
    FAUST compiler
	Copyright (C) 2003-2004 GRAME, Centre National de Creation Musicale
    ---------------------------------------------------------------------
    This program is free software; you can redistribute it and/or modify
    it under the terms of the GNU General Public License as published by
    the Free Software Foundation; either version 2 of the License, or
    (at your option) any later version.

    This program is distributed in the hope that it will be useful,
    but WITHOUT ANY WARRANTY; without even the implied warranty of
    MERCHANTABILITY or FITNESS FOR A PARTICULAR PURPOSE.  See the
    GNU General Public License for more details.

    You should have received a copy of the GNU General Public License
    along with this program; if not, write to the Free Software
    Foundation, Inc., 675 Mass Ave, Cambridge, MA 02139, USA.
 ************************************************************************
 ************************************************************************/
 
// PSDev.cpp

<<<<<<< HEAD
#include "PSDev.h"
#include "string.h"
#include "math.h"
#include "compatibility.hh"
#include "global.hh"
=======
#include <string.h>
#include <math.h>
>>>>>>> 060c5bee
#include <iostream>

#include "compatibility.hh"
#include "PSDev.h"

using namespace std;

static char * addFileNum(const char* fname)
{
	char 	f[256];
	char 	s[256]; 
	int 	i;

 	// remove suffixes (.xxx.yyy)
	for (i=0; (fname[i] != 0) && (fname[i] != '.'); i++) {
		f[i] = fname[i];
	}
	f[i] = 0;

	// add number and .ps suffix
	snprintf(s, 255, "%s-%d.ps", f, ++gGlobal->gFileNum);
	//cerr << "file name " << s << endl;
	return strdup(s);
}

PSDev::PSDev(const char* ficName, double largeur, double hauteur)
{
	if ((fic_repr = fopen(addFileNum(ficName),"w+")) == NULL) { 
	//if ((fic_repr = fopen(ficName,"w+")) == NULL) { 
		cout<<"Impossible to create or open "<<ficName<<endl;
        return;
	}

	if(largeur<hauteur)
		largeur=hauteur;

	fprintf(fic_repr,"%%!PS-Adobe-3.0 \n");
	//fprintf(fic_repr,"%%%%Pages: (atend) \n");
	fprintf(fic_repr,"%%%%BoundingBox: 0 0 450 %d\n",(int)floor((hauteur*450/largeur)+1));

	fprintf(fic_repr,"/unit {%f mul} def\n\n",450/largeur);
	fprintf(fic_repr,"0 %f unit translate\n",hauteur);  
	fprintf(fic_repr,"1 -1 scale\n\n");				// postscript's origin = lower left corner (SVG:upper left)
	fprintf(fic_repr,"0.6 unit setlinewidth\n");	// lines' width

	fprintf(fic_repr,"/Times-Roman findfont   %% Get the basic font for text\n");
	//fprintf(fic_repr,"15 unit scalefont       %% Scale the font to 15 units\n");
	fprintf(fic_repr,"10 unit scalefont       %% Scale the font to 10 units\n");
	fprintf(fic_repr,"setfont                 %% Make it the current font\n\n");
}

PSDev::~PSDev()
{
	fprintf(fic_repr,"showpage\n"); //eject the page
	fclose(fic_repr);
}

void PSDev::rect(double x,double y,double l,double h, const char*, const char*)
{
    fprintf(fic_repr,"gsave\n");
    fprintf(fic_repr,"newpath\n");
    //fprintf(fic_repr,"1.5 unit setlinewidth\n");
    fprintf(fic_repr,"1.0 unit setlinewidth\n");
    fprintf(fic_repr,"%f unit %f unit moveto\n",x,y);
    fprintf(fic_repr,"0 unit %f unit rlineto\n",h);
    fprintf(fic_repr,"%f unit 0 unit rlineto\n",l);
    fprintf(fic_repr,"0 unit %f unit rlineto\n",-h);
    fprintf(fic_repr,"closepath\n");
    fprintf(fic_repr,"stroke\n");
    fprintf(fic_repr,"grestore\n");
}

void PSDev::triangle(double x,double y,double l,double h, const char*, const char*, bool leftright)
{
    fprintf(fic_repr,"gsave\n");
    fprintf(fic_repr,"newpath\n");
    //fprintf(fic_repr,"1.5 unit setlinewidth\n");
    fprintf(fic_repr,"1.0 unit setlinewidth\n");
    fprintf(fic_repr,"%f unit %f unit moveto\n",x,y);
    fprintf(fic_repr,"0 unit %f unit rlineto\n",h);
    fprintf(fic_repr,"%f unit 0 unit rlineto\n",l);
    fprintf(fic_repr,"0 unit %f unit rlineto\n",-h);
    fprintf(fic_repr,"closepath\n");
    fprintf(fic_repr,"stroke\n");
    fprintf(fic_repr,"grestore\n");
}

void PSDev::rond(double x,double y,double rayon)
{
	fprintf(fic_repr,"gsave\n");
	fprintf(fic_repr,"newpath\n");
	fprintf(fic_repr,"%f unit %f unit %f unit 0 360 arc\n",x,y,rayon);
	fprintf(fic_repr,"fill\n");
	fprintf(fic_repr,"grestore\n");
}

void PSDev::fleche(double x,double y,double rotation,int sens)
{
	if(sens == 1)
	{	
		fprintf(fic_repr,"gsave\n");
		fprintf(fic_repr,"newpath\n");
		fprintf(fic_repr,"0.3 setgray\n");
		fprintf(fic_repr,"%f unit %f unit moveto\n",x,y);
		fprintf(fic_repr,"%f rotate\n",rotation);
		fprintf(fic_repr,"%f unit %f unit rlineto\n",(double)-4,(double)-2);
		fprintf(fic_repr,"%f rotate\n",(double)-rotation);
		fprintf(fic_repr,"%f unit %f unit moveto\n",x,y);  
		fprintf(fic_repr,"%f rotate\n",rotation); 
		fprintf(fic_repr,"%f unit %f unit rlineto\n",(double)-4,(double)+2);
		fprintf(fic_repr,"closepath\n");  
		fprintf(fic_repr,"stroke\n");
		fprintf(fic_repr,"grestore\n");
	}
	else //for the recursion
	{
		fprintf(fic_repr,"gsave\n");
		fprintf(fic_repr,"newpath\n");
		fprintf(fic_repr,"0.3 setgray\n");
		fprintf(fic_repr,"%f unit %f unit moveto\n",x,y);
		fprintf(fic_repr,"%f rotate\n",rotation);
		fprintf(fic_repr,"%f unit %f unit rlineto\n",(double)4,(double)-2);
		fprintf(fic_repr,"%f rotate\n",(double)-rotation);
		fprintf(fic_repr,"%f unit %f unit moveto\n",x,y);  
		fprintf(fic_repr,"%f rotate\n",rotation); 
		fprintf(fic_repr,"%f unit %f unit rlineto\n",(double)4,(double)+2);
		fprintf(fic_repr,"closepath\n");  
		fprintf(fic_repr,"stroke\n");
		fprintf(fic_repr,"grestore\n");
	}
}

void PSDev::carre(double x,double y,double cote)
{
	fprintf(fic_repr,"gsave\n");
	fprintf(fic_repr,"newpath\n");
	fprintf(fic_repr,"0.3 setgray\n");
	fprintf(fic_repr,"%f unit %f unit moveto\n",x-cote/2,y);    
	fprintf(fic_repr,"0 unit %f unit rlineto\n",-cote);
	fprintf(fic_repr,"%f unit 0 unit rlineto\n",cote);
	fprintf(fic_repr,"0 unit %f unit rlineto\n",cote);
	fprintf(fic_repr,"closepath\n");              
	fprintf(fic_repr,"stroke\n");
	fprintf(fic_repr,"grestore\n");
}

void PSDev::trait(double x1,double y1,double x2,double y2)
{
	fprintf(fic_repr,"gsave\n");
	fprintf(fic_repr,"0.3 setgray\n");
	fprintf(fic_repr,"newpath\n");
	fprintf(fic_repr,"%f unit %f unit moveto\n",x1,y1);    
	fprintf(fic_repr,"%f unit %f unit lineto\n",x2,y2);
	fprintf(fic_repr,"stroke\n");
	fprintf(fic_repr,"grestore\n");
}

void PSDev::dasharray(double x1,double y1,double x2,double y2)
{
	fprintf(fic_repr,"gsave\n");
	fprintf(fic_repr,"newpath\n");
	fprintf(fic_repr,"0.6 setgray\n");
	fprintf(fic_repr,"0.8 unit setlinewidth\n");
	fprintf(fic_repr,"%f unit %f unit moveto\n",x1,y1); 
	fprintf(fic_repr,"%f unit %f unit lineto\n",x2,y2);
	fprintf(fic_repr,"stroke\n");
	fprintf(fic_repr,"grestore\n");
}

void PSDev::text(double x,double y,const char* nom, const char* link)
{
	fprintf(fic_repr,"newpath\n");
    //fprintf(fic_repr,"%f unit %f unit moveto\n",(x-4)-(strlen(nom)-1)*3.8,y+2);
   fprintf(fic_repr,"%f unit %f unit moveto\n",(x-0)-(strlen(nom)-1)*3.8,y+2);
    fprintf(fic_repr,"gsave\n");
	fprintf(fic_repr,"1 -1 scale\n\n");
	fprintf(fic_repr,"(%s) show\n",nom);
	fprintf(fic_repr,"grestore\n");
}

void PSDev::label(double x,double y,const char* label)
{
	fprintf(fic_repr,"gsave\n");
	fprintf(fic_repr,"/Times-Roman findfont   %% Get the basic font for text\n");
	fprintf(fic_repr,"7 unit scalefont        %% Scale the font to 10 points\n");
	fprintf(fic_repr,"setfont                 %% Make it the current font\n\n");
	fprintf(fic_repr,"newpath\n");
    fprintf(fic_repr,"%f unit %f unit moveto\n",(x+2),y+1.2);
	fprintf(fic_repr,"1 -1 scale\n");
    fprintf(fic_repr,"(%s) show\n",label);
	fprintf(fic_repr,"grestore\n");
}

void PSDev::markSens(double x,double y,int sens)
{
	if (sens==1)
	{
		fprintf(fic_repr,"newpath\n");
		fprintf(fic_repr,"%f unit %f unit moveto\n",x,y+4);    
		fprintf(fic_repr,"%f unit %f unit rlineto\n",(double)4,(double)-4);
		fprintf(fic_repr,"closepath\n");
	}
	else //for the recursion
	{
		fprintf(fic_repr,"newpath\n");
		fprintf(fic_repr,"%f unit %f unit moveto\n",x,y-4);    
		fprintf(fic_repr,"%f unit %f unit rlineto\n",(double)-4,(double)4);
		fprintf(fic_repr,"closepath\n");      
	}
	fprintf(fic_repr,"stroke\n");
}

void PSDev::Error(const char* message, const char* reason,int nb_error,double x,double y,double largeur)
{
	fprintf(fic_repr,"gsave\n");
	fprintf(fic_repr,"/Times-Roman findfont   %% Get the basic font for text\n");
	fprintf(fic_repr,"17 unit scalefont       %% Scale the font to 10 points\n");
	fprintf(fic_repr,"setfont                 %% Make it the current font\n\n");
	fprintf(fic_repr,"newpath\n");
    fprintf(fic_repr,"%f unit %f unit moveto\n",(x-8)-(strlen(message)-1)*3.8,y-10);
	fprintf(fic_repr,"1 -1 scale\n");
    fprintf(fic_repr,"(%s) show\n",message);
	fprintf(fic_repr,"1 -1 scale\n");
	fprintf(fic_repr,"%f unit %f unit moveto\n",(x-8)-(strlen(reason)-1)*3.8,y+10);
	fprintf(fic_repr,"1 -1 scale\n");
	fprintf(fic_repr,"(%s) show\n",reason);
	fprintf(fic_repr,"grestore\n");
	
}

<|MERGE_RESOLUTION|>--- conflicted
+++ resolved
@@ -21,20 +21,15 @@
  
 // PSDev.cpp
 
-<<<<<<< HEAD
 #include "PSDev.h"
-#include "string.h"
-#include "math.h"
 #include "compatibility.hh"
 #include "global.hh"
-=======
+#include "exception.hh"
+
 #include <string.h>
 #include <math.h>
->>>>>>> 060c5bee
 #include <iostream>
-
-#include "compatibility.hh"
-#include "PSDev.h"
+#include <sstream>
 
 using namespace std;
 
@@ -59,13 +54,13 @@
 PSDev::PSDev(const char* ficName, double largeur, double hauteur)
 {
 	if ((fic_repr = fopen(addFileNum(ficName),"w+")) == NULL) { 
-	//if ((fic_repr = fopen(ficName,"w+")) == NULL) { 
-		cout<<"Impossible to create or open "<<ficName<<endl;
-        return;
-	}
-
-	if(largeur<hauteur)
-		largeur=hauteur;
+		stringstream error;
+		error << "Impossible to create or open " << ficName << endl;
+        throw faustexception(error.str());
+	}
+
+	if (largeur < hauteur)
+		largeur = hauteur;
 
 	fprintf(fic_repr,"%%!PS-Adobe-3.0 \n");
 	//fprintf(fic_repr,"%%%%Pages: (atend) \n");
