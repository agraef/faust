/************************************************************************
 ************************************************************************
    FAUST compiler
	Copyright (C) 2003-2004 GRAME, Centre National de Creation Musicale
    ---------------------------------------------------------------------
    This program is free software; you can redistribute it and/or modify
    it under the terms of the GNU General Public License as published by
    the Free Software Foundation; either version 2 of the License, or
    (at your option) any later version.

    This program is distributed in the hope that it will be useful,
    but WITHOUT ANY WARRANTY; without even the implied warranty of
    MERCHANTABILITY or FITNESS FOR A PARTICULAR PURPOSE.  See the
    GNU General Public License for more details.

    You should have received a copy of the GNU General Public License
    along with this program; if not, write to the Free Software
    Foundation, Inc., 675 Mass Ave, Cambridge, MA 02139, USA.
 ************************************************************************
 ************************************************************************/

 /**
 * @file drawschema.cpp
 * Implement block-diagram schema generation in svg or postscript format.
 * The result is a folder containing one or more schema files in svg or
 * ps format. Complex block-diagrams are automatically splitted.
 */


#include <stdio.h>
#include <ctype.h>
#include <sys/stat.h>
#include <sys/types.h>
#include <errno.h>
#include <string.h>

#include <ostream>
#include <sstream>
#include <set>
#include <utility>
#include <map>
#include <stack>
#include <string>

#include "boxes.hh"
#include "ppbox.hh"
#include "prim2.hh"
#include "global.hh"

#include <vector>
#include "devLib.h"
#include "ppbox.hh"
#include "xtended.hh"
#include "occurrences.hh"
#include "boxcomplexity.hh"

#include "schema.h"
#include "drawschema.hh"
#include "compatibility.hh"
#include "names.hh"
#include "description.hh"
#include "property.hh"
#include "exception.hh"
#include "files.hh"

#if 0
#define linkcolor "#b3d1dc"
#define normalcolor "#ffeaa2"
#define uicolor "#F1CFA1"
#define slotcolor "#ffffd7"
#define numcolor "#ffffff"
#endif

#if 0
#define linkcolor "#F57900" 
#define normalcolor "#4B71A1"
#define uicolor "#47945E"
#define slotcolor "#EDD400"
#define numcolor "#4B71A1"
#endif

#if 0
#define linkcolor "#47945E" 
#define normalcolor "#4B71A1"
#define uicolor "#f44800"
#define slotcolor "#EDD400"
#define numcolor "#f44800"
#endif

#if 0
#define linkcolor "#47945E" 
#define normalcolor "#4B71A1"
#define uicolor "#816647"
#define slotcolor "#EDD400"
#define numcolor "#f44800"
#endif

#if 0
#define linkcolor "#003366" 
#define normalcolor "#4B71A1"
#define uicolor "#816647"
#define slotcolor "#EDD400"
#define numcolor "#f44800"
#endif

#if 0
#define linkcolor "#003366" 
#define normalcolor "#4B71A1"
#define uicolor "#477881"
#define slotcolor "#816647"
#define numcolor "#f44800"
#endif


#if 1
#define linkcolor "#003366" 
#define normalcolor "#4B71A1"
#define uicolor "#477881"
#define slotcolor "#47945E"
#define numcolor "#f44800"
#define invcolor "#ffffff"
#endif

using namespace std;

// prototypes of internal functions
static void 	writeSchemaFile(Tree bd);
static schema* 	generateDiagramSchema (Tree bd);
static schema* 	generateInsideSchema(Tree t);
static void 	scheduleDrawing(Tree t);
static bool 	pendingDrawing(Tree& t);
static schema* 	generateAbstractionSchema(schema* x, Tree t);
static schema* 	generateOutputSlotSchema(Tree a);
static schema* 	generateInputSlotSchema(Tree a);
static schema* 	generateBargraphSchema(Tree t);
static schema* 	generateUserInterfaceSchema(Tree t);
static char* 	legalFileName(Tree t, int n, char* dst);

static schema*  addSchemaInputs(int ins, schema* x);
static schema*  addSchemaOutputs(int outs, schema* x);

/**
 *The entry point to generate from a block diagram as a set of
 *svg files stored in the directory "<projname>-svg/" or
 *"<projname>-ps/" depending of <dev>.
 */
void drawSchema(Tree bd, const char* projname, const char* dev)
{
	gGlobal->gDevSuffix 	= dev;
	gGlobal->gFoldingFlag 	= boxComplexity(bd) > gGlobal->gFoldThreshold;
   
	mkchdir(projname); 			// create a directory to store files

	scheduleDrawing(bd);		// schedule the initial drawing

	Tree t; while (pendingDrawing(t)) {
		writeSchemaFile(t);		// generate all the pending drawing
	}

	cholddir();					// return to current directory
}


/************************************************************************
 ************************************************************************
							IMPLEMENTATION
 ************************************************************************
 ************************************************************************/


//------------------- to schedule and retreive drawing ------------------

/**
 * Schedule a makeBlockSchema diagram to be drawn.
 */
static void scheduleDrawing(Tree t)
{
	if (gGlobal->gDrawnExp.find(t) == gGlobal->gDrawnExp.end()) {
		gGlobal->gDrawnExp.insert(t);
		gGlobal->gBackLink.insert(make_pair(t,gGlobal->gSchemaFileName));	// remember the enclosing filename
		gGlobal->gPendingExp.push(t);
	}
}

/**
 * Retrieve next block diagram that must be drawn
 */
static bool pendingDrawing(Tree& t)
{
	if (gGlobal->gPendingExp.empty()) return false;
	t = gGlobal->gPendingExp.top();
	gGlobal->gPendingExp.pop();
	return true;
}

//------------------------ dealing with files -------------------------

/**
 * Write a top level diagram. A top level diagram
 * is decorated with its definition name property
 * and is drawn in an individual file
 */
static void writeSchemaFile(Tree bd)
{
	Tree			id;
	schema* 		ts;
    int             ins, outs;

	char 			temp[1024];

	gGlobal->gOccurrences = new Occurrences(bd);
    getBoxType(bd, &ins, &outs);

	bool hasname = getDefNameProperty(bd, id); 

	//assert(hasname);
	if (!hasname) {
		// create an arbitrary name 
		id = tree(Node(unique("diagram_")));
	}

	// generate legal file name for the schema
	stringstream s1; s1 << legalFileName(bd, 1024, temp) << "." << gGlobal->gDevSuffix;
	gGlobal->gSchemaFileName = s1.str();

	// generate the label of the schema
	stringstream s2; s2 << tree2str(id);
	string link = gGlobal->gBackLink[bd];
    ts = makeTopSchema(addSchemaOutputs(outs, addSchemaInputs(ins, generateInsideSchema(bd))), 20, s2.str(), link);
	// draw to the device defined by gDevSuffix
	if (strcmp(gGlobal->gDevSuffix, "svg") == 0) {
		SVGDev dev(s1.str().c_str(), ts->width(), ts->height());
		ts->place(0,0, kLeftRight);
		ts->draw(dev);
        { collector c; ts->collectTraits(c); c.draw(dev); }
	} else {
		PSDev dev(s1.str().c_str(), ts->width(), ts->height());
		ts->place(0,0, kLeftRight);
		ts->draw(dev);
        {
            collector c;
            ts->collectTraits(c);
            c.draw(dev);
        }
	}
}

/**
 * Transform the definition name property of tree <t> into a
 * legal file name.  The resulting file name is stored in
 * <dst> a table of at least <n> chars. Returns the <dst> pointer
 * for convenience.
 */
static char* legalFileName(Tree t, int n, char* dst)
{
	Tree	id;
	int 	i=0;
	if (getDefNameProperty(t, id)) {
		const char* 	src = tree2str(id);
		for (i=0; isalnum(src[i]) && i<16; i++) {
			dst[i] = src[i];
		}
	}
	dst[i] = 0;
	if (strcmp(dst, "process") != 0) { 
		// if it is not process add the hex address to make the name unique
		snprintf(&dst[i], n-i, "-%p", t);
	}
	return dst;
}


//------------------------ generating the schema -------------------------


/**
 * isInverter(t) returns true if t == '*(-1)'. This test is used
 * to simplify diagram by using a special symbol for inverters.
 */
Tree gInverter[6];

static bool isInverter(Tree t)
{
    // init gInverted table. For some reason doesn't work if done outside
    if (gInverter[0] == 0) {
        gInverter[0] = boxSeq(boxPar(boxWire(), boxInt(-1)),boxPrim2(sigMul));
        gInverter[1] = boxSeq(boxPar(boxInt(-1), boxWire()),boxPrim2(sigMul));
        gInverter[2] = boxSeq(boxPar(boxWire(), boxReal(-1.0)),boxPrim2(sigMul));
        gInverter[3] = boxSeq(boxPar(boxReal(-1.0), boxWire()),boxPrim2(sigMul));
        gInverter[4] = boxSeq(boxPar(boxInt(0), boxWire()),boxPrim2(sigSub));
        gInverter[5] = boxSeq(boxPar(boxReal(0.0), boxWire()),boxPrim2(sigSub));
    };

    //cerr << "isInverter " << t << '$' << boxpp(t) << endl;
    for (int i=0; i<6; i++) {
        if (t == gInverter[i]) return true;
    }
    return false;
}


/**
 * Compute the Pure Routing property, that is expressions
 * only made of cut, wires and slots. No labels will be
 * dispayed for pure routing expressions.
 */

static bool isPureRouting(Tree t)
{
    bool    r;
    int     ID;
    Tree    x,y;

    if (gGlobal->gPureRoutingProperty->get(t,r)) {
        return r;
    } else if (    isBoxCut(t)
                || isBoxWire(t)
                || isInverter(t)
                || isBoxSlot(t, &ID)
                || (isBoxPar(t,x,y) && isPureRouting(x) && isPureRouting(y))
                || (isBoxSeq(t,x,y) && isPureRouting(x) && isPureRouting(y))
                || (isBoxSplit(t,x,y) && isPureRouting(x) && isPureRouting(y))
                || (isBoxMerge(t,x,y) && isPureRouting(x) && isPureRouting(y))
              ) {
        gGlobal->gPureRoutingProperty->set(t,true);
        return true;
    } else {
        gGlobal->gPureRoutingProperty->set(t,false);
        return false;
    }
}


/**
 * Generate an appropriate schema according to
 * the type of block diagram. When folding is requiered,
 * instead of going down block-diagrams with a name,
 * schedule them for an individual file.
 */
static schema* generateDiagramSchema(Tree t)
{
	Tree	id;
	int		ins, outs;

	//cerr << t << " generateDiagramSchema " << boxpp(t)<< endl;

	if (getDefNameProperty(t, id)) {
		stringstream 	s; s << tree2str(id);
		//cerr << t << "\tNAMED : " << s.str() << endl;
	}

	if (gGlobal->gFoldingFlag && /*(gOccurrences->getCount(t) > 0) &&*/
			(boxComplexity(t) > 2) && getDefNameProperty(t, id)) {
		char 	temp[1024];
		getBoxType(t, &ins, &outs);
		stringstream s, l;
		s << tree2str(id);
		l << legalFileName(t,1024,temp) << "." << gGlobal->gDevSuffix;
		scheduleDrawing(t);
		return makeBlockSchema(ins, outs, s.str(), linkcolor, l.str());

    } else  if (getDefNameProperty(t, id) && ! isPureRouting(t)) {
		// named case : not a slot, with a name
		// draw a line around the object with its name
		stringstream 	s; s << tree2str(id);
		return makeDecorateSchema(generateInsideSchema(t), 10, s.str());

	} else {
		// normal case
		return generateInsideSchema(t);
	}
}



/**
 * Generate the inside schema of a block diagram
 * according to its type
 */
static schema* generateInsideSchema(Tree t)
{
	Tree a, b, ff, l, type,name,file;
	int		i;
	double	r;
	prim0	p0;
	prim1	p1;
	prim2	p2;
	prim3	p3;
	prim4	p4;
	prim5	p5;


	xtended* xt = (xtended*)getUserData(t);

	if (xt)							{ return makeBlockSchema(xt->arity(), 1, xt->name(), normalcolor, ""); }

    else if (isInverter(t))         { return makeInverterSchema(invcolor); }

	else if (isBoxInt(t, &i))		{ stringstream 	s; s << i; return makeBlockSchema(0, 1, s.str(), numcolor, "" ); }
	else if (isBoxReal(t, &r)) 		{ stringstream 	s; s << r; return makeBlockSchema(0, 1, s.str(), numcolor, "" ); }
	else if (isBoxWaveform(t))      { return makeBlockSchema(0, 2, "waveform{...}", normalcolor, ""); }
    else if (isBoxWire(t)) 			{ return makeCableSchema(); }
	else if (isBoxCut(t)) 			{ return makeCutSchema();  }

	else if (isBoxPrim0(t, &p0)) 	{ return makeBlockSchema(0, 1, prim0name(p0), normalcolor, ""); }
	else if (isBoxPrim1(t, &p1)) 	{ return makeBlockSchema(1, 1, prim1name(p1), normalcolor, ""); }
	else if (isBoxPrim2(t, &p2)) 	{ return makeBlockSchema(2, 1, prim2name(p2), normalcolor, ""); }
	else if (isBoxPrim3(t, &p3)) 	{ return makeBlockSchema(3, 1, prim3name(p3), normalcolor, ""); }
	else if (isBoxPrim4(t, &p4)) 	{ return makeBlockSchema(4, 1, prim4name(p4), normalcolor, ""); }
	else if (isBoxPrim5(t, &p5)) 	{ return makeBlockSchema(5, 1, prim5name(p5), normalcolor, ""); }

	else if (isBoxFFun(t, ff)) 					{ return makeBlockSchema(ffarity(ff), 1, ffname(ff), normalcolor, ""); }
    else if (isBoxFConst(t, type,name,file))    { return makeBlockSchema(0, 1, tree2str(name), normalcolor, ""); }
    else if (isBoxFVar (t, type, name,file))    { return makeBlockSchema(0, 1, tree2str(name), normalcolor, ""); }

	else if (isBoxButton(t)) 		{ return generateUserInterfaceSchema(t); }
	else if (isBoxCheckbox(t)) 		{ return generateUserInterfaceSchema(t); }
	else if (isBoxVSlider(t)) 		{ return generateUserInterfaceSchema(t); }
	else if (isBoxHSlider(t)) 		{ return generateUserInterfaceSchema(t); }
	else if (isBoxNumEntry(t)) 		{ return generateUserInterfaceSchema(t); }
	else if (isBoxVBargraph(t))		{ return generateBargraphSchema(t); }
	else if (isBoxHBargraph(t))		{ return generateBargraphSchema(t); }

	// don't draw group rectangle when labels are empty (ie "")
    else if (isBoxVGroup(t,l,a))	{ 	stringstream s; s << "vgroup(" << extractName(l) << ")";
										schema* r = generateDiagramSchema(a);
									  	return makeDecorateSchema(r, 10, s.str()); }
    else if (isBoxHGroup(t,l,a))	{ 	stringstream s; s << "hgroup(" << extractName(l) << ")";
										schema* r = generateDiagramSchema(a);
									  	return makeDecorateSchema(r, 10, s.str()); }
    else if (isBoxTGroup(t,l,a))	{ 	stringstream s; s << "tgroup(" << extractName(l) << ")";
										schema* r = generateDiagramSchema(a);
									  	return makeDecorateSchema(r, 10, s.str()); }

	else if (isBoxSeq(t, a, b)) 	{ return makeSeqSchema(generateDiagramSchema(a), generateDiagramSchema(b)); }
	else if (isBoxPar(t, a, b)) 	{ return makeParSchema(generateDiagramSchema(a), generateDiagramSchema(b)); }
	else if (isBoxSplit(t, a, b)) 	{ return makeSplitSchema(generateDiagramSchema(a), generateDiagramSchema(b)); }
	else if (isBoxMerge(t, a, b)) 	{ return makeMergeSchema(generateDiagramSchema(a), generateDiagramSchema(b)); }
	else if (isBoxRec(t, a, b)) 	{ return makeRecSchema(generateDiagramSchema(a), generateDiagramSchema(b)); }

	else if (isBoxSlot(t, &i))		{ return generateOutputSlotSchema(t); }
	else if (isBoxSymbolic(t,a,b))	{
		Tree 	id;
		if (getDefNameProperty(t, id)) {
			return generateAbstractionSchema(generateInputSlotSchema(a), b);
		} else {
			return makeDecorateSchema(generateAbstractionSchema(generateInputSlotSchema(a), b), 10, "Abstraction");
		}
	}

	else {

        stringstream error;
        error << "Internal Error, box expression not recognized : ";
        t->print(error);
        error << endl;
        throw faustexception(error.str());

	}
}

/**
 * Convert User interface element into a textual representation
 */
static void UserInterfaceDescription(Tree box, string& d)
{
    Tree    t1, label, cur, min, max, step;
    stringstream 	fout;
    // user interface
         if (isBoxButton(box, label))	fout << "button(" << extractName(label) << ')';
    else if (isBoxCheckbox(box, label))	fout << "checkbox(" << extractName(label) << ')';
    else if (isBoxVSlider(box, label, cur, min, max, step)) 	{
        fout << "vslider("
             << extractName(label) << ", "
             << boxpp(cur) << ", "
             << boxpp(min) << ", "
             << boxpp(max) << ", "
             << boxpp(step)<< ')';
    }
    else if (isBoxHSlider(box, label, cur, min, max, step)) 	{
        fout << "hslider("
             << extractName(label) << ", "
             << boxpp(cur) << ", "
             << boxpp(min) << ", "
             << boxpp(max) << ", "
             << boxpp(step)<< ')';
    }
    else if (isBoxVGroup(box, label, t1)) {
        fout << "vgroup(" << extractName(label) << ", " << boxpp(t1, 0) << ')';
    }
    else if (isBoxHGroup(box, label, t1)) {
        fout << "hgroup(" << extractName(label) << ", " << boxpp(t1, 0) << ')';
    }
    else if (isBoxTGroup(box, label, t1)) {
        fout << "tgroup(" << extractName(label) << ", " << boxpp(t1, 0) << ')';
    }
    else if (isBoxHBargraph(box, label, min, max)) 	{
        fout << "hbargraph("
             << extractName(label) << ", "
             << boxpp(min) << ", "
             << boxpp(max) << ')';
    }
    else if (isBoxVBargraph(box, label, min, max)) 	{
        fout << "vbargraph("
             << extractName(label) << ", "
             << boxpp(min) << ", "
             << boxpp(max) << ')';
    }
    else if (isBoxNumEntry(box, label, cur, min, max, step)) 	{
        fout << "nentry("
             << extractName(label) << ", "
             << boxpp(cur) << ", "
             << boxpp(min) << ", "
             << boxpp(max) << ", "
             << boxpp(step)<< ')';
    }
    else {
<<<<<<< HEAD
        throw faustexception("INTERNAL ERROR : unknow user interface element\n");
=======
        cerr << "INTERNAL ERROR : unknown user interface element " << endl;
        exit(0);
>>>>>>> 617d525d
    }
    d = fout.str();
}


/**
 * Generate a 0->1 block schema for a user interface element
 */
static schema* 	generateUserInterfaceSchema(Tree t)
{
    string s; UserInterfaceDescription(t,s);
    return makeBlockSchema(0, 1, s, uicolor, "");
}


/**
 * Generate a 1->1 block schema for a user interface bargraph
 */
static schema* generateBargraphSchema(Tree t)
{
    string s; UserInterfaceDescription(t,s);
    return makeBlockSchema(1, 1, s, uicolor, "");
}



/**
 * Generate a 1->0 block schema for an input slot
 */
static schema* generateInputSlotSchema(Tree a)
{
	Tree id; assert(getDefNameProperty(a, id));
	stringstream s; s << tree2str(id);
	return makeBlockSchema(1, 0, s.str(), slotcolor, "");
}



/**
 * Generate a 0->1 block schema for an output slot
 */
static schema* generateOutputSlotSchema(Tree a)
{
	Tree id; assert(getDefNameProperty(a, id));
	stringstream s; s << tree2str(id);
	return makeBlockSchema(0, 1, s.str(), slotcolor, "");
}



/**
 * Generate an abstraction schema by placing in sequence
 * the input slots and the body
 */
static schema* generateAbstractionSchema(schema* x, Tree t)
{
	Tree 	a,b;

	while (isBoxSymbolic(t,a,b)) {
		x = makeParSchema(x, generateInputSlotSchema(a));
		t = b;
	}
	return makeSeqSchema(x, generateDiagramSchema(t));
}

static schema* addSchemaInputs(int ins, schema* x)
{
    if (ins==0) {
        return x;
    } else {
        schema* y = 0;
        do {
            schema* z = makeConnectorSchema();
            if (y != 0) {
                y = makeParSchema(y,z);
            } else {
                y = z;
            }
        } while (--ins);
        return makeSeqSchema(y,x);
    }
}


static schema* addSchemaOutputs(int outs, schema* x)
{
    if (outs==0) {
        return x;
    } else {
        schema* y = 0;
        do {
            schema* z = makeConnectorSchema();
            if (y != 0) {
                y = makeParSchema(y,z);
            } else {
                y = z;
            }
        } while (--outs);
        return makeSeqSchema(x,y);
    }
}<|MERGE_RESOLUTION|>--- conflicted
+++ resolved
@@ -515,12 +515,7 @@
              << boxpp(step)<< ')';
     }
     else {
-<<<<<<< HEAD
-        throw faustexception("INTERNAL ERROR : unknow user interface element\n");
-=======
-        cerr << "INTERNAL ERROR : unknown user interface element " << endl;
-        exit(0);
->>>>>>> 617d525d
+        throw faustexception("INTERNAL ERROR : unknown user interface element\n");
     }
     d = fout.str();
 }
