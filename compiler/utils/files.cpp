--- conflicted
+++ resolved
@@ -28,16 +28,9 @@
 #include <stdlib.h>
 #include <sys/stat.h>
 #include <sys/types.h>
-<<<<<<< HEAD
-#ifndef _WIN32
-#include <unistd.h>
-#endif
-#include <stdio.h>
-=======
 #ifndef WIN32
 #include <unistd.h>
 #endif
->>>>>>> 926dfb0b
 #include <errno.h>
 #include <iostream>
 #include <sstream>
