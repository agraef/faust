--- conflicted
+++ resolved
@@ -408,29 +408,19 @@
 		siglist l2 = mix(l1, in2, box);
 		return propagate(slotenv, path, t2, l2);
 	}
+/*
 	else if (isBoxRec(box, t1, t2)) 	{
 		int in1, out1, in2, out2;
 		getBoxType(t1, &in1, &out1);
 		getBoxType(t2, &in2, &out2);
-<<<<<<< HEAD
-
-		Tree slotenv2 = lift(slotenv); // the environment must also be lifted
-
-		siglist l0 = makeMemSigProjList(ref(1), in2, box);
-		siglist l1 = propagate(slotenv2, path, t2, l0);
-		siglist l2 = propagate(slotenv2, path, t1, listConcat(l1,listLift(lsig)));
-		Tree g = rec(listConvert(l2));
-		return makeSigProjList(g, out1, box);
-	}
-=======
-		
+
 		siglist l0 = makeSigProjList(ref(1), in2);
 		siglist l1 = propagate(slotenv, path, t2, l0);
 		siglist l2 = propagate(slotenv, path, t1, listConcat(l1,listLift(lsig)));
 		Tree g = rec(listConvert(l2));
 		return makeSigProjList(g, out1);
 	}
-*/	
+*/
     else if (isBoxRec(box, t1, t2)) 	{
         // Bug Corrected
         int in1, out1, in2, out2;
@@ -439,13 +429,12 @@
 
         Tree slotenv2 = lift(slotenv); // the environment must also be lifted
 
-        siglist l0 = makeMemSigProjList(ref(1), in2);
+        siglist l0 = makeMemSigProjList(ref(1), in2, box);
         siglist l1 = propagate(slotenv2, path, t2, l0);
         siglist l2 = propagate(slotenv2, path, t1, listConcat(l1,listLift(lsig)));
         Tree g = rec(listConvert(l2));
-        return makeSigProjList(g, out1);
+        return makeSigProjList(g, out1, box);
     }
->>>>>>> e86178ba
 
 	cout << "ERROR in file " << __FILE__ << ':' << __LINE__ << ", unrecognised box expression : " << boxpp(box) << endl;
 	exit(1);
