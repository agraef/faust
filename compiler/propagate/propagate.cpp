/************************************************************************
 ************************************************************************
    FAUST compiler
	Copyright (C) 2003-2004 GRAME, Centre National de Creation Musicale
    ---------------------------------------------------------------------
    This program is free software; you can redistribute it and/or modify
    it under the terms of the GNU General Public License as published by
    the Free Software Foundation; either version 2 of the License, or
    (at your option) any later version.

    This program is distributed in the hope that it will be useful,
    but WITHOUT ANY WARRANTY; without even the implied warranty of
    MERCHANTABILITY or FITNESS FOR A PARTICULAR PURPOSE.  See the
    GNU General Public License for more details.

    You should have received a copy of the GNU General Public License
    along with this program; if not, write to the Free Software
    Foundation, Inc., 675 Mass Ave, Cambridge, MA 02139, USA.
 ************************************************************************
 ************************************************************************/
 
#include "propagate.hh"
#include "prim2.hh"
#include <assert.h>
#include "ppbox.hh"
#include "xtended.hh"
#include "labels.hh"
#include "Text.hh"
#include "ppsig.hh"
#include "names.hh"
#include "exception.hh"
#include "global.hh"

//static siglist realPropagate (Tree slotenv, Tree path, Tree box, const siglist&  lsig);

////////////////////////////////////////////////////////////////////////
/**
 * propagate : box listOfSignal-> listOfSignal'
 *
 * Propage une liste de signaux de l'entrée vers la sortie d'une boite
 * La boite a été annotée aec son type 
 */
///////////////////////////////////////////////////////////////////////


//! mix une liste de signaux sur n bus				
siglist mix(const siglist& lsig, int nbus)
{
	int nlines	= (int)lsig.size();
	
	siglist dst(nbus);
	
	for (int b=0; b<nbus; b++) {
		Tree t = (b<nlines) ? lsig[b] : sigInt(0);
		for (int i=b+nbus; i<nlines; i+=nbus) {
			t = sigAdd(t, lsig[i]);
		}
		dst[b] = t;
	}
	return dst;
}			

//! split une liste de signaux sur n bus				
siglist split(const siglist& inputs, int nbus)
{
	int nlines	= (int)inputs.size();
	
	siglist outputs(nbus);
	
	for (int b=0; b<nbus; b++) {
		outputs[b] = inputs[b % nlines];
	}
	return outputs;
}			

//! Fabrique une liste de n projections d'un groupe récursif
siglist makeSigProjList (Tree t, int n)
{
	siglist l(n);
	for (int i = 0; i < n; i++) l[i] = sigDelay0(sigProj(i, t));
	return l;
}

//! Fabrique une liste de n mem projections d'un groupe récursif
siglist makeMemSigProjList (Tree t, int n)
{
	siglist l(n);
	for (int i = 0; i < n; i++) l[i] = sigDelay1(sigProj(i, t));
	return l;
}


//! Fabrique une liste de n entrées
siglist makeSigInputList (int n)
{
	siglist l(n);
	for (int i = 0; i < n; i++) l[i] = sigInput(i);
	return l;
}

inline siglist makeList(Tree t)
{
	siglist l(1);
	l[0] = t;
	return l;
}

siglist listRange(const siglist& l, int i, int j)
{
	siglist r(j-i);
	for (int x = i; x < j; x++) r[x-i] = l[x];
	return r;
}

siglist listConcat(const siglist& a, const siglist& b)
{
	int n1 = (int)a.size();
	int n2 = (int)b.size();
	siglist r(n1+n2);
	
	for (int x=0; x<n1; x++) r[x] = a[x];
	for (int x=0; x<n2; x++) r[x+n1] = b[x];
	return r;
}

/**
 * Convert an stl list of signals into a tree list of signals
 */
Tree listConvert(const siglist& a)
{
<<<<<<< HEAD
	int 	n = a.size();
	Tree 	t=gGlobal->nil;
=======
	int 	n = (int)a.size();
	Tree 	t=nil;
>>>>>>> d27c6ae6
	while (n--) t = cons(a[n],t);
	return t;
}

/**
 * Convert a tree list of signals into an stl list of signals
 */
 void treelist2siglist(Tree l, siglist& r)
 {
    r.clear();
    while (!isNil(l)) { r.push_back(hd(l)); l = tl(l); }
 }

siglist listLift(const siglist& l)
{
	int 		n = (int)l.size();
	siglist		r(n);
	
	for(int i = 0; i<n; i++) r[i] = lift(l[i]);
	return r;
}

/**
 * Propagate computes the outputs signals of a block-diagram according to a list of input signals.
 *
 *\param slotenv input signals associated with symbolic slots
 *\param path stack of user interface groups : (type,label)*
 *\param box block-diagram where we propagate the signals
 *\param lsig list of signals to be propagated into box
 *\return list of resulting signals
 */

/**
 * Store the propagation result as a property of the arguments tuplet
 * @param args propagation arguments
 * @param value propagation result
 */
void setPropagateProperty(Tree args, const siglist&  lsig)
{
    setProperty(args, tree(gGlobal->PROPAGATEPROPERTY), listConvert(lsig));
}


/**
 * Retreive the propagation result as a property of the arguments tuplet
 * @param args propagation arguments
 * @param lsig the propagation result if any
 * @return true if a propagation result was stored
 */
bool getPropagateProperty(Tree args, siglist&  lsig)
{
    Tree value;
    if (getProperty(args, tree(gGlobal->PROPAGATEPROPERTY), value)) {
        treelist2siglist(value, lsig);
        return true;
    } else {
        return false;
    }
}


/**
 * Propagate a list of signals into a block diagram.
 * @param slotenv environment associating slots and signals
 * @param path user interface group path
 * @param box the block diagram
 * @param lsig the list of input signals to propagate
 * @return the resulting list of output signals
 */

siglist realPropagate (Tree slotenv, Tree path, Tree box, const siglist&  lsig);


/**
 * Propagate a list of signals into a block diagram. Do memoization.
 * @param slotenv environment associating slots and signals
 * @param path user interface group path
 * @param box the block diagram
 * @param lsig the list of input signals to propagate
 * @return the resulting list of output signals
 */

siglist propagate (Tree slotenv, Tree path, Tree box, const siglist&  lsig)
{
    Tree args = tree(gGlobal->PROPAGATEPROPERTY,slotenv,path,box,listConvert(lsig));
    siglist result;
    if (! getPropagateProperty(args, result)) {
        result = realPropagate (slotenv, path, box, lsig);
        setPropagateProperty(args, result);
    }
    //cerr << "propagate in " << boxpp(box) << endl;
    //for (int i=0; i<lsig.size(); i++) { cerr << " -> signal " << i << " : " << *(lsig[i]) << endl; }
    //cerr << endl;
    return result;
}


/**
 * Propagate a list of signals into a block diagram. Actual function.
 * @param slotenv environment associating slots and signals
 * @param path user interface group path
 * @param box the block diagram
 * @param lsig the list of input signals to propagate
 * @return the resulting list of output signals
 */

siglist realPropagate (Tree slotenv, Tree path, Tree box, const siglist&  lsig)
{
	int		i;
	double	r;
	prim0	p0;
	prim1	p1;
	prim2	p2;
	prim3	p3;
	prim4	p4;
	prim5	p5;
	
	Tree	t1, t2, ff, label, cur, min, max, step, type, name, file, slot, body;
	
	
	xtended* xt = (xtended*)getUserData(box);
	
	// Extended Primitives
	
	if (xt)	{
		assert(lsig.size() == xt->arity());
		return makeList(xt->computeSigOutput(lsig));
	}
		
	// Numbers and Constants
	
	else if (isBoxInt(box, &i)) 	{ 
		assert(lsig.size()==0); 
		return makeList(sigInt(i)); 
	}
	else if (isBoxReal(box, &r)) 	{ 
		assert(lsig.size()==0); 
		return makeList(sigReal(r)); 
	}
    
    else if (isBoxFConst(box, type, name, file))    { 
        assert(lsig.size()==0); 
        return makeList(sigFConst(type, name, file)); 
    }
    
    else if (isBoxFVar(box, type, name, file))    { 
        assert(lsig.size()==0); 
        return makeList(sigFVar(type, name, file)); 
    }
	
	// Wire and Cut
	
	else if (isBoxCut(box)) 				{ 
		assert(lsig.size()==1); 
		return siglist(); 
	}
	
	else if (isBoxWire(box)) 				{ 
		assert(lsig.size()==1); 
		return lsig;  
	}
	
	// Slots and Symbolic Boxes
	
	else if (isBoxSlot(box)) 				{ 
		Tree sig;
		assert(lsig.size()==0); 
		if (!searchEnv(box,sig,slotenv)) {
			// test YO simplification des diagrames
			//fprintf(stderr, "propagate : internal error (slot undefined)\n");
			sig = sigInput(++gGlobal->gDummyInput);
		}
		return makeList(sig);
	}
	
	else if (isBoxSymbolic(box, slot, body)) 				{ 
		assert(lsig.size()>0); 
		return propagate(pushEnv(slot,lsig[0],slotenv), path, body, listRange(lsig, 1, (int)lsig.size()));
	}
	
	// Primitives
	
	else if (isBoxPrim0(box, &p0)) 			{ 
		assert(lsig.size()==0); 
		return makeList( p0() );  
	}
	
	else if (isBoxPrim1(box, &p1)) 				{ 
		assert(lsig.size()==1); 
		return makeList( p1(lsig[0]) );  
	}
	
	else if (isBoxPrim2(box, &p2)) 				{ 
//		printf("prim2 recoit : "); print(lsig); printf("\n");
		assert(lsig.size()==2); 
		return makeList( p2(lsig[0],lsig[1]) );  
	}
	
	else if (isBoxPrim3(box, &p3)) 				{ 
		assert(lsig.size()==3); 
		return makeList( p3(lsig[0],lsig[1],lsig[2]) );  
	}
	
	else if (isBoxPrim4(box, &p4)) 				{ 
		assert(lsig.size()==4); 
		return makeList( p4(lsig[0],lsig[1],lsig[2],lsig[3]) );  
	}
	
	else if (isBoxPrim5(box, &p5)) 				{ 
		assert(lsig.size()==5); 
		return makeList( p5(lsig[0],lsig[1],lsig[2],lsig[3],lsig[4]) );  
	}
	
	else if (isBoxFFun(box, ff)) 				{ 
		//cerr << "propagate en boxFFun of arity " << ffarity(ff) << endl;
		assert(int(lsig.size())==ffarity(ff)); 
		return makeList(sigFFun(ff, listConvert(lsig)));  
	}
	
	// User Interface Widgets
	
	else if (isBoxButton(box, label)) 	{ 
		assert(lsig.size()==0); 
		return makeList(sigButton(normalizePath(cons(label, path)))); 
	}
	
	else if (isBoxCheckbox(box, label)) 	{ 
		assert(lsig.size()==0); 
		return makeList(sigCheckbox(normalizePath(cons(label, path)))); 
	}
	
	else if (isBoxVSlider(box, label, cur, min, max, step)) 	{ 
		assert(lsig.size()==0); 
		return makeList(sigVSlider(normalizePath(cons(label, path)), cur, min, max, step)); 
	}
	
	else if (isBoxHSlider(box, label, cur, min, max, step)) 	{ 
		assert(lsig.size()==0); 
		return makeList(sigHSlider(normalizePath(cons(label, path)), cur, min, max, step)); 
	}
	
	else if (isBoxNumEntry(box, label, cur, min, max, step)) 	{ 
		assert(lsig.size()==0); 
		return makeList(sigNumEntry(normalizePath(cons(label, path)), cur, min, max, step)); 
	}
	
	else if (isBoxVBargraph(box, label, min, max)) 	{ 
		assert(lsig.size()==1); 
		return makeList(sigVBargraph(normalizePath(cons(label, path)), min, max, lsig[0])); 
	}
	
	else if (isBoxHBargraph(box, label, min, max)) 	{ 
		assert(lsig.size()==1); 
		return makeList(sigHBargraph(normalizePath(cons(label, path)), min, max, lsig[0])); 
	}
	
	// User Interface Groups
	
	else if (isBoxVGroup(box, label, t1)) 	{ 
		return propagate(slotenv,cons(cons(tree(0),label), path), t1, lsig); 
	}
	
	else if (isBoxHGroup(box, label, t1)) 	{ 
		return propagate(slotenv, cons(cons(tree(1),label), path), t1, lsig); 
	}
	
	else if (isBoxTGroup(box, label, t1)) 	{ 
		return propagate(slotenv, cons(cons(tree(2),label), path), t1, lsig); 
	}
	
	// Block Diagram Composition Algebra
	
	else if (isBoxSeq(box, t1, t2)) 	{ 
		int in1, out1, in2, out2;
		getBoxType(t1, &in1, &out1);
		getBoxType(t2, &in2, &out2);

        assert(out1==in2);

		if (out1 == in2) {
			return propagate(slotenv, path, t2, propagate(slotenv, path,t1,lsig));
		} else if (out1 > in2) {
			siglist lr = propagate(slotenv, path, t1,lsig);
			return listConcat(propagate(slotenv, path, t2, listRange(lr, 0, in2)), listRange(lr, in2, out1));
		} else {
			return propagate(slotenv, path, t2, listConcat( propagate(slotenv, path, t1, listRange(lsig,0,in1)), listRange(lsig,in1,in1+in2-out1) ) );
		}
	}
	
	else if (isBoxPar(box, t1, t2)) 	{ 
		int in1, out1, in2, out2;
		getBoxType(t1, &in1, &out1);
		getBoxType(t2, &in2, &out2);
			
		return listConcat(	propagate(slotenv, path, t1, listRange(lsig, 0,  in1)), 
							propagate(slotenv, path, t2, listRange(lsig, in1, in1+in2)) );
	}
	
	else if (isBoxSplit(box, t1, t2)) 	{ 
		int in1, out1, in2, out2;
		getBoxType(t1, &in1, &out1);
		getBoxType(t2, &in2, &out2);
		
		siglist l1 = propagate(slotenv, path, t1, lsig);
		siglist l2 = split(l1, in2);
		return propagate(slotenv, path, t2, l2);
	}
	
	else if (isBoxMerge(box, t1, t2)) 	{ 
		int in1, out1, in2, out2;
		getBoxType(t1, &in1, &out1);
		getBoxType(t2, &in2, &out2);
		
		siglist l1 = propagate(slotenv, path, t1, lsig);
		siglist l2 = mix(l1, in2);
		return propagate(slotenv, path, t2, l2);
	}

    else if (isBoxRec(box, t1, t2)) 	{
        // Bug Corrected
        int in1, out1, in2, out2;
        getBoxType(t1, &in1, &out1);
        getBoxType(t2, &in2, &out2);

        Tree slotenv2 = lift(slotenv); // the environment must also be lifted

        siglist l0 = makeMemSigProjList(ref(1), in2);
        siglist l1 = propagate(slotenv2, path, t2, l0);
        siglist l2 = propagate(slotenv2, path, t1, listConcat(l1,listLift(lsig)));
        Tree g = rec(listConvert(l2));
        return makeSigProjList(g, out1);
    }

    stringstream error;
    error << "ERROR in file " << __FILE__ << ':' << __LINE__ << ", unrecognised box expression : " << boxpp(box) << endl;
    throw faustexception(error.str());

	return siglist();
}

/**
 * Top level propagate a list of signals into a block diagram. Do memoization.
 * @param path user interface group path
 * @param box the block diagram
 * @param lsig the list of input signals to propagate
 * @return the resulting list of output signals
 */

Tree boxPropagateSig (Tree path, Tree box, const siglist& lsig)
{
	return listConvert(propagate(gGlobal->nil, path, box, lsig));
}
<|MERGE_RESOLUTION|>--- conflicted
+++ resolved
@@ -128,13 +128,9 @@
  */
 Tree listConvert(const siglist& a)
 {
-<<<<<<< HEAD
-	int 	n = a.size();
+	int 	n = (int)a.size();
 	Tree 	t=gGlobal->nil;
-=======
-	int 	n = (int)a.size();
-	Tree 	t=nil;
->>>>>>> d27c6ae6
+
 	while (n--) t = cons(a[n],t);
 	return t;
 }
