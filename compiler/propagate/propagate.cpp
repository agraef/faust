--- conflicted
+++ resolved
@@ -32,11 +32,6 @@
 
 //static siglist realPropagate (Tree slotenv, Tree path, Tree box, const siglist&  lsig);
 
-<<<<<<< HEAD
-=======
-extern int gFTZMode;
-
->>>>>>> 49e053bd
 ////////////////////////////////////////////////////////////////////////
 /**
  * propagate : box listOfSignal-> listOfSignal'
@@ -480,11 +475,7 @@
         siglist l0 = makeMemSigProjList(ref(1), in2);
         siglist l1 = propagate(slotenv2, path, t2, l0);
         siglist l2 = propagate(slotenv2, path, t1, listConcat(l1,listLift(lsig)));
-<<<<<<< HEAD
-		siglist l3 = (gGlobal->gFTZFlag) ? wrapWithFTZ(l2) : l2;
-=======
-		siglist l3 = (gFTZMode > 0) ? wrapWithFTZ(l2) : l2;
->>>>>>> 49e053bd
+		siglist l3 = (gGlobal->gFTZMode > 0) ? wrapWithFTZ(l2) : l2;
         Tree g = rec(listConvert(l3));
         return makeSigProjList(g, out1);
     }
