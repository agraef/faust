/************************************************************************
 ************************************************************************
    FAUST compiler
	Copyright (C) 2003-2004 GRAME, Centre National de Creation Musicale
    ---------------------------------------------------------------------
    This program is free software; you can redistribute it and/or modify
    it under the terms of the GNU General Public License as published by
    the Free Software Foundation; either version 2 of the License, or
    (at your option) any later version.

    This program is distributed in the hope that it will be useful,
    but WITHOUT ANY WARRANTY; without even the implied warranty of
    MERCHANTABILITY or FITNESS FOR A PARTICULAR PURPOSE.  See the
    GNU General Public License for more details.

    You should have received a copy of the GNU General Public License
    along with this program; if not, write to the Free Software
    Foundation, Inc., 675 Mass Ave, Cambridge, MA 02139, USA.
 ************************************************************************
 ************************************************************************/
 
#ifndef _PROPAGATE_
#define _PROPAGATE_

#include <vector>
#include "boxes.hh"
#include "signals.hh"

////////////////////////////////////////////////////////////////////////
/**
 * boxPropagateSig : box listOfSignal-> listOfSignal'
 *
 * Propagate a list of signals into a block-diagram. Fo example to
 * compute the list of outputs of a block-diagram with n inputs, do :
 * Tree lsig =  boxPropagateSig(box, makeSigInputList(n));
 */
///////////////////////////////////////////////////////////////////////

using namespace std;

typedef vector<Tree> siglist;

siglist makeSigInputList (int n);
<<<<<<< HEAD
Tree boxPropagateSig (Tree path, Tree box, const siglist& lsig);

//bool getSigListNickName (Tree t, Tree& id);
//void setSigListNickName (const siglist&  lsig, const string& nickname);

//siglist makeSigProjList (Tree t, int n);
//siglist lrepeat(int n, const siglist& l);
//siglist lmerge(int nbelems, int nblignes, Tree src);

/*
	exemple :
	Pour calculer 'lsig' la liste des signaux de sortie d'une boite 'box' 
	‡ n entrÈes on utilisera :
		lsig =  boxPropagateSig(box, makeSigInputList(n));
*/
=======

Tree boxPropagateSig (Tree path, Tree box, const siglist& lsig);

>>>>>>> 3d994168
#endif<|MERGE_RESOLUTION|>--- conflicted
+++ resolved
@@ -41,25 +41,7 @@
 typedef vector<Tree> siglist;
 
 siglist makeSigInputList (int n);
-<<<<<<< HEAD
-Tree boxPropagateSig (Tree path, Tree box, const siglist& lsig);
-
-//bool getSigListNickName (Tree t, Tree& id);
-//void setSigListNickName (const siglist&  lsig, const string& nickname);
-
-//siglist makeSigProjList (Tree t, int n);
-//siglist lrepeat(int n, const siglist& l);
-//siglist lmerge(int nbelems, int nblignes, Tree src);
-
-/*
-	exemple :
-	Pour calculer 'lsig' la liste des signaux de sortie d'une boite 'box' 
-	‡ n entrÈes on utilisera :
-		lsig =  boxPropagateSig(box, makeSigInputList(n));
-*/
-=======
 
 Tree boxPropagateSig (Tree path, Tree box, const siglist& lsig);
 
->>>>>>> 3d994168
 #endif