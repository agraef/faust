/************************************************************************
 ************************************************************************
    FAUST compiler
	Copyright (C) 2003-2004 GRAME, Centre National de Creation Musicale
    ---------------------------------------------------------------------
    This program is free software; you can redistribute it and/or modify
    it under the terms of the GNU General Public License as published by
    the Free Software Foundation; either version 2 of the License, or
    (at your option) any later version.

    This program is distributed in the hope that it will be useful,
    but WITHOUT ANY WARRANTY; without even the implied warranty of
    MERCHANTABILITY or FITNESS FOR A PARTICULAR PURPOSE.  See the
    GNU General Public License for more details.

    You should have received a copy of the GNU General Public License
    along with this program; if not, write to the Free Software
    Foundation, Inc., 675 Mass Ave, Cambridge, MA 02139, USA.
 ************************************************************************
 ************************************************************************/



#include "binop.hh"
<<<<<<< HEAD
#include "signals.hh"

#include <llvm/Instructions.h>
#include <llvm/Instruction.h>

using namespace llvm;


bool falsePredicate(Node const & a)
{
    return false;
}

static bool noNtrl(const Node& n) { return falsePredicate(n); }

BinOp* gBinOpTable[] = {

	new BinOp("+","add_vec","add_scal", "add nsw", "fadd", Instruction::Add, Instruction::FAdd, &addNode, &isZero, &isZero, 6),
	new BinOp("-","sub_vec","sub_scal", "sub nsw", "fsub", Instruction::Sub, Instruction::FSub, &subNode, &noNtrl, &isZero, 7),
	new BinOp("*","mul_vec","mul_scal", "mul nsw", "fmul", Instruction::Mul, Instruction::FMul, &mulNode, &isOne, &isOne, 8, isZero, isZero),
	new BinOp("/","div_vec","div_scal", "sdiv", "fdiv", Instruction::SDiv, Instruction::FDiv, &divNode, &noNtrl, &isOne, 10),
	new BinOp("%","mod_vec","mod_scal", "srem", "frem", Instruction::SRem, Instruction::FRem, &remNode, &noNtrl, &noNtrl, 9),

	new BinOp("<<","shift_left_vec","shift_left_scal", "","", Instruction::Shl, Instruction::Shl, &lshNode, &noNtrl, &isZero, 8),
	new BinOp(">>","shift_right_vec","shift_right_scal","","", Instruction::LShr, Instruction::LShr, &rshNode, &noNtrl, &isZero, 8),

	new BinOp(">","gt_vec","gt_scal", "icmp ugt", "fcmp ugt", ICmpInst::ICMP_UGT, FCmpInst::FCMP_OGT, &gtNode, &noNtrl, &noNtrl, 5),
	new BinOp("<","lt_vec","lt_scal", "icmp ult", "fcmp ult", ICmpInst::ICMP_ULT, FCmpInst::FCMP_OLT, &ltNode, &noNtrl, &noNtrl, 5),
	new BinOp(">=","ge_vec","ge_scal", "icmp uge", "fcmp uge", ICmpInst::ICMP_UGE, FCmpInst::FCMP_OGE, &geNode, &noNtrl, &noNtrl, 5),
	new BinOp("<=","le_vec","le_scal", "icmp ule", "fcmp ule", ICmpInst::ICMP_ULE, FCmpInst::FCMP_OLE, &leNode, &noNtrl, &noNtrl, 5),
	new BinOp("==","eq_vec","eq_scal", "icmp eq", "fcmp eq", ICmpInst::ICMP_EQ, FCmpInst::FCMP_OEQ, &eqNode, &noNtrl, &noNtrl, 5),
	new BinOp("!=","neq_vec","neq_scal", "icmp ne", "fcmp ne", ICmpInst::ICMP_NE, FCmpInst::FCMP_ONE, &neNode, &noNtrl, &noNtrl, 5),

	new BinOp("&","and_vec","and_scal", "and", "and", Instruction::And, Instruction::And, &andNode, &isMinusOne, &isMinusOne, 8, isZero, isZero),
	new BinOp("|","or_vec","or_scal", "or", "or", Instruction::Or, Instruction::Or, &orNode, &isZero, &isZero, 7),
	new BinOp("^","xor_vec","xor_scal", "xor", "xor", Instruction::Xor, Instruction::Xor, &xorNode, &noNtrl, &noNtrl, 8)
=======
	
static bool noNtrl(const Node& n) { return false; }

BinOp* gBinOpTable[] = { 

	new BinOp("+","add_vec","add_scal", &addNode, &isZero, &isZero, 6),
    new BinOp("-","sub_vec","sub_scal", &subNode, &noNtrl, &isZero, 7),
    new BinOp("*","mul_vec","mul_scal", &mulNode, &isOne, &isOne, 8),
    new BinOp("/","div_vec","div_scal", &divExtendedNode, &noNtrl, &isOne, 10),
    new BinOp("%","mod_vec","mod_scal", &remNode, &noNtrl, &noNtrl, 9),

    new BinOp("<<","shift_left_vec","shift_left_scal", &lshNode, &noNtrl, &isZero, 8),
    new BinOp(">>","shift_right_vec","shift_right_scal", &rshNode, &noNtrl, &isZero, 8),

	new BinOp(">","gt_vec","gt_scal", &gtNode, &noNtrl, &noNtrl, 5),
	new BinOp("<","lt_vec","lt_scal", &ltNode, &noNtrl, &noNtrl, 5),
	new BinOp(">=","ge_vec","ge_scal", &geNode, &noNtrl, &noNtrl, 5),
	new BinOp("<=","le_vec","le_scal", &leNode, &noNtrl, &noNtrl, 5),
	new BinOp("==","eq_vec","eq_scal", &eqNode, &noNtrl, &noNtrl, 5),
	new BinOp("!=","neq_vec","neq_scal", &neNode, &noNtrl, &noNtrl, 5),

    new BinOp("&","and_vec","and_scal", &andNode, &isMinusOne, &isMinusOne, 8),
    new BinOp("|","or_vec","or_scal", &orNode, &isZero, &isZero, 7),
    new BinOp("^","xor_vec","xor_scal", &xorNode, &noNtrl, &noNtrl, 8)
>>>>>>> 89ab80a2
};
/*
    switch (CE->getPredicate()) {
          case ICmpInst::ICMP_EQ:  Out << "EQ"; break;
          case ICmpInst::ICMP_NE:  Out << "NE"; break;
          case ICmpInst::ICMP_SLT: Out << "SLT"; break;
          case ICmpInst::ICMP_ULT: Out << "ULT"; break;
          case ICmpInst::ICMP_SGT: Out << "SGT"; break;
          case ICmpInst::ICMP_UGT: Out << "UGT"; break;
          case ICmpInst::ICMP_SLE: Out << "SLE"; break;
          case ICmpInst::ICMP_ULE: Out << "ULE"; break;
          case ICmpInst::ICMP_SGE: Out << "SGE"; break;
          case ICmpInst::ICMP_UGE: Out << "UGE"; break;
          default: error("Invalid ICmp Predicate");
          }
          break;
        case Instruction::FCmp:
          Out << "getFCmp(FCmpInst::FCMP_";
          switch (CE->getPredicate()) {
          case FCmpInst::FCMP_FALSE: Out << "FALSE"; break;
          case FCmpInst::FCMP_ORD:   Out << "ORD"; break;
          case FCmpInst::FCMP_UNO:   Out << "UNO"; break;
          case FCmpInst::FCMP_OEQ:   Out << "OEQ"; break;
          case FCmpInst::FCMP_UEQ:   Out << "UEQ"; break;
          case FCmpInst::FCMP_ONE:   Out << "ONE"; break;
          case FCmpInst::FCMP_UNE:   Out << "UNE"; break;
          case FCmpInst::FCMP_OLT:   Out << "OLT"; break;
          case FCmpInst::FCMP_ULT:   Out << "ULT"; break;
          case FCmpInst::FCMP_OGT:   Out << "OGT"; break;
          case FCmpInst::FCMP_UGT:   Out << "UGT"; break;
          case FCmpInst::FCMP_OLE:   Out << "OLE"; break;
          case FCmpInst::FCMP_ULE:   Out << "ULE"; break;
          case FCmpInst::FCMP_OGE:   Out << "OGE"; break;
          case FCmpInst::FCMP_UGE:   Out << "UGE"; break;
          case FCmpInst::FCMP_TRUE:  Out << "TRUE"; break;
*/

BinOp* gBinOpLateqTable[] = {

	new BinOp("+","add_vec","add_scal", "add nsw", "fadd", 0, 0, &addNode, &isZero, &isZero, 6),
	new BinOp("-","sub_vec","sub_scal", "sub nsw", "fsub", 0, 0, &subNode, &noNtrl, &isZero, 7),
	new BinOp("*","mul_vec","mul_scal", "mul nsw", "fmul", 0, 0, &mulNode, &isOne, &isOne, 8, isZero, isZero), // \DeclareMathSymbol{*}{\mathbin}{symbols}{"01}
	new BinOp("/","div_vec","div_scal", "div", "fdiv", 0, 0, &divNode, &noNtrl, &isOne, 10), // \frac{}{} used in generateBinOp
	new BinOp("\\bmod","mod_vec","mod_scal", "srem", "frem", 0, 0, &remNode, &noNtrl, &noNtrl, 9),

	new BinOp("\\hiderel{\\ll}","shift_left_vec","shift_left_scal","","", 0, 0, &lshNode, &noNtrl, &isZero, 8),
	new BinOp("\\hiderel{\\gg}","shift_right_vec","shift_right_scal","","", 0, 0, &rshNode, &noNtrl, &isZero, 8),

	new BinOp("\\hiderel{>}","gt_vec","gt_scal", "icmp ugt", "fcmp ugt", 0, 0, &gtNode, &noNtrl, &noNtrl, 5),
	new BinOp("\\hiderel{<}","lt_vec","lt_scal", "icmp ult", "fcmp ult", 0, 0, &ltNode, &noNtrl, &noNtrl, 5),
	new BinOp("\\hiderel{\\geq}","ge_vec","ge_scal", "icmp uge", "fcmp uge", 0, 0, &geNode, &noNtrl, &noNtrl, 5),
	new BinOp("\\hiderel{\\leq}","le_vec","le_scal", "icmp ule", "fcmp ule", 0, 0, &leNode, &noNtrl, &noNtrl, 5),
	new BinOp("\\hiderel{\\equiv}","eq_vec","eq_scal", "icmp eq", "fcmp eq", 0, 0, &eqNode, &noNtrl, &noNtrl, 5),
	new BinOp("\\hiderel{\\neq}","neq_vec","neq_scal", "icmp ne", "fcmp ne", 0, 0, &neNode, &noNtrl, &noNtrl, 5),

<<<<<<< HEAD
	new BinOp("\\wedge","and_vec","and_scal", "and", "and", 0, 0, &andNode, &isMinusOne, &isMinusOne, 8, isZero, isZero),
	new BinOp("\\vee","or_vec","or_scal","or", "or", 0, 0, &orNode, &isZero, &isZero, 7),
	new BinOp("\\veebar","xor_vec","xor_scal", "xor", "xor", 0, 0, &xorNode, &noNtrl, &noNtrl, 8)
=======
BinOp* gBinOpLateqTable[] = { 

	new BinOp("+","add_vec","add_scal", &addNode, &isZero, &isZero, 6),
    new BinOp("-","sub_vec","sub_scal", &subNode, &noNtrl, &isZero, 7),
    new BinOp("*","mul_vec","mul_scal", &mulNode, &isOne, &isOne, 8), // \DeclareMathSymbol{*}{\mathbin}{symbols}{"01}
    new BinOp("/","div_vec","div_scal", &divExtendedNode, &noNtrl, &isOne, 10), // \frac{}{} used in generateBinOp
    new BinOp("\\bmod","mod_vec","mod_scal", &remNode, &noNtrl, &noNtrl, 9),
	
    new BinOp("\\hiderel{\\ll}","shift_left_vec","shift_left_scal", &lshNode, &noNtrl, &isZero, 8),
    new BinOp("\\hiderel{\\gg}","shift_right_vec","shift_right_scal", &rshNode, &noNtrl, &isZero, 8),
	
	new BinOp("\\hiderel{>}","gt_vec","gt_scal", &gtNode, &noNtrl, &noNtrl, 5),
	new BinOp("\\hiderel{<}","lt_vec","lt_scal", &ltNode, &noNtrl, &noNtrl, 5),
	new BinOp("\\hiderel{\\geq}","ge_vec","ge_scal", &geNode, &noNtrl, &noNtrl, 5),
	new BinOp("\\hiderel{\\leq}","le_vec","le_scal", &leNode, &noNtrl, &noNtrl, 5),
	new BinOp("\\hiderel{\\equiv}","eq_vec","eq_scal", &eqNode, &noNtrl, &noNtrl, 5),
	new BinOp("\\hiderel{\\neq}","neq_vec","neq_scal", &neNode, &noNtrl, &noNtrl, 5),
	
    new BinOp("\\wedge","and_vec","and_scal", &andNode, &isMinusOne, &isMinusOne, 8),
    new BinOp("\\vee","or_vec","or_scal", &orNode, &isZero, &isZero, 7),
    new BinOp("\\veebar","xor_vec","xor_scal", &xorNode, &noNtrl, &noNtrl, 8)
>>>>>>> 89ab80a2
};<|MERGE_RESOLUTION|>--- conflicted
+++ resolved
@@ -22,14 +22,12 @@
 
 
 #include "binop.hh"
-<<<<<<< HEAD
 #include "signals.hh"
 
 #include <llvm/Instructions.h>
 #include <llvm/Instruction.h>
 
 using namespace llvm;
-
 
 bool falsePredicate(Node const & a)
 {
@@ -43,7 +41,7 @@
 	new BinOp("+","add_vec","add_scal", "add nsw", "fadd", Instruction::Add, Instruction::FAdd, &addNode, &isZero, &isZero, 6),
 	new BinOp("-","sub_vec","sub_scal", "sub nsw", "fsub", Instruction::Sub, Instruction::FSub, &subNode, &noNtrl, &isZero, 7),
 	new BinOp("*","mul_vec","mul_scal", "mul nsw", "fmul", Instruction::Mul, Instruction::FMul, &mulNode, &isOne, &isOne, 8, isZero, isZero),
-	new BinOp("/","div_vec","div_scal", "sdiv", "fdiv", Instruction::SDiv, Instruction::FDiv, &divNode, &noNtrl, &isOne, 10),
+	new BinOp("/","div_vec","div_scal", "sdiv", "fdiv", Instruction::SDiv, Instruction::FDiv, &divExtendedNode, &noNtrl, &isOne, 10),
 	new BinOp("%","mod_vec","mod_scal", "srem", "frem", Instruction::SRem, Instruction::FRem, &remNode, &noNtrl, &noNtrl, 9),
 
 	new BinOp("<<","shift_left_vec","shift_left_scal", "","", Instruction::Shl, Instruction::Shl, &lshNode, &noNtrl, &isZero, 8),
@@ -59,32 +57,6 @@
 	new BinOp("&","and_vec","and_scal", "and", "and", Instruction::And, Instruction::And, &andNode, &isMinusOne, &isMinusOne, 8, isZero, isZero),
 	new BinOp("|","or_vec","or_scal", "or", "or", Instruction::Or, Instruction::Or, &orNode, &isZero, &isZero, 7),
 	new BinOp("^","xor_vec","xor_scal", "xor", "xor", Instruction::Xor, Instruction::Xor, &xorNode, &noNtrl, &noNtrl, 8)
-=======
-	
-static bool noNtrl(const Node& n) { return false; }
-
-BinOp* gBinOpTable[] = { 
-
-	new BinOp("+","add_vec","add_scal", &addNode, &isZero, &isZero, 6),
-    new BinOp("-","sub_vec","sub_scal", &subNode, &noNtrl, &isZero, 7),
-    new BinOp("*","mul_vec","mul_scal", &mulNode, &isOne, &isOne, 8),
-    new BinOp("/","div_vec","div_scal", &divExtendedNode, &noNtrl, &isOne, 10),
-    new BinOp("%","mod_vec","mod_scal", &remNode, &noNtrl, &noNtrl, 9),
-
-    new BinOp("<<","shift_left_vec","shift_left_scal", &lshNode, &noNtrl, &isZero, 8),
-    new BinOp(">>","shift_right_vec","shift_right_scal", &rshNode, &noNtrl, &isZero, 8),
-
-	new BinOp(">","gt_vec","gt_scal", &gtNode, &noNtrl, &noNtrl, 5),
-	new BinOp("<","lt_vec","lt_scal", &ltNode, &noNtrl, &noNtrl, 5),
-	new BinOp(">=","ge_vec","ge_scal", &geNode, &noNtrl, &noNtrl, 5),
-	new BinOp("<=","le_vec","le_scal", &leNode, &noNtrl, &noNtrl, 5),
-	new BinOp("==","eq_vec","eq_scal", &eqNode, &noNtrl, &noNtrl, 5),
-	new BinOp("!=","neq_vec","neq_scal", &neNode, &noNtrl, &noNtrl, 5),
-
-    new BinOp("&","and_vec","and_scal", &andNode, &isMinusOne, &isMinusOne, 8),
-    new BinOp("|","or_vec","or_scal", &orNode, &isZero, &isZero, 7),
-    new BinOp("^","xor_vec","xor_scal", &xorNode, &noNtrl, &noNtrl, 8)
->>>>>>> 89ab80a2
 };
 /*
     switch (CE->getPredicate()) {
@@ -127,7 +99,7 @@
 	new BinOp("+","add_vec","add_scal", "add nsw", "fadd", 0, 0, &addNode, &isZero, &isZero, 6),
 	new BinOp("-","sub_vec","sub_scal", "sub nsw", "fsub", 0, 0, &subNode, &noNtrl, &isZero, 7),
 	new BinOp("*","mul_vec","mul_scal", "mul nsw", "fmul", 0, 0, &mulNode, &isOne, &isOne, 8, isZero, isZero), // \DeclareMathSymbol{*}{\mathbin}{symbols}{"01}
-	new BinOp("/","div_vec","div_scal", "div", "fdiv", 0, 0, &divNode, &noNtrl, &isOne, 10), // \frac{}{} used in generateBinOp
+	new BinOp("/","div_vec","div_scal", "div", "fdiv", 0, 0, &divExtendedNode, &noNtrl, &isOne, 10), // \frac{}{} used in generateBinOp
 	new BinOp("\\bmod","mod_vec","mod_scal", "srem", "frem", 0, 0, &remNode, &noNtrl, &noNtrl, 9),
 
 	new BinOp("\\hiderel{\\ll}","shift_left_vec","shift_left_scal","","", 0, 0, &lshNode, &noNtrl, &isZero, 8),
@@ -140,31 +112,7 @@
 	new BinOp("\\hiderel{\\equiv}","eq_vec","eq_scal", "icmp eq", "fcmp eq", 0, 0, &eqNode, &noNtrl, &noNtrl, 5),
 	new BinOp("\\hiderel{\\neq}","neq_vec","neq_scal", "icmp ne", "fcmp ne", 0, 0, &neNode, &noNtrl, &noNtrl, 5),
 
-<<<<<<< HEAD
 	new BinOp("\\wedge","and_vec","and_scal", "and", "and", 0, 0, &andNode, &isMinusOne, &isMinusOne, 8, isZero, isZero),
 	new BinOp("\\vee","or_vec","or_scal","or", "or", 0, 0, &orNode, &isZero, &isZero, 7),
 	new BinOp("\\veebar","xor_vec","xor_scal", "xor", "xor", 0, 0, &xorNode, &noNtrl, &noNtrl, 8)
-=======
-BinOp* gBinOpLateqTable[] = { 
-
-	new BinOp("+","add_vec","add_scal", &addNode, &isZero, &isZero, 6),
-    new BinOp("-","sub_vec","sub_scal", &subNode, &noNtrl, &isZero, 7),
-    new BinOp("*","mul_vec","mul_scal", &mulNode, &isOne, &isOne, 8), // \DeclareMathSymbol{*}{\mathbin}{symbols}{"01}
-    new BinOp("/","div_vec","div_scal", &divExtendedNode, &noNtrl, &isOne, 10), // \frac{}{} used in generateBinOp
-    new BinOp("\\bmod","mod_vec","mod_scal", &remNode, &noNtrl, &noNtrl, 9),
-	
-    new BinOp("\\hiderel{\\ll}","shift_left_vec","shift_left_scal", &lshNode, &noNtrl, &isZero, 8),
-    new BinOp("\\hiderel{\\gg}","shift_right_vec","shift_right_scal", &rshNode, &noNtrl, &isZero, 8),
-	
-	new BinOp("\\hiderel{>}","gt_vec","gt_scal", &gtNode, &noNtrl, &noNtrl, 5),
-	new BinOp("\\hiderel{<}","lt_vec","lt_scal", &ltNode, &noNtrl, &noNtrl, 5),
-	new BinOp("\\hiderel{\\geq}","ge_vec","ge_scal", &geNode, &noNtrl, &noNtrl, 5),
-	new BinOp("\\hiderel{\\leq}","le_vec","le_scal", &leNode, &noNtrl, &noNtrl, 5),
-	new BinOp("\\hiderel{\\equiv}","eq_vec","eq_scal", &eqNode, &noNtrl, &noNtrl, 5),
-	new BinOp("\\hiderel{\\neq}","neq_vec","neq_scal", &neNode, &noNtrl, &noNtrl, 5),
-	
-    new BinOp("\\wedge","and_vec","and_scal", &andNode, &isMinusOne, &isMinusOne, 8),
-    new BinOp("\\vee","or_vec","or_scal", &orNode, &isZero, &isZero, 7),
-    new BinOp("\\veebar","xor_vec","xor_scal", &xorNode, &noNtrl, &noNtrl, 8)
->>>>>>> 89ab80a2
 };