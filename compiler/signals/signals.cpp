/************************************************************************
 ************************************************************************
    FAUST compiler
	Copyright (C) 2003-2004 GRAME, Centre National de Creation Musicale
    ---------------------------------------------------------------------
    This program is free software; you can redistribute it and/or modify
    it under the terms of the GNU General Public License as published by
    the Free Software Foundation; either version 2 of the License, or
    (at your option) any later version.

    This program is distributed in the hope that it will be useful,
    but WITHOUT ANY WARRANTY; without even the implied warranty of
    MERCHANTABILITY or FITNESS FOR A PARTICULAR PURPOSE.  See the
    GNU General Public License for more details.

    You should have received a copy of the GNU General Public License
    along with this program; if not, write to the Free Software
    Foundation, Inc., 675 Mass Ave, Cambridge, MA 02139, USA.
 ************************************************************************
 ************************************************************************/


/*****************************************************************************
	HISTORY
    22/01/05 : added int cast in select2 and select3 selection signal
*****************************************************************************/

#include "global.hh"
#include "signals.hh"

Tree sigWriteReadTable(Tree n, Tree init, Tree widx, Tree wsig, Tree ridx)
{
	return sigRDTbl(sigWRTbl(gGlobal->nil, sigTable(gGlobal->nil, n, sigGen(init)), widx, wsig), ridx);
}

Tree sigReadOnlyTable(Tree n, Tree init, Tree ridx)
{
	return sigRDTbl(sigTable(gGlobal->nil, n, sigGen(init)), ridx);
}

////////////////////////////////////////////////////////////////////////
/**
 * Signals
 *
 */
///////////////////////////////////////////////////////////////////////

Tree  sigInt(int i) 								{ return tree(i); 					}
bool  isSigInt(Tree t, int* i) 						{ return isInt(t->node(), i); 		}

Tree  sigReal(double r) 							{ return tree(r); 					}
bool  isSigReal(Tree t, double* r) 					{ return isDouble(t->node(), r); 	}

Tree  sigInput(int i)								{ return tree(gGlobal->SIGINPUT, tree(i));	}
bool  isSigInput(Tree t, int* i) 					{ Tree x; return isTree(t, gGlobal->SIGINPUT, x) && isInt(x->node(),i); 	}

Tree  sigOutput(int i, Tree t0)						{ return tree(gGlobal->SIGOUTPUT, tree(i), t0); 	}
bool  isSigOutput(Tree t, int* i, Tree& t0)			{ Tree x; return isTree(t, gGlobal->SIGOUTPUT, x, t0) && isInt(x->node(),i); 	}

Tree  sigDelay0(Tree t0)							{ return sigFixDelay(t0, sigInt(0));}

Tree  sigDelay1(Tree t0)							{ return tree(gGlobal->SIGDELAY1, t0); 		}
bool  isSigDelay1(Tree t, Tree& t0)					{ return isTree(t, gGlobal->SIGDELAY1, t0); 	}

Tree  sigFixDelay(Tree t0, Tree t1)					{ return tree(gGlobal->SIGFIXDELAY, t0, sigIntCast(t1)); 		}
bool  isSigFixDelay(Tree t, Tree& t0, Tree& t1)		{ return isTree(t, gGlobal->SIGFIXDELAY, t0, t1); 	}

Tree  sigPrefix(Tree t0, Tree t1)					{ return tree(gGlobal->SIGPREFIX, t0, t1); 		}
bool  isSigPrefix(Tree t, Tree& t0, Tree& t1)		{ return isTree(t, gGlobal->SIGPREFIX, t0, t1); 	}

Tree  sigIota(Tree t0)								{ return tree(gGlobal->SIGIOTA, t0); 		}
bool  isSigIota(Tree t, Tree& t0)					{ return isTree(t, gGlobal->SIGIOTA, t0); 	}

// Read only and read write tables

Tree sigRDTbl (Tree t, Tree i)						{ return tree(gGlobal->SIGRDTBL, t, i); 	}
bool isSigRDTbl (Tree s, Tree& t, Tree& i)			{ return isTree(s, gGlobal->SIGRDTBL, t, i); 	}

Tree sigWRTbl (Tree id, Tree t, Tree i, Tree s)					{ return tree(gGlobal->SIGWRTBL, id, t, i, s); 	}
bool isSigWRTbl (Tree u, Tree& id, Tree& t, Tree& i, Tree& s)	{ return isTree(u, gGlobal->SIGWRTBL, id, t, i, s); 	}

Tree sigTable (Tree id, Tree n, Tree sig)				{ return tree(gGlobal->SIGTABLE, id, n, sig); 		}
bool isSigTable (Tree t, Tree& id, Tree& n, Tree& sig)	{ return isTree(t, gGlobal->SIGTABLE, id, n, sig); 	}

// Signal used to generate the initial content of a table

Tree sigGen (Tree s)							{ return tree(gGlobal->SIGGEN, s); 		}
bool isSigGen (Tree t, Tree& x)					{ return isTree(t, gGlobal->SIGGEN, x); 	}
bool isSigGen (Tree t)							{ return t->node() == Node(gGlobal->SIGGEN); 	}

// Documentator Tables : special version of tables only for documentation purposes

Tree   sigDocConstantTbl    (Tree n, Tree sig)                  { return tree(gGlobal->SIGDOCONSTANTTBL, n, sig);        }
bool isSigDocConstantTbl    (Tree t, Tree& n, Tree& sig)        { return isTree(t, gGlobal->SIGDOCONSTANTTBL, n, sig); 	}

Tree   sigDocWriteTbl   (Tree n, Tree sig, Tree widx, Tree wsig)                { return tree(gGlobal->SIGDOCWRITETBL, n, sig, widx, wsig); 		}
bool isSigDocWriteTbl   (Tree t, Tree& n, Tree& sig, Tree& widx, Tree& wsig)    { return isTree(t, gGlobal->SIGDOCWRITETBL, n, sig, widx, wsig); 	}

Tree   sigDocAccessTbl   (Tree tbl, Tree ridx)                  { return tree(gGlobal->SIGDOCACCESSTBL, tbl, ridx); 		}
bool isSigDocAccessTbl   (Tree t, Tree& tbl, Tree& ridx)        { return isTree(t, gGlobal->SIGDOCACCESSTBL, tbl, ridx); 	}

// Select on signal among severals

Tree sigSelect2 (Tree selector, Tree s1, Tree s2)							{ return tree(gGlobal->SIGSELECT2, sigIntCast(selector), s1, s2); }
bool isSigSelect2 (Tree t, Tree& selector, Tree& s1, Tree& s2)				{ return isTree(t, gGlobal->SIGSELECT2, selector, s1, s2); }

//  "select3" expresses with "select2"
Tree sigSelect3 (Tree selector, Tree s1, Tree s2, Tree s3)
{
    return sigSelect2(sigBinOp(kEQ, sigIntCast(selector), sigInt(0)),
           sigSelect2(sigBinOp(kEQ, sigIntCast(selector), sigInt(1)), s3, s2), s1);
}
bool isSigSelect3 (Tree t, Tree& selector, Tree& s1, Tree& s2, Tree& s3)	{ return isTree(t, gGlobal->SIGSELECT3, selector, s1, s2, s3); }

// Arithmetical operations

Tree sigBinOp(int op, Tree x, Tree y) 					{ return tree(gGlobal->SIGBINOP, tree(op), x, y); }
bool isSigBinOp(Tree s, int* op, Tree& x, Tree& y) 		{ Tree t; return isTree(s, gGlobal->SIGBINOP, t, x, y) && isInt(t->node(),op); }

// Foreign Functions

Tree sigFFun (Tree ff, Tree largs)						{ return tree(gGlobal->SIGFFUN, ff, largs); 			}
bool isSigFFun	(Tree s, Tree& ff, Tree& largs)			{ return isTree(s, gGlobal->SIGFFUN, ff, largs);		}

Tree sigFConst      (Tree type, Tree name, Tree file)             { return tree(gGlobal->SIGFCONST, type, name, file);         }
bool isSigFConst    (Tree s)                                      { Tree t,n,f; return isTree(s, gGlobal->SIGFCONST, t, n, f); }
bool isSigFConst    (Tree s, Tree& type, Tree& name, Tree& file)  { return isTree(s, gGlobal->SIGFCONST,type, name, file);     }

Tree sigFVar      (Tree type, Tree name, Tree file)               { return tree(gGlobal->SIGFVAR, type, name, file);           }
bool isSigFVar    (Tree s)                                        { Tree t,n,f; return isTree(s, gGlobal->SIGFVAR, t, n, f);   }
bool isSigFVar    (Tree s, Tree& type, Tree& name, Tree& file)    { return isTree(s, gGlobal->SIGFVAR, type, name, file);      }

// nouvelle version utilisant rec et ref

Tree sigProj (int i, Tree rgroup)				{ return tree(gGlobal->SIGPROJ, tree(i), rgroup); 	}
bool isProj (Tree t, int* i, Tree& rgroup)		{ Tree x; return isTree(t, gGlobal->SIGPROJ, x, rgroup) && isInt(x->node(), i); 	}

// Int and Float casting

Tree  sigIntCast(Tree t)						
{ 
	Node n = t->node();
	
	int i; 		if (isInt(n, &i)) 			return t; 
	double x;	if (isDouble(n, &x)) 		return tree(int(x));
				if (isSigIntCast(t))		return t;
	 
	return tree(gGlobal->SIGINTCAST, t);   
}

Tree  sigFloatCast(Tree t)						
{ 
	Node n = t->node();
	
	int i; 		if (isInt(n, &i)) 			return tree(double(i)); 
	double x;	if (isDouble(n, &x)) 		return t;
				if (isSigFloatCast(t))		return t;
                if (isSigInput(t, &i))      return t;
	 
	return tree(gGlobal->SIGFLOATCAST, t);   
}

//Tree  sigFloatCast(Tree t)						{ return isSigFloatCast(t)? t : tree(gGlobal->SIGFLOATCAST, t); }

bool  isSigIntCast(Tree t)						{ Tree x; return isTree(t, gGlobal->SIGINTCAST, x); 	}
bool  isSigIntCast(Tree t, Tree& x)				{ return isTree(t, gGlobal->SIGINTCAST, x); 			}

bool  isSigFloatCast(Tree t)					{ Tree x; return isTree(t, gGlobal->SIGFLOATCAST, x);}
bool  isSigFloatCast(Tree t, Tree& x)			{ return isTree(t, gGlobal->SIGFLOATCAST, x); 		}

/*****************************************************************************
							 User Interface Elements
*****************************************************************************/

Tree sigButton 	 (Tree lbl)					{ return tree(gGlobal->SIGBUTTON, lbl); 					}
bool isSigButton (Tree s)					{ Tree lbl; return isTree(s, gGlobal->SIGBUTTON, lbl);	}
bool isSigButton (Tree s, Tree& lbl)		{ return isTree(s, gGlobal->SIGBUTTON, lbl);				}

Tree sigCheckbox   (Tree lbl)				{ return tree(gGlobal->SIGCHECKBOX, lbl); 				}
bool isSigCheckbox (Tree s)					{ Tree lbl; return isTree(s, gGlobal->SIGCHECKBOX, lbl);	}
bool isSigCheckbox (Tree s, Tree& lbl)		{ return isTree(s, gGlobal->SIGCHECKBOX, lbl);           }

Tree sigWaveform (const tvec& wf)           { return tree(gGlobal->SIGWAVEFORM, wf);                 }
bool isSigWaveform(Tree s)                  { return isTree(s, gGlobal->SIGWAVEFORM);   }

Tree sigHSlider   (Tree lbl, Tree cur, Tree min, Tree max, Tree step)
											{ return tree(gGlobal->SIGHSLIDER, lbl, list4(cur,min,max,step));		}
bool isSigHSlider (Tree s)					{ Tree lbl, params; return isTree(s, gGlobal->SIGHSLIDER, lbl, params);	}

bool isSigHSlider (Tree s, Tree& lbl, Tree& cur, Tree& min, Tree& max, Tree& step)
{
	Tree params;
	if (isTree(s, gGlobal->SIGHSLIDER, lbl, params)) {
		cur = nth(params, 0);
		min = nth(params, 1);
		max = nth(params, 2);
		step= nth(params, 3);
		return true;
	} else {
		return false;
	}
}

Tree sigVSlider   (Tree lbl, Tree cur, Tree min, Tree max, Tree step)
											{ return tree(gGlobal->SIGVSLIDER, lbl, list4(cur,min,max,step));		}
bool isSigVSlider (Tree s)					{ Tree lbl, params; return isTree(s, gGlobal->SIGVSLIDER, lbl, params);	}

bool isSigVSlider (Tree s, Tree& lbl, Tree& cur, Tree& min, Tree& max, Tree& step)
{
	Tree params;
	if (isTree(s, gGlobal->SIGVSLIDER, lbl, params)) {
		cur = nth(params, 0);
		min = nth(params, 1);
		max = nth(params, 2);
		step= nth(params, 3);
		return true;
	} else {
		return false;
	}
}

Tree sigNumEntry   (Tree lbl, Tree cur, Tree min, Tree max, Tree step)
											{ return tree(gGlobal->SIGNUMENTRY, lbl, list4(cur,min,max,step));		}
bool isSigNumEntry (Tree s)					{ Tree lbl, params; return isTree(s, gGlobal->SIGNUMENTRY, lbl, params);	}

bool isSigNumEntry (Tree s, Tree& lbl, Tree& cur, Tree& min, Tree& max, Tree& step)
{
	Tree params;
	if (isTree(s, gGlobal->SIGNUMENTRY, lbl, params)) {
		cur = nth(params, 0);
		min = nth(params, 1);
		max = nth(params, 2);
		step= nth(params, 3);
		return true;
	} else {
		return false;
	}
}

// output elements

Tree sigHBargraph   (Tree lbl, Tree min, Tree max, Tree x)				{ return tree(gGlobal->SIGHBARGRAPH, lbl, min, max, x);		}
bool isSigHBargraph (Tree s)											{ Tree lbl, min, max, x; return isTree(s, gGlobal->SIGHBARGRAPH, lbl, min, max, x);	}
bool isSigHBargraph (Tree s, Tree& lbl, Tree& min, Tree& max, Tree& x)	{ return isTree(s, gGlobal->SIGHBARGRAPH, lbl, min, max, x);	}

Tree sigVBargraph   (Tree lbl, Tree min, Tree max, Tree x)				{ return tree(gGlobal->SIGVBARGRAPH, lbl, min, max, x);		}
bool isSigVBargraph (Tree s)											{ Tree lbl, min, max, x; return isTree(s, gGlobal->SIGVBARGRAPH, lbl, min, max, x);	}
bool isSigVBargraph (Tree s, Tree& lbl, Tree& min, Tree& max, Tree& x)	{ return isTree(s, gGlobal->SIGVBARGRAPH, lbl, min, max, x);	}

<<<<<<< HEAD
Tree  sigAttach(Tree t0, Tree t1)					{ return tree(gGlobal->SIGATTACH, t0, t1); 		}
bool  isSigAttach(Tree t, Tree& t0, Tree& t1)		{ return isTree(t, gGlobal->SIGATTACH, t0, t1); 	}
=======
Sym SIGHBARGRAPH = symbol ("SigHBargraph");
Tree sigHBargraph   (Tree lbl, Tree min, Tree max, Tree x)				{ return tree(SIGHBARGRAPH, lbl, min, max, x);		}
bool isSigHBargraph (Tree s)											{ Tree lbl, min, max, x; return isTree(s, SIGHBARGRAPH, lbl, min, max, x);	}
bool isSigHBargraph (Tree s, Tree& lbl, Tree& min, Tree& max, Tree& x)	{ return isTree(s, SIGHBARGRAPH, lbl, min, max, x);	}


Sym SIGVBARGRAPH = symbol ("SigVBargraph");
Tree sigVBargraph   (Tree lbl, Tree min, Tree max, Tree x)				{ return tree(SIGVBARGRAPH, lbl, min, max, x);		}
bool isSigVBargraph (Tree s)											{ Tree lbl, min, max, x; return isTree(s, SIGVBARGRAPH, lbl, min, max, x);	}
bool isSigVBargraph (Tree s, Tree& lbl, Tree& min, Tree& max, Tree& x)	{ return isTree(s, SIGVBARGRAPH, lbl, min, max, x);	}


Sym SIGATTACH = symbol ("sigAttach");
Tree  sigAttach(Tree t0, Tree t1)					{ return tree(SIGATTACH, t0, t1); 		}
bool  isSigAttach(Tree t, Tree& t0, Tree& t1)		{ return isTree(t, SIGATTACH, t0, t1); 	}


bool sameMagnitude(Tree a, Tree b)
{
    return sameMagnitude(a->node(), b->node());
}
>>>>>>> 7bddd8cd

Tree addNums(Tree a, Tree b)
{
	Tree r = tree(addNode(a->node(),b->node()));
	//cerr.flags(ios::showpoint); cerr << "addNums " << *a << "+" << *b << " -> " << *r << endl;
	return r;
}

Tree subNums(Tree a, Tree b)
{
	Tree r = tree(subNode(a->node(),b->node()));
	//cerr.flags(ios::showpoint); cerr << "subNums " << *a << "-" << *b << " -> " << *r << endl;
	return r;
}

Tree mulNums(Tree a, Tree b)
{
	Tree r = tree(mulNode(a->node(),b->node()));
	//cerr.flags(ios::showpoint); cerr << "mulNums " << *a << "*" << *b << " -> " << *r << endl;
	return r;
}

//Tree divNums(Tree a, Tree b)
//{
//	Tree r = tree(divNode(a->node(),b->node()));
//	//cerr.flags(ios::showpoint); cerr << "divNums " << *a << "/" << *b << " -> " << *r << endl;
//	return r;
//}

Tree divExtendedNums(Tree a, Tree b)
{
    //cerr.flags(ios::showpoint); cerr << "divExtendeNums " << *a << "/" << *b << " -> " << endl;
	Tree r = tree(divExtendedNode(a->node(),b->node()));
	//cerr.flags(ios::showpoint); cerr << "divExtendeNums " << *a << "/" << *b << " -> " << *r << endl;
	return r;
}

Tree minusNum(Tree a)
{
	Tree r = tree(minusNode(a->node()));
	//cerr.flags(ios::showpoint); cerr << "minusNum " << *a << " -> " << *r << endl;
	return r;
}

Tree inverseNum(Tree a)
{
	Tree r = tree(inverseNode(a->node()));
	//cerr.flags(ios::showpoint); cerr << "inverseNum " << *a << " -> " << *r << endl;
	return r;
}

bool isSigAdd(Tree a, Tree& x, Tree& y)
{
	int	op;
	return isSigBinOp(a, &op, x, y) && (op == kAdd);
}

bool isSigMul(Tree a, Tree& x, Tree& y)
{
	int	op;
	return isSigBinOp(a, &op, x, y) && (op == kMul);
}

bool isSigSub(Tree a, Tree& x, Tree& y)
{
	int	op;
	return isSigBinOp(a, &op, x, y) && (op == kSub);
}

bool isSigDiv(Tree a, Tree& x, Tree& y)
{
	int	op;
	return isSigBinOp(a, &op, x, y) && (op == kDiv);
}

/*****************************************************************************
							 matrix extension
*****************************************************************************/

// a tuple of signals is basically a list of signals.
// mode = 0 means normal, mode = 1 means blocked
Tree sigTuple (int mode, Tree ls)					{ return tree(gGlobal->SIGTUPLE, tree(mode), ls); }
bool isSigTuple (Tree s, int* mode, Tree& ls)		{ Tree m; return isTree(s, gGlobal->SIGTUPLE, m, ls) && isInt(m->node(), mode); }

// Access the components of a tuple.
// ts is tuple of signals, idx is a scalar signal between 0..n
Tree sigTupleAccess(Tree ts, Tree idx)				{ return tree(gGlobal->SIGTUPLEACCESS, ts, idx); }
bool isSigTupleAccess(Tree s, Tree& ts, Tree& idx)	{ return isTree(s, gGlobal->SIGTUPLEACCESS, ts, idx); }

// create a tuple of signals
Tree sigCartesianProd (Tree s1, Tree s2)
{
	Tree 	l1, l2;
	int		m1, m2;

	if (isSigTuple(s1, &m1, l1) && (m1 == 0)) {
		// nothing to do
	} else {
		l1 = list1(s1);
	}

	if (isSigTuple(s2, &m2, l2) && (m2 == 0)) {
		// nothing to do
	} else {
		l2 = list1(s2);
	}

	return sigTuple(0, concat(l1,l2));
}

/**
 * Test if exp is very simple that is it
 * can't be considered a real component
 * @param exp the signal we want to test
 * @return true if it a very simple signal
 */
bool verySimple(Tree exp)
{
	int		i;
	double	r;
	Tree 	type, name, file;
	
	return 	isSigInt(exp, &i) 
			|| 	isSigReal(exp, &r)
			||	isSigInput(exp, &i)
			||	isSigFConst(exp, type, name, file);
}<|MERGE_RESOLUTION|>--- conflicted
+++ resolved
@@ -247,32 +247,13 @@
 bool isSigVBargraph (Tree s)											{ Tree lbl, min, max, x; return isTree(s, gGlobal->SIGVBARGRAPH, lbl, min, max, x);	}
 bool isSigVBargraph (Tree s, Tree& lbl, Tree& min, Tree& max, Tree& x)	{ return isTree(s, gGlobal->SIGVBARGRAPH, lbl, min, max, x);	}
 
-<<<<<<< HEAD
 Tree  sigAttach(Tree t0, Tree t1)					{ return tree(gGlobal->SIGATTACH, t0, t1); 		}
 bool  isSigAttach(Tree t, Tree& t0, Tree& t1)		{ return isTree(t, gGlobal->SIGATTACH, t0, t1); 	}
-=======
-Sym SIGHBARGRAPH = symbol ("SigHBargraph");
-Tree sigHBargraph   (Tree lbl, Tree min, Tree max, Tree x)				{ return tree(SIGHBARGRAPH, lbl, min, max, x);		}
-bool isSigHBargraph (Tree s)											{ Tree lbl, min, max, x; return isTree(s, SIGHBARGRAPH, lbl, min, max, x);	}
-bool isSigHBargraph (Tree s, Tree& lbl, Tree& min, Tree& max, Tree& x)	{ return isTree(s, SIGHBARGRAPH, lbl, min, max, x);	}
-
-
-Sym SIGVBARGRAPH = symbol ("SigVBargraph");
-Tree sigVBargraph   (Tree lbl, Tree min, Tree max, Tree x)				{ return tree(SIGVBARGRAPH, lbl, min, max, x);		}
-bool isSigVBargraph (Tree s)											{ Tree lbl, min, max, x; return isTree(s, SIGVBARGRAPH, lbl, min, max, x);	}
-bool isSigVBargraph (Tree s, Tree& lbl, Tree& min, Tree& max, Tree& x)	{ return isTree(s, SIGVBARGRAPH, lbl, min, max, x);	}
-
-
-Sym SIGATTACH = symbol ("sigAttach");
-Tree  sigAttach(Tree t0, Tree t1)					{ return tree(SIGATTACH, t0, t1); 		}
-bool  isSigAttach(Tree t, Tree& t0, Tree& t1)		{ return isTree(t, SIGATTACH, t0, t1); 	}
-
 
 bool sameMagnitude(Tree a, Tree b)
 {
     return sameMagnitude(a->node(), b->node());
 }
->>>>>>> 7bddd8cd
 
 Tree addNums(Tree a, Tree b)
 {
