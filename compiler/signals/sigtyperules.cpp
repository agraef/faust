--- conflicted
+++ resolved
@@ -43,16 +43,12 @@
 // prototypes
 
 static void setSigType(Tree sig, Type t);
-<<<<<<< HEAD
 //static Type getSigType(Tree sig);
-
 
 static void setInferredTypeProperty(Tree term, Tree env, Type ty);
 static Type getInferredTypeProperty(Tree term, Tree env);
-=======
-static Type getSigType(Tree sig);
+
 static Type initialRecType(Tree t);
->>>>>>> e86178ba
 
 static Type T(Tree term, Tree env);
 
