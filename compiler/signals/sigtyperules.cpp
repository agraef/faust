/************************************************************************
 ************************************************************************
    FAUST compiler
	Copyright (C) 2003-2004 GRAME, Centre National de Creation Musicale
    ---------------------------------------------------------------------
    This program is free software; you can redistribute it and/or modify
    it under the terms of the GNU General Public License as published by
    the Free Software Foundation; either version 2 of the License, or
    (at your option) any later version.

    This program is distributed in the hope that it will be useful,
    but WITHOUT ANY WARRANTY; without even the implied warranty of
    MERCHANTABILITY or FITNESS FOR A PARTICULAR PURPOSE.  See the
    GNU General Public License for more details.

    You should have received a copy of the GNU General Public License
    along with this program; if not, write to the Free Software
    Foundation, Inc., 675 Mass Ave, Cambridge, MA 02139, USA.
 ************************************************************************
 ************************************************************************/

#include <stdio.h>
#include <assert.h>
#include <iostream>
#include <fstream>
#include <time.h>

#include "sigtype.hh"
#include "sigprint.hh"
#include "ppsig.hh"
#include "prim2.hh"
#include "tlib.hh"
#include "sigtyperules.hh"
#include "xtended.hh"
#include "recursivness.hh"
#include "exception.hh"
#include "global.hh"

//--------------------------------------------------------------------------
// prototypes

static void setSigType(Tree sig, Type t);
static Type getSigType(Tree sig);
static Type initialRecType(Tree t);

static Type T(Tree term, Tree env);

static Type infereSigType(Tree term, Tree env);
static Type infereFFType (Tree ff, Tree ls, Tree env);
static Type infereFConstType (Tree type);
static Type infereFVarType (Tree type);
static Type infereRecType (Tree var, Tree body, Tree env);
static Type infereReadTableType(Type tbl, Type ri);
static Type infereWriteTableType(Type tbl, Type wi, Type wd);
static Type infereProjType(Type t, int i, int vec);
static Type infereXType(Tree sig, Tree env);
static Type infereDocConstantTblType(Type size, Type init);
static Type infereDocWriteTblType(Type size, Type init, Type widx, Type wsig);
static Type infereDocAccessTblType(Type tbl, Type ridx);
static Type infereWaveformType (Tree lv, Tree env);

static interval arithmetic (int opcode, const interval& x, const interval& y);

// Uncomment to activate type inferrence tracing
//#define TRACE(x) x
#define TRACE(x);

/**
 * The empty type environment (also property key for closed term type)
 */

/**
 * Fully annotate every subtree of term with type information.
 * @param sig the signal term tree to annotate
 */

void typeAnnotation(Tree sig)
{
    Tree            sl = symlist(sig);
    int             n = len(sl);

    vector<Tree>    vrec, vdef;
    vector<Type>    vtype;

    //cerr << "Symlist " << *sl << endl;
    for (Tree l=sl; isList(l); l=tl(l)) {
        Tree    id, body;
		assert(isRec(hd(l), id, body));
		if (!isRec(hd(l), id, body)) {
			continue;
		}

        vrec.push_back(hd(l));
        vdef.push_back(body);
    }

    // init recursive types
    for (int i=0; i<n; i++) {
        vtype.push_back(initialRecType(vdef[i]));
    }

    assert (int(vrec.size())==n);
    assert (int(vdef.size())==n);
    assert (int(vtype.size())==n);

    // find least fixpoint
    for (bool finished = false; !finished; ) {

        // init recursive types
        CTree::startNewVisit();
        for (int i=0; i<n; i++) {
            setSigType(vrec[i], vtype[i]);
            vrec[i]->setVisited();
        }

        // compute recursive types
        for (int i=0; i<n; i++) {
            vtype[i] = T(vdef[i], gGlobal->NULLTYPEENV);
        }

        // check finished
        finished = true;
        for (int i=0; i<n; i++) {
            //cerr << i << "-" << *vrec[i] << ":" << *getSigType(vrec[i]) << " => " << *vtype[i] << endl;
            finished =  finished & (getSigType(vrec[i]) == vtype[i]);
        }
    }

    // type full term
    T(sig, gGlobal->NULLTYPEENV);
}

void annotationStatistics()
{
    cerr << gGlobal->TABBER << "COUNT INFERENCE  " << gGlobal->gCountInferences << " AT TIME " << clock()/CLOCKS_PER_SEC << 's' << endl;
    cerr << gGlobal->TABBER << "COUNT ALLOCATION " << gGlobal->gAllocationCount << endl;
    cerr << gGlobal->TABBER << "COUNT MAXIMAL " << gGlobal->gCountMaximal << endl;
}

/**
 * Retrieve the type of sig and check it exists. Produces an
 * error if the signal has no type associated
 * @param sig the signal we want to know the type
 * @return the type of the signal
 */
::Type getCertifiedSigType(Tree sig)
{
    Type ty = getSigType(sig);
    assert(ty);
    return ty;
}

/***********************************************
 * Set and get the type property of a signal
 * (we suppose the signal have been previously
 * annotated with type information)
 ***********************************************/

/**
 * Set the type annotation of sig
 * @param sig the signal we want to type
 * @param t the type of the signal
 */
static void setSigType(Tree sig, Type t)
{
    TRACE(cerr << gGlobal->TABBER << "SET FIX TYPE OF " << *sig << " TO TYPE " << *t << endl;)
	sig->setType(t);
}

/**
 * Retrieve the type annotation of sig
 * @param sig the signal we want to know the type
 */
static Type getSigType(Tree sig)
{
    AudioType* ty = (AudioType*) sig->getType();
    if (ty == 0)
        TRACE(cerr << gGlobal->TABBER << "GET FIX TYPE OF " << *sig << " HAS NO TYPE YET" << endl;)
    else
        TRACE(cerr << gGlobal->TABBER << "GET FIX TYPE OF " << *sig << " IS TYPE " << *ty << endl;)
    return ty;
}

/**************************************************************************

 						Type Inference System

***************************************************************************/

/**************************************************************************

                        Infered Type property

***************************************************************************/

/**
 * Shortcut to getOrInferType, retrieve or infere the type of a term according to its surrounding type environment
 * @param sig the signal to analyze
 * @param env the type environment
 * @return the type of sig according to environment env
 * @see getCertifiedSigType
 */
static Type T(Tree term, Tree ignoreenv)
{
    TRACE(cerr << ++gGlobal->TABBER << "ENTER T() " << *term << endl;)

    if (term->isAlreadyVisited()) {
        Type    ty =  getSigType(term);
        TRACE(cerr << --gGlobal->TABBER << "EXIT 1 T() " << *term << " AS TYPE " << *ty << endl);
        return ty;

    } else {
        Type ty = infereSigType(term, ignoreenv);
        setSigType(term,ty);
        term->setVisited();
        TRACE(cerr << --gGlobal->TABBER << "EXIT 2 T() " << *term << " AS TYPE " << *ty << endl);
        return ty;
    }
}

/**
 * Infere the type of a term according to its surrounding type environment
 * @param sig the signal to aanlyze
 * @param env the type environment
 * @return the type of sig according to environment env
 */

static Type infereSigType(Tree sig, Tree env)
{
    int 		i;
	double 		r;
    Tree		sel, s1, s2, s3, ff, id, ls, l, x, y, z, u, var, body, type, name, file;
	Tree		label, cur, min, max, step;

    gGlobal->gCountInferences++;

		 if ( getUserData(sig) ) 			return infereXType(sig, env);

    else if (isSigInt(sig, &i))             {   Type t = makeSimpleType(kInt, kKonst, kComp, kVect, kNum, interval(i));
                                                /*sig->setType(t);*/ return t; }

    else if (isSigReal(sig, &r)) 			{   Type t = makeSimpleType(kReal, kKonst, kComp, kVect, kNum, interval(r));
                                                /*sig->setType(t);*/ return t; }

    else if (isSigWaveform(sig))            {   return infereWaveformType(sig, env); }

    else if (isSigInput(sig, &i))			{   /*sig->setType(TINPUT);*/ return gGlobal->TINPUT; }

    else if (isSigOutput(sig, &i, s1))      return sampCast(T(s1,env));

	else if (isSigDelay1(sig, s1)) 			{
		Type t = T(s1,env);
		return castInterval(sampCast(t), reunion(t->getInterval(), interval(0,0)));
	}

	else if (isSigPrefix(sig, s1, s2)) 		{
		Type t1 = T(s1,env);
		Type t2 = T(s2,env);
		checkInit(t1);
		return castInterval(sampCast(t1|t2), reunion(t1->getInterval(), t2->getInterval()));
	}

	else if (isSigFixDelay(sig, s1, s2)) 		{
		Type t1 = T(s1,env);
		Type t2 = T(s2,env);
		interval i = t2->getInterval();

//        cerr << "for sig fix delay : s1 = "
//				<< t1 << ':' << ppsig(s1) << ", s2 = "
//                << t2 << ':' << ppsig(s2) << endl;
		if (!i.valid) {
            stringstream error;
            error << "ERROR : can't compute the min and max values of : " << ppsig(s2) << endl
                    << "        used in delay expression : " << ppsig(sig) << endl
                    << "        (probably a recursive signal)" << endl;
            throw faustexception(error.str());
		} else if (i.lo < 0) {
            stringstream error;
            error << "ERROR : possible negative values of : " << ppsig(s2) << endl
                    << "        used in delay expression : " << ppsig(sig) << endl
                    << "        " << i << endl;
            throw faustexception(error.str());
		}

		return castInterval(sampCast(t1), reunion(t1->getInterval(), interval(0,0)));
	}

	else if (isSigBinOp(sig, &i, s1, s2)) {
		//Type t = T(s1,env)|T(s2,env);
		Type t1 = T(s1,env);
		Type t2 = T(s2,env);
		Type t3 = castInterval(t1 | t2, arithmetic(i, t1->getInterval(), t2->getInterval()));
		//cerr <<"type rule for : " << ppsig(sig) << " -> " << *t3 << endl;

        if (i == kDiv) {
            return floatCast(t3);            // division always result in a float even with int arguments
        } else if ((i>=kGT) && (i<=kNE)) {
            return boolCast(t3);             // comparison always result in a boolean int
        } else {
            return t3;                       //  otherwise most general of t1 and t2
        }
	}

    else if (isSigIntCast(sig, s1))             return intCast(T(s1,env));

	else if (isSigFloatCast(sig, s1)) 			return floatCast(T(s1,env));

	else if (isSigFFun(sig, ff, ls)) 			return infereFFType(ff,ls,env);

    else if (isSigFConst(sig,type,name,file))   return infereFConstType(type);

    else if (isSigFVar(sig,type,name,file))     return infereFVarType(type);

    else if (isSigButton(sig))                  { /*sig->setType(TGUI01);*/ return gGlobal->TGUI01; }

    else if (isSigCheckbox(sig))				{ /*sig->setType(TGUI01);*/ return gGlobal->TGUI01; }

	else if (isSigVSlider(sig,label,cur,min,max,step))
												return castInterval(gGlobal->TGUI,interval(tree2float(min),tree2float(max)));

	else if (isSigHSlider(sig,label,cur,min,max,step))
												return castInterval(gGlobal->TGUI,interval(tree2float(min),tree2float(max)));

	else if (isSigNumEntry(sig,label,cur,min,max,step))
												return castInterval(gGlobal->TGUI,interval(tree2float(min),tree2float(max)));

    else if (isSigHBargraph(sig, l, x, y, s1))  return T(s1,env);

    else if (isSigVBargraph(sig, l, x, y, s1))  return T(s1,env);

    else if (isSigAttach(sig, s1, s2))          { T(s2,env); return T(s1,env); }

    else if (isRec(sig, var, body))             return infereRecType(sig, body, env);

	else if (isProj(sig, &i, s1))				return infereProjType(T(s1,env),i,kScal);

    else if (isSigTable(sig, id, s1, s2)) 		{ checkInt(checkInit(T(s1,env))); return makeTableType(checkInit(T(s2,env))); }

	else if (isSigWRTbl(sig, id, s1, s2, s3)) 	return infereWriteTableType(T(s1,env), T(s2,env), T(s3,env));

	else if (isSigRDTbl(sig, s1, s2)) 			return infereReadTableType(T(s1,env), T(s2,env));

    else if (isSigGen(sig, s1)) 				return T(s1,gGlobal->NULLTYPEENV);

    else if ( isSigDocConstantTbl(sig, x, y) )	return infereDocConstantTblType(T(x,env), T(y,env));
    else if ( isSigDocWriteTbl(sig,x,y,z,u) )	return infereDocWriteTblType(T(x,env), T(y,env), T(z,env), T(u,env));
    else if ( isSigDocAccessTbl(sig, x, y) )    return infereDocAccessTblType(T(x,env), T(y,env));

	else if (isSigSelect2(sig,sel,s1,s2)) 		{
                                                  SimpleType *st1, *st2, *stsel;

                                                  st1 = isSimpleType(T(s1,env));
                                                  st2 = isSimpleType(T(s2,env));
                                                  stsel = isSimpleType(T(sel,env));

                                                  return makeSimpleType( st1->nature()|st2->nature(),
                                                             st1->variability()|st2->variability()|stsel->variability(),
                                                             st1->computability()|st2->computability()|stsel->computability(),
                                                             st1->vectorability()|st2->vectorability()|stsel->vectorability(),
                                                             st1->boolean()|st2->boolean(),
                                                             reunion(st1->getInterval(), st2->getInterval())
                                                             );
                                                }

	else if (isSigSelect3(sig,sel,s1,s2,s3)) 	{ return T(sel,env)|T(s1,env)|T(s2,env)|T(s3,env); }

    else if (isNil(sig))                        { Type t = new TupletType(); /*sig->setType(t);*/ return t; }

    else if (isList(sig))                       { return T( hd(sig),env ) * T( tl(sig),env ); }

	// unrecognized signal here
<<<<<<< HEAD
    throw faustexception("ERROR infering signal type : unrecognized signal\n");
=======
	fprintf(stderr, "ERROR inferring signal type : unrecognized signal  : "); print(sig, stderr); fprintf(stderr, "\n");
	exit(1);
>>>>>>> 92281e37
	return 0;
}

/**
 *	Infere the type of a projection (selection) of a tuplet element
 */
static Type infereProjType(Type t, int i, int vec)
{
	TupletType* tt = isTupletType(t);
	if (tt == 0) {
<<<<<<< HEAD
	    stringstream error;
        error << "ERROR infering projection type, not a tuplet type : " << t << endl;
        throw faustexception(error.str());
=======
		cerr << "ERROR inferring projection type, not a tuplet type : " << t << endl;
		exit(1);
>>>>>>> 92281e37
	}
	//return (*tt)[i]	->promoteVariability(t->variability())
	//		->promoteComputability(t->computability());
	Type temp = (*tt)[i]	->promoteVariability(t->variability())
	  ->promoteComputability(t->computability())
	  ->promoteVectorability(vec/*t->vectorability()*/);
	//->promoteBooleanity(t->boolean());

    if(vec==kVect) temp = vecCast(temp);
    //cerr << "infereProjType(" << t << ',' << i << ',' << vec << ")" << " -> " << temp << endl;

    return temp;
}

/**
 *	Infere the type of the result of writing into a table
 */
static Type infereWriteTableType(Type tbl, Type wi, Type wd)
{
	TableType* tt = isTableType(tbl);
	if (tt == 0) {
<<<<<<< HEAD
        stringstream error;
        error << "ERROR infering write table type, wrong table type : " << tbl << endl;
        throw faustexception(error.str());
	}
	SimpleType* st = isSimpleType(wi);
	if (st == 0 || st->nature() > kInt) {
	    stringstream error;
        error << "ERROR infering write table type, wrong write index type : " << wi << endl;
        throw faustexception(error.str());
=======
		cerr << "ERROR inferring write table type, wrong table type : " << tbl << endl;
		exit(1);
	}
	SimpleType* st = isSimpleType(wi);
	if (st == 0 || st->nature() > kInt) {
		cerr << "ERROR inferring write table type, wrong write index type : " << wi << endl;
		exit(1);
>>>>>>> 92281e37
	}

	int n = tt->nature();
	int v = wi->variability() | wd->variability();
	int c = wi->computability() | wd->computability();
	int vec = wi->vectorability() | wd->vectorability();

    return makeTableType(tt->content(), n, v, c, vec);
}

/**
 *	Infere the type of the result of reading a table
 */
static Type infereReadTableType(Type tbl, Type ri)
{
	TableType*	tt = isTableType(tbl);
	if (tt == 0) {
<<<<<<< HEAD
        stringstream error;
        error << "ERROR infering read table type, wrong table type : " << tbl << endl;
        throw faustexception(error.str());
	}
	SimpleType* st = isSimpleType(ri);
	if (st == 0 || st->nature() > kInt) {
        stringstream error;
        error << "ERROR infering read table type, wrong write index type : " << ri << endl;
        throw faustexception(error.str());
=======
		cerr << "ERROR inferring read table type, wrong table type : " << tbl << endl;
		exit(1);
	}
	SimpleType* st = isSimpleType(ri);
	if (st == 0 || st->nature() > kInt) {
		cerr << "ERROR inferring read table type, wrong write index type : " << ri << endl;
		exit(1);
>>>>>>> 92281e37
	}

	Type temp =  tt->content()->promoteVariability(ri->variability()|tt->variability())
	  ->promoteComputability(ri->computability()|tt->computability())
	  ->promoteVectorability(ri->vectorability()|tt->vectorability())
	  ->promoteBoolean(ri->boolean()|tt->boolean());

	return temp;
}

static Type infereDocConstantTblType(Type size, Type init)
{
    checkKonst(checkInt(checkInit(size)));

    return init;
}

static Type infereDocWriteTblType(Type size, Type init, Type widx, Type wsig)
{
    checkKonst(checkInt(checkInit(size)));

    Type temp =  init
      ->promoteVariability(kSamp)       // difficult to tell, therefore kSamp to be safe
      ->promoteComputability(widx->computability()|wsig->computability())
      ->promoteVectorability(kScal)     // difficult to tell, therefore kScal to be safe
      ->promoteNature(wsig->nature())   // nature of the initial and written signal
      ->promoteBoolean(wsig->boolean()) // booleanity of the initial and written signal
      ;
    return temp;
}

static Type infereDocAccessTblType(Type tbl, Type ridx)
{
    Type temp =  tbl
      ->promoteVariability(ridx->variability())
      ->promoteComputability(ridx->computability())
      ->promoteVectorability(ridx->vectorability())
      ;
    return temp;
}

/**
 * Compute an initial type solution for a recursive block
 * E1,E2,...En -> TREC,TREC,...TREC
 */
static Type initialRecType(Tree t)
{
    assert (isList(t));

    vector<Type> v;
    while (isList(t)) { v.push_back(gGlobal->TREC); t = tl(t); };
    return new TupletType(v);
}

/**
 * Infere the type of e recursive block by trying solutions of
 * increasing generality
 */
static Type infereRecType (Tree sig, Tree body, Tree env)
{
    assert(false); // we should not come here
    return 0;
}

/**
 *	Infere the type of a foreign function call
 */
static Type infereFFType (Tree ff, Tree ls, Tree env)
{
	// une primitive externe ne peut pas se calculer au plus tot qu'a
	// l'initialisation. Sa variabilite depend de celle de ses arguments
	// sauf si elle n'en pas, auquel cas on considere que c'est comme
	// rand() c'est a dire que le resultat varie a chaque appel.
	if (ffarity(ff)==0) {
		// case of functions like rand()
        return makeSimpleType(ffrestype(ff),kSamp,kInit,kVect,kNum, interval());
	} else {
		// otherwise variability and computability depends
		// arguments (OR of all arg types)
        Type t = makeSimpleType(kInt,kKonst,kInit,kVect,kNum, interval());
		while (isList(ls)) { t = t|T(hd(ls),env); ls=tl(ls); }
		// but the result type is defined by the function

		//return t;
        return makeSimpleType(	ffrestype(ff),
								t->variability(),
								t->computability(),
								t->vectorability(),
								t->boolean(),
								interval() );
	}
}

/**
 *  Infere the type of a foreign constant
 */
static Type infereFConstType (Tree type)
{
    // une constante externe ne peut pas se calculer au plus tot qu'a
    // l'initialisation. Elle est constante, auquel cas on considere que c'est comme
    // rand() c'est a dire que le resultat varie a chaque appel.
    return makeSimpleType(tree2int(type),kKonst,kInit,kVect,kNum, interval());
}

/**
 *  Infere the type of a foreign variable
 */
static Type infereFVarType (Tree type)
{
    // une variable externe ne peut pas se calculer au plus tot qu'a
    // l'execution. Elle est varie par blocs comme les éléments d'interface utilisateur.
    return makeSimpleType(tree2int(type),kBlock,kExec,kVect,kNum, interval());
}

/**
 *  Infere the type of a waveform:
 *  - the nature is int if all values are int, otherwise it is float
 *  - the variability is by samples
 *  - the waveform is known at compile time
 *  - it can be vectorized because all values are known
 *  - knum ???
 *  - the interval is min and max of values
 */
static Type infereWaveformType (Tree wfsig, Tree env)
{
    bool    iflag = true;
    int     n = wfsig->arity();
    double  lo, hi;

    if (n == 0) {
        throw faustexception("ERROR, empty waveform");
    }

    lo = hi = tree2float(wfsig->branch(0));
    iflag = isInt(wfsig->branch(0)->node());
    T(wfsig->branch(0), env);

    for (int i = 1; i < n; i++)  {
        Tree v = wfsig->branch(i);
        T(v,env);
        // compute range
        double f = tree2float(v);
        if (f < lo) {
            lo = f;
        } else if (f > hi) {
            hi = f;
        }
        iflag &= isInt(v->node());
    }

    return makeSimpleType((iflag)?kInt:kReal, kSamp, kComp, kScal, kNum, interval(lo,hi));
}


/**
 *	Infere the type of an extended (primitive) block
 */
static Type infereXType(Tree sig, Tree env)
{
	//cerr << "infereXType :" << endl;
	//cerr << "infereXType of " << *sig << endl;
	xtended* p = (xtended*) getUserData(sig);
	vector<Type> vt;

	for (int i = 0; i < sig->arity(); i++) vt.push_back(T(sig->branch(i), env));
	return p->infereSigType(vt);
}

/**
 * Compute the resulting interval of an arithmetic operation
 * @param op code of the operation
 * @param s1 interval of the left operand
 * @param s2 interval of the right operand
 * @return the resulting interval
 */

static interval arithmetic (int opcode, const interval& x, const interval& y)
{
    switch (opcode) {
        case kAdd: return x+y;
        case kSub: return x-y;
        case kMul:	return x*y;
        case kDiv: return x/y;
        case kRem: return x%y;
        case kLsh: return x<<y;
        case kRsh: return x>>y;
        case kGT:  return x>y;
        case kLT:  return x<y;
        case kGE:  return x>=y;
        case kLE:  return x<=y;
        case kEQ:  return x==y;
        case kNE:	return x!=y;
        case kAND:	return x&y;
        case kOR:  return x|y;
        case kXOR: return x^y;
        default:
            stringstream error;
            error << "ERROR : unrecognized opcode : " << opcode << endl;
            throw faustexception(error.str());
    }

    return interval();
}<|MERGE_RESOLUTION|>--- conflicted
+++ resolved
@@ -369,12 +369,7 @@
     else if (isList(sig))                       { return T( hd(sig),env ) * T( tl(sig),env ); }
 
 	// unrecognized signal here
-<<<<<<< HEAD
-    throw faustexception("ERROR infering signal type : unrecognized signal\n");
-=======
-	fprintf(stderr, "ERROR inferring signal type : unrecognized signal  : "); print(sig, stderr); fprintf(stderr, "\n");
-	exit(1);
->>>>>>> 92281e37
+    throw faustexception("ERROR inferring signal type : unrecognized signal\n");
 	return 0;
 }
 
@@ -385,14 +380,9 @@
 {
 	TupletType* tt = isTupletType(t);
 	if (tt == 0) {
-<<<<<<< HEAD
 	    stringstream error;
-        error << "ERROR infering projection type, not a tuplet type : " << t << endl;
+        error << "ERROR inferring projection type, not a tuplet type : " << t << endl;
         throw faustexception(error.str());
-=======
-		cerr << "ERROR inferring projection type, not a tuplet type : " << t << endl;
-		exit(1);
->>>>>>> 92281e37
 	}
 	//return (*tt)[i]	->promoteVariability(t->variability())
 	//		->promoteComputability(t->computability());
@@ -414,9 +404,8 @@
 {
 	TableType* tt = isTableType(tbl);
 	if (tt == 0) {
-<<<<<<< HEAD
         stringstream error;
-        error << "ERROR infering write table type, wrong table type : " << tbl << endl;
+        error << "ERROR inferring write table type, wrong table type : " << tbl << endl;
         throw faustexception(error.str());
 	}
 	SimpleType* st = isSimpleType(wi);
@@ -424,15 +413,6 @@
 	    stringstream error;
         error << "ERROR infering write table type, wrong write index type : " << wi << endl;
         throw faustexception(error.str());
-=======
-		cerr << "ERROR inferring write table type, wrong table type : " << tbl << endl;
-		exit(1);
-	}
-	SimpleType* st = isSimpleType(wi);
-	if (st == 0 || st->nature() > kInt) {
-		cerr << "ERROR inferring write table type, wrong write index type : " << wi << endl;
-		exit(1);
->>>>>>> 92281e37
 	}
 
 	int n = tt->nature();
@@ -450,9 +430,8 @@
 {
 	TableType*	tt = isTableType(tbl);
 	if (tt == 0) {
-<<<<<<< HEAD
         stringstream error;
-        error << "ERROR infering read table type, wrong table type : " << tbl << endl;
+        error << "ERROR inferring read table type, wrong table type : " << tbl << endl;
         throw faustexception(error.str());
 	}
 	SimpleType* st = isSimpleType(ri);
@@ -460,15 +439,6 @@
         stringstream error;
         error << "ERROR infering read table type, wrong write index type : " << ri << endl;
         throw faustexception(error.str());
-=======
-		cerr << "ERROR inferring read table type, wrong table type : " << tbl << endl;
-		exit(1);
-	}
-	SimpleType* st = isSimpleType(ri);
-	if (st == 0 || st->nature() > kInt) {
-		cerr << "ERROR inferring read table type, wrong write index type : " << ri << endl;
-		exit(1);
->>>>>>> 92281e37
 	}
 
 	Type temp =  tt->content()->promoteVariability(ri->variability()|tt->variability())
