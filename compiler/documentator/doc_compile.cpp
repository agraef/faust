/************************************************************************
 ************************************************************************
    FAUST compiler
	Copyright (C) 2003-2004 GRAME, Centre National de Creation Musicale
    ---------------------------------------------------------------------
    This program is free software; you can redistribute it and/or modify
    it under the terms of the GNU General Public License as published by
    the Free Software Foundation; either version 2 of the License, or
    (at your option) any later version.

    This program is distributed in the hope that it will be useful,
    but WITHOUT ANY WARRANTY; without even the implied warranty of
    MERCHANTABILITY or FITNESS FOR A PARTICULAR PURPOSE.  See the
    GNU General Public License for more details.

    You should have received a copy of the GNU General Public License
    along with this program; if not, write to the Free Software
    Foundation, Inc., 675 Mass Ave, Cambridge, MA 02139, USA.
 ************************************************************************
 ************************************************************************/

/*****************************************************************************
	HISTORY
	22/01/05 : corrected bug on bool signals cached in float variables
	2009-08-16 : First "doc" version (kb)
	2009-11-22 : Some clean up (kb)
*****************************************************************************/




#include <stdio.h>
#include <iostream>
#include <sstream>
#include <vector>
#include <math.h>

#include "doc_compile.hh"
#include "sigtype.hh"
#include "floats.hh"
#include "sigprint.hh"
#include "sigtyperules.hh"
#include "recursivness.hh"
#include "simplify.hh"
#include "privatise.hh"
#include "prim2.hh"
#include "xtended.hh"
#include "compatibility.hh"
#include "ppsig.hh"
#include "names.hh"
#include "doc.hh"
#include "tlib.hh"
#include "doc_notice.hh"
#include "ensure.hh"

extern bool		gLessTempSwitch;
extern int		gMaxCopyDelay;
extern map<string, string>		gDocMathStringMap;

extern bool		getSigListNickName(Tree t, Tree& id);

static const unsigned int MAX_RIGHT_MEMBER	= 20;
static const unsigned int MAX_SUB_EXPR		= 10;


/*****************************************************************************
						getFreshID
*****************************************************************************/

map<string, int>	DocCompiler::fIDCounters;

string DocCompiler::getFreshID(const string& prefix)
{
	if (fIDCounters.find(prefix) == fIDCounters.end()) {
		fIDCounters[prefix] = 1;
	}
	int n = fIDCounters[prefix];
	fIDCounters[prefix] = n+1;

	return subst("$0_{$1}", prefix, docT(n));
}


/*****************************************************************************
						    prepare
*****************************************************************************/

Tree DocCompiler::annotate(Tree LS)
{
	recursivnessAnnotation(LS);		// Annotate LS with recursivness information
	typeAnnotation(LS);				// Annotate LS with type information
	sharingAnalysis(LS);			// annotate LS with sharing count
  	fOccMarkup.mark(LS);			// annotate LS with occurences analysis

  	return LS;
}

/*****************************************************************************
						    compileLateq
*****************************************************************************/

Lateq* DocCompiler::compileLateq (Tree L, Lateq* compiledEqn)
{
	//cerr << "Documentator : compileLateq : L = "; printSignal(L, stdout, 0); cerr << endl;

	fLateq = compiledEqn; ///< Dynamic field !
	int priority = 0;

	for (int i = 0; isList(L); L = tl(L), i++) {
		Tree sig = hd(L);
		Tree id;
		if(getSigNickname(sig, id)) {
			//cerr << "Documentator : compileLateq : NICKNAMEPROPERTY = " << tree2str(id) << endl;
			fLateq->addOutputSigFormula(subst("$0(t) = $1", tree2str(id), CS(sig, priority), docT(i)));
		} else {
			//cerr << "Documentator : compileLateq : NO NICKNAMEPROPERTY" << endl;
			if (fLateq->outputs() == 1) {
				fLateq->addOutputSigFormula(subst("y(t) = $0", CS(sig, priority)));
				gDocNoticeFlagMap["outputsig"] = true;
			} else {
				fLateq->addOutputSigFormula(subst("$0(t) = $1", getFreshID("y"), CS(sig, priority)));
				gDocNoticeFlagMap["outputsigs"] = true;
			}
		}
	}
	return fLateq;
}



/*****************************************************************************
							 CS : compile a signal
*****************************************************************************/

/**
 * Test if a signal is already compiled
 * @param	sig		the signal expression to compile.
 * @param	name	the string representing the compiled expression.
 * @return	true	is already compiled
 */
bool DocCompiler::getCompiledExpression(Tree sig, string& cexp)
{
    return fCompileProperty.get(sig, cexp);
}


/**
 * Set the string of a compiled expression is already compiled
 * @param	sig		the signal expression to compile.
 * @param	cexp	the string representing the compiled expression.
 * @return	the cexp (for commodity)
 */
string DocCompiler::setCompiledExpression(Tree sig, const string& cexp)
{
    fCompileProperty.set(sig, cexp);
	return cexp;
}


/**
 * Compile a signal
 * @param sig the signal expression to compile.
 * @return the C code translation of sig as a string
 */
string  DocCompiler::CS (Tree sig, int priority)
{
    string      code;

    if (!getCompiledExpression(sig, code)) { // not compiled yet.
        code = generateCode(sig, priority);
        setCompiledExpression(sig, code);
    }
    return code;
}



/*****************************************************************************
					generateCode : dispatch according to signal
*****************************************************************************/


/**
 * @brief Main code generator dispatch.
 *
 * According to the type of the input signal, generateCode calls
 * the appropriate generator with appropriate arguments.
 *
 * @param	sig			The signal expression to compile.
 * @param	priority	The environment priority of the expression.
 * @return	<string>	The LaTeX code translation of the signal.
 */
string	DocCompiler::generateCode (Tree sig, int priority)
{
	int 	i;
	double	r;
    Tree 	c, sel, x, y, z, u, label, ff, largs, type, name, file;

	if ( getUserData(sig) )							{ printGCCall(sig,"generateXtended");	return generateXtended	(sig, priority);		}
	else if ( isSigInt(sig, &i) ) 					{ printGCCall(sig,"generateNumber");	return generateNumber	(sig, docT(i));			}
	else if ( isSigReal(sig, &r) ) 					{ printGCCall(sig,"generateNumber");	return generateNumber	(sig, docT(r));			}
	else if ( isSigInput(sig, &i) ) 				{ printGCCall(sig,"generateInput");		return generateInput	(sig, docT(i+1)); 		}

	else if ( isSigFixDelay(sig, x, y) ) 			{ printGCCall(sig,"generateFixDelay");	return generateFixDelay	(sig, x, y, priority); 	}
	else if ( isSigPrefix(sig, x, y) ) 				{ printGCCall(sig,"generatePrefix");	return generatePrefix	(sig, x, y, priority); 	}
	else if ( isSigIota(sig, x) ) 					{ printGCCall(sig,"generateIota");		return generateIota 	(sig, x); 				}

	else if ( isSigBinOp(sig, &i, x, y) )			{ printGCCall(sig,"generateBinOp");		return generateBinOp	(sig, i, x, y, priority); 		}
	else if ( isSigFFun(sig, ff, largs) )			{ printGCCall(sig,"generateFFun");		return generateFFun 	(sig, ff, largs, priority); 	}
    else if ( isSigFConst(sig, type, name, file) )  { printGCCall(sig,"generateFConst");	return generateFConst	(sig, tree2str(file), tree2str(name)); }
    else if ( isSigFVar(sig, type, name, file) )    { printGCCall(sig,"generateFVar");		return generateFVar		(sig, tree2str(file), tree2str(name)); }

    // new special tables for documentation purposes

    else if ( isSigDocConstantTbl(sig, x, y) )      { printGCCall(sig,"generateDocConstantTbl");    return generateDocConstantTbl (sig, x, y);	}
    else if ( isSigDocWriteTbl(sig,x,y,z,u) )       { printGCCall(sig,"generateDocWriteTbl");       return generateDocWriteTbl (sig, x, y, z, u); }
    else if ( isSigDocAccessTbl(sig, x, y) )        { printGCCall(sig, "generateDocAccessTbl");     return generateDocAccessTbl(sig, x, y); }


	else if ( isSigSelect2(sig, sel, x, y) ) 		{ printGCCall(sig,"generateSelect2");	return generateSelect2 	(sig, sel, x, y, priority); 	}
	else if ( isSigSelect3(sig, sel, x, y, z) ) 	{ printGCCall(sig,"generateSelect3");	return generateSelect3 	(sig, sel, x, y, z, priority); 	}

    else if ( isProj(sig, &i, x) )                  { printGCCall(sig,"generateRecProj");	return generateRecProj	(sig, x, i, priority);	}

	else if ( isSigIntCast(sig, x) ) 				{ printGCCall(sig,"generateIntCast");	return generateIntCast	(sig, x, priority); 	}
	else if ( isSigFloatCast(sig, x) ) 				{ printGCCall(sig,"generateFloatCast");	return generateFloatCast(sig, x, priority); 	}

	else if ( isSigButton(sig, label) ) 			{ printGCCall(sig,"generateButton");	return generateButton   (sig, label); 			}
	else if ( isSigCheckbox(sig, label) ) 			{ printGCCall(sig,"generateCheckbox");	return generateCheckbox (sig, label); 			}
	else if ( isSigVSlider(sig, label,c,x,y,z) )	{ printGCCall(sig,"generateVSlider");	return generateVSlider 	(sig, label, c,x,y,z);	}
	else if ( isSigHSlider(sig, label,c,x,y,z) )	{ printGCCall(sig,"generateHSlider");	return generateHSlider 	(sig, label, c,x,y,z);	}
	else if ( isSigNumEntry(sig, label,c,x,y,z) )	{ printGCCall(sig,"generateNumEntry");	return generateNumEntry (sig, label, c,x,y,z);	}

	else if ( isSigVBargraph(sig, label,x,y,z) )	{ printGCCall(sig,"generateVBargraph");	return CS(z, priority);}//generateVBargraph 	(sig, label, x, y, CS(z, priority)); }
	else if ( isSigHBargraph(sig, label,x,y,z) )	{ printGCCall(sig,"generateHBargraph");	return CS(z, priority);}//generateHBargraph 	(sig, label, x, y, CS(z, priority)); }
	else if ( isSigAttach(sig, x, y) )				{ printGCCall(sig,"generateAttach");	return generateAttach	(sig, x, y, priority); }

	else {
        cerr << "Error in d signal, unrecognized signal : " << *sig << endl;
        exit(1);
	}
    assert(0);
	return "error in generate code";
}


/**
 * Print calling information of generateCode, for debug purposes.
 *
 * @remark
 * To turn printing on, turn the 'printCalls' boolean to true.
 */
void DocCompiler::printGCCall(Tree sig, const string& calledFunction)
{
	bool printCalls	= false;
	bool maskSigs	= false;

	if(printCalls) {
		cerr << "  -> generateCode calls " << calledFunction;
		if(maskSigs) {
			cerr << endl;
		} else {
			cerr << " on " << ppsig(sig) << endl;
		}
	}
}


/*****************************************************************************
							   NUMBERS
*****************************************************************************/


string DocCompiler::generateNumber (Tree sig, const string& exp)
{
	string		ctype, vname;
	Occurences* o = fOccMarkup.retrieve(sig);

	// check for number occuring in delays
	if (o->getMaxDelay()>0) {
		getTypedNames(getCertifiedSigType(sig), "r", ctype, vname);
		gDocNoticeFlagMap["recursigs"] = true;
		//cerr << "- r : generateNumber : \"" << vname << "\"" << endl;
		generateDelayVec(sig, exp, ctype, vname, o->getMaxDelay());
	}
	return exp;
}

/*****************************************************************************
                               FOREIGN CONSTANTS
*****************************************************************************/


string DocCompiler::generateFConst (Tree sig, const string& file, const string& exp)
{
    string      ctype, vname;
    Occurences* o = fOccMarkup.retrieve(sig);

    if (o->getMaxDelay()>0) {
        getTypedNames(getCertifiedSigType(sig), "r", ctype, vname);
		gDocNoticeFlagMap["recursigs"] = true;
		//cerr << "- r : generateFConst : \"" << vname << "\"" << endl;
        generateDelayVec(sig, exp, ctype, vname, o->getMaxDelay());
    }

	if (exp == "fSamplingFreq") {
		//gDocNoticeFlagMap["fsamp"] = true;
		return "f_S";
	}

    return "\\mathrm{"+exp+"}";
}

/*****************************************************************************
                               FOREIGN VARIABLES
*****************************************************************************/


string DocCompiler::generateFVar (Tree sig, const string& file, const string& exp)
{
    string      ctype, vname;
    Occurences* o = fOccMarkup.retrieve(sig);

    if (o->getMaxDelay()>0) {
        getTypedNames(getCertifiedSigType(sig), "r", ctype, vname);
		gDocNoticeFlagMap["recursigs"] = true;
		//cerr << "- r : generateFVar : \"" << vname << "\"" << endl;
		setVectorNameProperty(sig, vname);
        generateDelayVec(sig, exp, ctype, vname, o->getMaxDelay());
    }
    return generateCacheCode(sig, exp);
}


/*****************************************************************************
							   INPUTS - OUTPUTS
*****************************************************************************/


string DocCompiler::generateInput (Tree sig, const string& idx)
{
	if (fLateq->inputs() == 1) {
		setVectorNameProperty(sig, "x");
		fLateq->addInputSigFormula("x(t)");
		gDocNoticeFlagMap["inputsig"] = true;
		return generateCacheCode(sig, "x(t)");
	} else {
		setVectorNameProperty(sig, subst("x_{$0}", idx));
		fLateq->addInputSigFormula(subst("x_{$0}(t)", idx));
		gDocNoticeFlagMap["inputsigs"] = true;
		return generateCacheCode(sig, subst("x_{$0}(t)", idx));
	}
}


/*****************************************************************************
							   BINARY OPERATION
*****************************************************************************/

/**
 * Generate binary operations, managing priority parenthesis.
 * ((a*b)+c) can be written (a*b+c) if priority(*) > priority(+)
 * ((a*b)*c) can be writteb (a*b*c) if * is associative
 * Associative operation should have a distinc priority from other operations.
 * Non associative operations can share the same priority.
 *
 * @param	sig			The signal expression to treat.
 * @param	opcode		The operation code, as described in gBinOpLateqTable.
 * @param	arg1		The first operand.
 * @param	arg2		The second operand.
 * @param	priority	The priority of the environment of the expression.
 *
 * @return	<string>	The LaTeX code translation of the signal, cached.
 *
 * @remark	The case of LaTeX frac{}{} is special.
 *
 * @todo	Handle integer arithmetics, by testing arguments type,
 * and printing dedicated operators (\oplus, \odot, \ominus, \oslash).
 */

/// associative operations are + * | & xor
static bool associative (int opcode) {
    return (opcode == kAdd) || (opcode == kMul) || (opcode == kAND) || (opcode == kOR) || (opcode == kXOR);
}

string DocCompiler::generateBinOp(Tree sig, int opcode, Tree arg1, Tree arg2, int priority)
{
	string s;
	int thisPriority = gBinOpLateqTable[opcode]->fPriority;

	/* Priority parenthesis handling. */
	string lpar = "";
	string rpar = "";
    if ( (thisPriority < priority) || ((thisPriority == priority) && !associative(opcode)) ) {
        // (a+b)*c or (a/b)/c need parenthesis
        lpar = " \\left(";
        rpar = "\\right) ";
    }
<<<<<<< HEAD

	Type t1 = getSigType(arg1);
	Type t2 = getSigType(arg2);
=======
	
	Type t1 = getCertifiedSigType(arg1);
	Type t2 = getCertifiedSigType(arg2);
>>>>>>> e065fe17
	bool intOpDetected = false;
	if ( (t1->nature() == kInt) && (t2->nature() == kInt) ) {
		intOpDetected = true;
	}

	string op;
	if(!intOpDetected) {
		op = gBinOpLateqTable[opcode]->fName;
	} else {
		switch (opcode) {
			case kAdd:
				op = "\\oplus";
				gDocNoticeFlagMap["intplus"] = true;
				break;
			case kSub:
				op = "\\ominus";
				gDocNoticeFlagMap["intminus"] = true;
				break;
			case kMul:
				op = "\\odot";
				gDocNoticeFlagMap["intmult"] = true;
				break;
			case kDiv:
				op = "\\oslash";
				gDocNoticeFlagMap["intdiv"] = true;
				gDocNoticeFlagMap["intcast"] = true; // "$normalize(int(i/j))$" in the notice.
				break;
			default:
				op = gBinOpLateqTable[opcode]->fName;
				break;
		}
	}

	/* LaTeX frac{}{} handling VS general case. */
	if ( (opcode == kDiv) && (!intOpDetected) ) {
		s = subst("$0\\frac{$1}{$2}$3", lpar, CS(arg1, 0), CS(arg2, 0), rpar);
	} else {
		s = subst("$0$1 $2 $3$4", lpar, CS(arg1, thisPriority), op, CS(arg2, thisPriority), rpar);
	}

//	if (opcode == kMul) {
//		gDocNoticeFlagMap["cdot"] = true;
//	}

	return generateCacheCode(sig, s);
}


/*****************************************************************************
							   Primitive Operations
*****************************************************************************/

string DocCompiler::generateFFun(Tree sig, Tree ff, Tree largs, int priority)
{
    string code = ffname(ff);
    code += '(';
    string sep = "";
    for (int i = 0; i< ffarity(ff); i++) {
        code += sep;
        code += CS(nth(largs, i), priority);
        sep = ", ";
    }
    code += ')';

	gDocNoticeFlagMap["foreignfun"] = true;

    return "\\mathrm{ff"+code+"}";
}


/*****************************************************************************
							   CACHE CODE
*****************************************************************************/

void DocCompiler::getTypedNames(Type t, const string& prefix, string& ctype, string& vname)
{
    if (t->nature() == kInt) {
        ctype = "int"; vname = subst("$0", getFreshID(prefix));
    } else {
        ctype = ifloat(); vname = subst("$0", getFreshID(prefix));
    }
}


/**
 * Test if exp is very simple that is it
 * can't be considered a real component
 * @param exp the signal we want to test
 * @return true if it a very simple signal
 */
static bool isVerySimpleFormula(Tree sig)
{
	int		i;
	double	r;
	Tree 	type, name, file, label, c, x, y, z;

	return 	isSigInt(sig, &i)
	|| 	isSigReal(sig, &r)
	||	isSigInput(sig, &i)
	||	isSigFConst(sig, type, name, file)
	||	isSigButton(sig, label)
	||	isSigCheckbox(sig, label)
	||	isSigVSlider(sig, label,c,x,y,z)
	||	isSigHSlider(sig, label,c,x,y,z)
	||	isSigNumEntry(sig, label,c,x,y,z)
	;
}


string DocCompiler::generateCacheCode(Tree sig, const string& exp)
{
	//cerr << "!! entering generateCacheCode with sig=\"" << ppsig(sig) << "\"" << endl;

	string 		vname, ctype, code, vectorname;

	int 		sharing = getSharingCount(sig);
	Occurences* o = fOccMarkup.retrieve(sig);

	// check reentrance
    if (getCompiledExpression(sig, code)) {
		//cerr << "!! generateCacheCode called a true getCompiledExpression" << endl;
        return code;
    }

	// check for expression occuring in delays
	if (o->getMaxDelay()>0) {
        if (getVectorNameProperty(sig, vectorname)) {
			return exp;
		}
        getTypedNames(getCertifiedSigType(sig), "r", ctype, vname);
		gDocNoticeFlagMap["recursigs"] = true;
		//cerr << "- r : generateCacheCode : vame=\"" << vname << "\", for sig=\"" << ppsig(sig) << "\"" << endl;
        if (sharing>1) {
			//cerr << "      generateCacheCode calls generateDelayVec(generateVariableStore) on vame=\"" << vname << "\"" << endl;
            return generateDelayVec(sig, generateVariableStore(sig,exp), ctype, vname, o->getMaxDelay());
        } else {
			//cerr << "      generateCacheCode calls generateDelayVec(exp) on vame=\"" << vname << "\"" << endl;
		    return generateDelayVec(sig, exp, ctype, vname, o->getMaxDelay());
        }
	}
	else if (sharing == 1 || getVectorNameProperty(sig, vectorname) || isVerySimpleFormula(sig)) {
		//cerr << "! generateCacheCode : sharing == 1 : return \"" << exp << "\"" << endl;
        return exp;
	}
	else if (sharing > 1) {
		//cerr << "! generateCacheCode : sharing > 1 : return \"" << exp << "\"" << endl;
        return generateVariableStore(sig, exp);
	}
	else {
        cerr << "Error in sharing count (" << sharing << ") for " << *sig << endl;
		exit(1);
	}

	return "Error in generateCacheCode";
}


string DocCompiler::generateVariableStore(Tree sig, const string& exp)
{
    string      vname, ctype;
<<<<<<< HEAD
    Type        t = getSigType(sig);

=======
    Type        t = getCertifiedSigType(sig);
	
>>>>>>> e065fe17
    switch (t->variability()) {

        case kKonst :
            getTypedNames(t, "k", ctype, vname); ///< "k" for constants.
            fLateq->addConstSigFormula(subst("$0 = $1", vname, exp));
			gDocNoticeFlagMap["constsigs"] = true;
			return vname;

        case kBlock :
            getTypedNames(t, "p", ctype, vname); ///< "p" for "parameter".
            fLateq->addParamSigFormula(subst("$0(t) = $1", vname, exp));
			gDocNoticeFlagMap["paramsigs"] = true;
			setVectorNameProperty(sig, vname);
			return subst("$0(t)", vname);

        case kSamp :
			if(getVectorNameProperty(sig, vname)) {
				return subst("$0(t)", vname);
			} else {
				getTypedNames(t, "s", ctype, vname);
				//cerr << "- generateVariableStore : \"" << subst("$0(t) = $1", vname, exp) << "\"" << endl;
				fLateq->addStoreSigFormula(subst("$0(t) = $1", vname, exp));
				gDocNoticeFlagMap["storedsigs"] = true;
				setVectorNameProperty(sig, vname);
				return subst("$0(t)", vname);
			}

		default:
			assert(0);
			return "";
    }
}


/*****************************************************************************
							   	    CASTING
*****************************************************************************/


string DocCompiler::generateIntCast(Tree sig, Tree x, int priority)
{
	gDocNoticeFlagMap["intcast"] = true;

	return generateCacheCode(sig, subst("\\mathrm{int}\\left($0\\right)", CS(x, 0)));
}


/**
 * @brief Don't generate float cast !
 *
 * It is just a kind of redirection.
 * Calling generateCacheCode ensures to create a new
 * variable name if the input signal expression is shared.
 */
string DocCompiler::generateFloatCast (Tree sig, Tree x, int priority)
{
	return generateCacheCode(sig, subst("$0", CS(x, priority)));
}


/*****************************************************************************
							user interface elements
*****************************************************************************/

string DocCompiler::generateButton(Tree sig, Tree path)
{
	string vname = getFreshID("{u_b}");
	string varname = vname + "(t)";
	fLateq->addUISigFormula(getUIDir(path), prepareBinaryUI(varname, path));
	gDocNoticeFlagMap["buttonsigs"] = true;
	return generateCacheCode(sig, varname);
}

string DocCompiler::generateCheckbox(Tree sig, Tree path)
{
	string vname = getFreshID("{u_c}");
	string varname = vname + "(t)";
	fLateq->addUISigFormula(getUIDir(path), prepareBinaryUI(varname, path));
	gDocNoticeFlagMap["checkboxsigs"] = true;
	return generateCacheCode(sig, varname);
}

string DocCompiler::generateVSlider(Tree sig, Tree path, Tree cur, Tree min, Tree max, Tree step)
{
	string varname = getFreshID("{u_s}") + "(t)";
	fLateq->addUISigFormula(getUIDir(path), prepareIntervallicUI(varname, path, cur, min, max));
	gDocNoticeFlagMap["slidersigs"] = true;
	return generateCacheCode(sig, varname);
}

string DocCompiler::generateHSlider(Tree sig, Tree path, Tree cur, Tree min, Tree max, Tree step)
{
	string varname = getFreshID("{u_s}") + "(t)";
	fLateq->addUISigFormula(getUIDir(path), prepareIntervallicUI(varname, path, cur, min, max));
	gDocNoticeFlagMap["slidersigs"] = true;
	return generateCacheCode(sig, varname);
}

string DocCompiler::generateNumEntry(Tree sig, Tree path, Tree cur, Tree min, Tree max, Tree step)
{
	string varname = getFreshID("{u_n}") + "(t)";
	fLateq->addUISigFormula(getUIDir(path), prepareIntervallicUI(varname, path, cur, min, max));
	gDocNoticeFlagMap["nentrysigs"] = true;
	return generateCacheCode(sig, varname);
}


string DocCompiler::generateVBargraph(Tree sig, Tree path, Tree min, Tree max, const string& exp)
{
	string varname = getFreshID("{u_g}");

	Type t = getCertifiedSigType(sig);
	switch (t->variability()) {

		case kKonst :
			break;

		case kBlock :
			break;

		case kSamp :
			break;
	}
    return generateCacheCode(sig, varname);
}


string DocCompiler::generateHBargraph(Tree sig, Tree path, Tree min, Tree max, const string& exp)
{
	string varname = getFreshID("{u_g}");

	Type t = getCertifiedSigType(sig);
	switch (t->variability()) {

		case kKonst :
			break;

		case kBlock :
			break;

		case kSamp :
			break;
	}
    return generateCacheCode(sig, varname);
}


string DocCompiler::generateAttach (Tree sig, Tree x, Tree y, int priority)
{
	string vname;
	string exp;

	CS(y, priority);
	exp = CS(x, priority);

	if(getVectorNameProperty(x, vname)) {
		setVectorNameProperty(sig, vname);
	}

	return generateCacheCode(sig, exp);
}




/*****************************************************************************
							   	    TABLES
 (note : tables here are siplified versions different from the ones used to
  generate c++ code)
*****************************************************************************/

/**
 * Generate the equation of a constant table (its content is time constant).
 * Returns the name of the table
 */
string DocCompiler::generateDocConstantTbl (Tree /*tbl*/, Tree size, Tree isig)
{
	string 	vname, ctype;
    string 	init = CS(isig,0);

    int     n;
    if (!isSigInt(size, &n)) {
        cerr << "error in DocCompiler::generateDocConstantTbl() : "
             << *size
             << " is not an integer expression and can't be used as a table size' "
             << endl;
    }

    // allocate a name v_i for the table
<<<<<<< HEAD
    getTypedNames(getSigType(isig), "v", ctype, vname);

=======
    getTypedNames(getCertifiedSigType(isig), "v", ctype, vname);
	
>>>>>>> e065fe17
    // add a comment on tables in the notice
		gDocNoticeFlagMap["tablesigs"] = true;

    // add equation v[t] = isig(t)
        fLateq->addRDTblSigFormula(subst("$0[t] = $1 \\condition{when $$t \\in [0,$2]$$} ", vname, init, T(n-1)));

    // note that the name of the table can never be used outside an sigDocTableAccess
    return vname;
}


/**
 * tests if a charactere is a word separator
 */
static bool isSeparator(char c)
{
    bool w = (  ((c >= 'a') && (c <='z'))
            ||  ((c >= 'A') && (c <='Z'))
            ||  ((c >= '0') && (c <='9'))
            );

    return ! w;
}


/**
 * Replaces the occurences of 't' in a formula with another character
 */
static string replaceTimeBy(const string& src, char r)
{
    string  dst;
    char    pre = 0;
    for (size_t i=0; i < src.size(); i++)
    {
        char x = src[i];
        if ((x=='t') && isSeparator(pre) && ((i == src.size()-1) || isSeparator(src[i+1]))) {
            dst.push_back(r);
        } else {
            dst.push_back(x);
        }
        pre = x;
    }
    return dst;
}

/**
 * Generate the equation of a write table, which content is time dependent.
 * It is basically a signal of vectors.
 */
string DocCompiler::generateDocWriteTbl (Tree /*tbl*/, Tree size, Tree isig, Tree widx, Tree wsig)
{
	string	vname, ctype;
    string 	init = CS(isig,0);
    int     n;
    if (!isSigInt(size, &n)) {
        cerr << "error in DocCompiler::generateDocWriteTbl() : "
             << *size
             << " is not an integer expression and can't be used as a table size' "
             << endl;
    }


    // allocate a name w_i for the table
    getTypedNames(getCertifiedSigType(isig), "w", ctype, vname);

    // add a comment on tables in the notice
    gDocNoticeFlagMap["tablesigs"] = true;

    // describe the table equation
    string ltqRWTableDef;
    ltqRWTableDef += subst("$0(t)[i] = \n", vname);
    ltqRWTableDef += "\\left\\{\\begin{array}{ll}\n";
    ltqRWTableDef += subst("$0 & \\mbox{if \\,} t < 0 \\mbox{\\, and \\,}  i \\in [0,$1] \\\\\n", 	replaceTimeBy(init,'i'), T(n-1));
    ltqRWTableDef += subst("$0 & \\mbox{if \\,} i = $1 \\\\\n", CS(wsig,0), CS(widx,0));
    ltqRWTableDef += subst("$0(t\\!-\\!1)[i] & \\mbox{otherwise} \\\\\n", vname);
    ltqRWTableDef += "\\end{array}\\right.";

    // add the table equation
		fLateq->addRWTblSigFormula(ltqRWTableDef); //w(t) = initsig(t)

    // note that the name of the table can never be used outside an sigDocTableAccess
    return vname;
}


/**
 * Generate the equation of a write table, which content is time dependent.
 * It is basically a signal of vectors.
 */
string DocCompiler::generateDocAccessTbl (Tree sig, Tree tbl, Tree ridx)
{
    // the compilation of a table always returns its name
    string	vname = CS(tbl, 0);
    string result = subst("$0[$1]", vname, CS(ridx,0) );

    return generateCacheCode(sig, result);
}

bool DocCompiler::isShortEnough(string& s, unsigned int max)
{
	return (s.length() <= max);
}



/*****************************************************************************
							   RECURSIONS
*****************************************************************************/


/**
 * Generate code for a projection of a group of mutually recursive definitions
 */
string DocCompiler::generateRecProj(Tree sig, Tree r, int i, int priority)
{
    string  vname;
    Tree    var, le;

	//cerr << "*** generateRecProj sig : \"" << ppsig(sig) << "\"" << endl;

    if ( ! getVectorNameProperty(sig, vname)) {
        ensure(isRec(r, var, le));
		//cerr << "    generateRecProj has NOT YET a vname : " << endl;
		//cerr << "--> generateRecProj calls generateRec on \"" << ppsig(sig) << "\"" << endl;
        generateRec(r, var, le, priority);
        ensure(getVectorNameProperty(sig, vname));
		//cerr << "<-- generateRecProj vname : \"" << subst("$0(t)", vname) << "\"" << endl;
    } else {
		//cerr << "(generateRecProj has already a vname : \"" << subst("$0(t)", vname) << "\")" << endl;
	}
    return subst("$0(t)", vname);
}


/**
 * Generate code for a group of mutually recursive definitions
 */
void DocCompiler::generateRec(Tree sig, Tree var, Tree le, int priority)
{
    int             N = len(le);

    vector<bool>    used(N);
    vector<int>     delay(N);
    vector<string>  vname(N);
    vector<string>  ctype(N);

    // prepare each element of a recursive definition
    for (int i=0; i<N; i++) {
        Tree    e = sigProj(i,sig, unknown_box);     // recreate each recursive definition
        if (fOccMarkup.retrieve(e)) {
            // this projection is used
            used[i] = true;
<<<<<<< HEAD
			//cerr << "generateRec : used[" << i << "] = true" << endl;
            getTypedNames(getSigType(e), "r", ctype[i],  vname[i]);
=======
			//cerr << "generateRec : used[" << i << "] = true" << endl;            
            getTypedNames(getCertifiedSigType(e), "r", ctype[i],  vname[i]);
>>>>>>> e065fe17
			gDocNoticeFlagMap["recursigs"] = true;
			//cerr << "- r : generateRec setVectorNameProperty : \"" << vname[i] << "\"" << endl;
			setVectorNameProperty(e, vname[i]);
            delay[i] = fOccMarkup.retrieve(e)->getMaxDelay();
        } else {
            // this projection is not used therefore
            // we should not generate code for it
            used[i] = false;
			//cerr << "generateRec : used[" << i << "] = false" << endl;
        }
    }

    // generate delayline for each element of a recursive definition
    for (int i=0; i<N; i++) {
        if (used[i]) {
            generateDelayLine(ctype[i], vname[i], delay[i], CS(nth(le,i), priority));
        }
    }
}


/*****************************************************************************
							   PREFIX, DELAY A PREFIX VALUE
*****************************************************************************/

/**
 * Generate LaTeX code for "prefix", a 1­sample-delay explicitely initialized.
 *
 * @param	sig			The signal expression to treat.
 * @param	x			The initial value for the delay line.
 * @param	e			The value for the delay line, after initialization.
 * @param	priority	The priority of the environment of the expression.
 *
 * @return	<string>	The LaTeX code translation of the signal, cached.
 */
string DocCompiler::generatePrefix (Tree sig, Tree x, Tree e, int priority)
{
	string var  = getFreshID("m");
	string exp0 = CS(x, priority);
	string exp1 = CS(e, priority); // ensure exp1 is compiled to have a vector name
	string vecname;

	if (! getVectorNameProperty(e, vecname)) {
		cerr << "No vector name for : " << ppsig(e) << endl;
		assert(0);
	}

	string ltqPrefixDef;
	ltqPrefixDef += subst("$0(t) = \n", var);
	ltqPrefixDef += "\\left\\{\\begin{array}{ll}\n";
	ltqPrefixDef += subst("$0 & \\mbox{, when \\,} t = 0\\\\\n", exp0);
	ltqPrefixDef += subst("$0 & \\mbox{, when \\,} t > 0\n", subst("$0(t\\!-\\!1)", vecname));
	ltqPrefixDef += "\\end{array}\\right.";

	fLateq->addPrefixSigFormula(ltqPrefixDef);
	gDocNoticeFlagMap["prefixsigs"] = true;

	return generateCacheCode(sig, subst("$0(t)", var));
}


/*****************************************************************************
							   IOTA(n)
*****************************************************************************/

/**
 * Generate a "iota" time function, n-cyclical.
 */
string DocCompiler::generateIota (Tree sig, Tree n)
{
	int size;
	if (!isSigInt(n, &size)) { fprintf(stderr, "error in generateIota\n"); exit(1); }
	//cout << "iota !" << endl;
	return subst(" t \\bmod{$0} ", docT(size));
}



// a revoir en utilisant la lecture de table et en partageant la construction de la paire de valeurs


/**
 * Generate a select2 code
 */
string DocCompiler::generateSelect2  (Tree sig, Tree sel, Tree s1, Tree s2, int priority)
{
    string var  = getFreshID("q");
	string expsel = CS(sel, 0);
	string exps1 = CS(s1, 0);
	string exps2 = CS(s2, 0);

	string ltqSelDef;
	ltqSelDef += subst("$0(t) = \n", var);
	ltqSelDef += "\\left\\{\\begin{array}{ll}\n";
	ltqSelDef += subst("$0 & \\mbox{if \\,} $1 = 0\\\\\n", exps1, expsel);
	ltqSelDef += subst("$0 & \\mbox{if \\,} $1 = 1\n", exps2, expsel);
	ltqSelDef += "\\end{array}\\right.";

	fLateq->addSelectSigFormula(ltqSelDef);
	gDocNoticeFlagMap["selectionsigs"] = true;

    //return generateCacheCode(sig, subst("$0(t)", var));
    setVectorNameProperty(sig, var);
    return subst("$0(t)", var);
}


/**
 * Generate a select3 code
 */
string DocCompiler::generateSelect3  (Tree sig, Tree sel, Tree s1, Tree s2, Tree s3, int priority)
{
	string var  = getFreshID("q");
	string expsel = CS(sel, 0);
	string exps1 = CS(s1, 0);
	string exps2 = CS(s2, 0);
	string exps3 = CS(s3, 0);

	string ltqSelDef;
	ltqSelDef += subst("$0(t) = \n", var);
	ltqSelDef += "\\left\\{\\begin{array}{ll}\n";
	ltqSelDef += subst("$0 & \\mbox{if \\,} $1 = 0\\\\\n", generateVariableStore(s1, exps1), expsel);
	ltqSelDef += subst("$0 & \\mbox{if \\,} $1 = 1\\\\\n", generateVariableStore(s2, exps2), expsel);
	ltqSelDef += subst("$0 & \\mbox{if \\,} $1 = 2\n", generateVariableStore(s3, exps3), expsel);
	ltqSelDef += "\\end{array}\\right.";

	fLateq->addSelectSigFormula(ltqSelDef);
	gDocNoticeFlagMap["selectionsigs"] = true;

    //return generateCacheCode(sig, subst("$0(t)", var));
    setVectorNameProperty(sig, var);
    return subst("$0(t)", var);
}


/**
 * retrieve the type annotation of sig
 * @param sig the signal we want to know the type
 */
string DocCompiler::generateXtended 	(Tree sig, int priority)
{
	xtended* 		p = (xtended*) getUserData(sig);
	vector<string> 	args;
	vector<Type> 	types;

	for (int i=0; i<sig->arity(); i++) {
		args.push_back(CS(sig->branch(i), 0));
		types.push_back(getCertifiedSigType(sig->branch(i)));
	}

	if (p->needCache()) {
		//cerr << "!! generateXtended : <needCache> : calls generateCacheCode(sig, p->generateLateq(fLateq, args, types))" << endl;
		return generateCacheCode(sig, p->generateLateq(fLateq, args, types));
	} else {
		//cerr << "!! generateXtended : <do not needCache> : calls p->generateLateq(fLateq, args, types)" << endl;
		return p->generateLateq(fLateq, args, types);
	}
}



//------------------------------------------------------------------------------------------------


/*****************************************************************************
						vector name property
*****************************************************************************/

/**
 * Set the vector name property of a signal, the name of the vector used to
 * store the previous values of the signal to implement a delay.
 * @param sig the signal expression.
 * @param vecname the string representing the vector name.
 * @return true is already compiled
 */
void DocCompiler::setVectorNameProperty(Tree sig, const string& vecname)
{
	fVectorProperty.set(sig, vecname);
}


/**
 * Get the vector name property of a signal, the name of the vector used to
 * store the previous values of the signal to implement a delay.
 * @param sig the signal expression.
 * @param vecname the string where to store the vector name.
 * @return true if the signal has this property, false otherwise
 */

bool DocCompiler::getVectorNameProperty(Tree sig, string& vecname)
{
    return fVectorProperty.get(sig, vecname);
}



/*****************************************************************************
							   N-SAMPLE FIXED DELAY : sig = exp@delay

	case 1-sample max delay :
		Y(t-0)	Y(t-1)
		Temp	Var						gLessTempSwitch = false
		V[0]	V[1]					gLessTempSwitch = true

	case max delay < gMaxCopyDelay :
		Y(t-0)	Y(t-1)	Y(t-2)  ...
		Temp	V[0]	V[1]	...		gLessTempSwitch = false
		V[0]	V[1]	V[2]	...		gLessTempSwitch = true

	case max delay >= gMaxCopyDelay :
		Y(t-0)	Y(t-1)	Y(t-2)  ...
		Temp	V[0]	V[1]	...
		V[0]	V[1]	V[2]	...


*****************************************************************************/

/**
 * Generate code for accessing a delayed signal. The generated code depend of
 * the maximum delay attached to exp and the gLessTempSwitch.
 *
 * @todo Priorités à revoir pour le parenthésage (associativité de - et /),
 * avec gBinOpLateqTable dans binop.cpp.
 */
string DocCompiler::generateFixDelay (Tree sig, Tree exp, Tree delay, int priority)
{
	int d;
	string vecname;

	CS(exp, 0); // ensure exp is compiled to have a vector name

	if (! getVectorNameProperty(exp, vecname)) {
		cerr << "No vector name for : " << ppsig(exp) << endl;
		assert(0);
	}

	if (isSigInt(delay, &d) && (d == 0)) {
		//cerr << "@ generateFixDelay : d = " << d << endl;
		return subst("$0(t)", vecname);
	} else {
		//cerr << "@ generateFixDelay : d = " << d << endl;
		return subst("$0(t\\!-\\!$1)", vecname, CS(delay, 7));
	}
}


/**
 * Generate code for the delay mecchanism. The generated code depend of the
 * maximum delay attached to exp and the "less temporaries" switch
 */
string DocCompiler::generateDelayVec(Tree sig, const string& exp, const string& ctype, const string& vname, int mxd)
{
	string s = generateDelayVecNoTemp(sig, exp, ctype, vname, mxd);
	if (getCertifiedSigType(sig)->variability() < kSamp) {
        return exp;
	} else {
		return s;
	}
}


/**
 * Generate code for the delay mecchanism without using temporary variables
 */
string DocCompiler::generateDelayVecNoTemp(Tree sig, const string& exp, const string& ctype, const string& vname, int mxd)
{
    assert(mxd > 0);

	//cerr << "  entering generateDelayVecNoTemp" << endl;

	string vectorname;

	// if generateVariableStore has already tagged sig, no definition is needed.
	if(getVectorNameProperty(sig, vectorname)) {
		return subst("$0(t)", vectorname);
	} else {
        fLateq->addRecurSigFormula(subst("$0(t) = $1", vname, exp));
        setVectorNameProperty(sig, vname);
        return subst("$0(t)", vname);
	}
}


/**
 * Generate code for the delay mecchanism without using temporary variables
 */
void DocCompiler::generateDelayLine(const string& ctype, const string& vname, int mxd, const string& exp)
{
    //assert(mxd > 0);
    if (mxd == 0) {
        fLateq->addRecurSigFormula(subst("$0(t) = $1", vname, exp));
    } else {
        fLateq->addRecurSigFormula(subst("$0(t) = $1", vname, exp));
	}
}




/****************************************************************
			User interface element utilities.
 *****************************************************************/


/**
 * @brief Get the directory of a user interface element.
 *
 * Convert the input reversed path tree into a string.
 * The name of the UI is stripped (the head of the path tree),
 * the rest of the tree is a list of pointed pairs, where the names
 * are contained by the tail of these pointed pairs.
 * Metadatas (begining by '[') are stripped.
 *
 * @param[in]	pathname	The path tree to convert.
 * @return		<string>	A directory-like string.
 */
string DocCompiler::getUIDir(Tree pathname)
{
	//cerr << "Documentator : getUIDir : print(pathname, stdout) = "; print(pathname, stdout); cerr << endl;
	string s;
	Tree dir = reverse(tl(pathname));
	while (!isNil(dir)) {
		string tmp = tree2str(tl(hd(dir)));
		if ( (tmp[0] != '[') && (!tmp.empty()) ) {
			s += tmp + '/';
		}
		dir = tl(dir);
	}
	return s;
}


/**
 * @brief Prepare binary user interface elements (button, checkbox).
 *
 * - Format a LaTeX output string as a supertabular row with 3 columns :
 * "\begin{supertabular}{lll}". @see Lateq::printHierarchy
 * - The UI range is only a set of two values : {0, 1}.
 * - The UI current value is automatically 0.
 *
 * @param[in]	name		The LaTeX name of the UI signal (eg. "{u_b}_{i}(t)").
 * @param[in]	path		The path tree to parse.
 * @return		<string>	The LaTeX output string.
 */
string DocCompiler::prepareBinaryUI(const string& name, Tree path)
{
	string label, unit;
	getUIDocInfos(path, label, unit);
	string s = "";
	label = (label.size()>0) ? ("\\textsf{\""+label+"\"} ") : "";
	unit = (unit.size()>0) ? ("\\ ("+unit+")") : "";
	s += label + unit;
	s += " & $" + name + "$";
	s += " $\\in$ $\\left\\{\\,0, 1\\,\\right\\}$";
	s += " & $(\\mbox{" + gDocMathStringMap["defaultvalue"] + "} = 0)$\\\\";
	return s;
}


/**
 * @brief Prepare "intervallic" user interface elements (sliders, nentry).
 *
 * - Format a LaTeX output string as a supertabular row with 3 columns :
 * "\begin{supertabular}{lll}". @see Lateq::printHierarchy
 * - The UI range is an bounded interval : [tmin, tmax].
 * - The UI current value is tcur.
 *
 * @param[in]	name		The LaTeX name of the UI signal (eg. "{u_s}_{i}(t)").
 * @param[in]	path		The path tree to parse.
 * @param[in]	tcur		The current UI value tree to convert.
 * @param[in]	tmin		The minimum UI value tree to convert.
 * @param[in]	tmax		The maximum UI value tree to convert.
 * @return		<string>	The LaTeX output string.
 */
string DocCompiler::prepareIntervallicUI(const string& name, Tree path, Tree tcur, Tree tmin, Tree tmax)
{
	string label, unit, cur, min, max;
	getUIDocInfos(path, label, unit);
	cur = docT(tree2float(tcur));
	min = docT(tree2float(tmin));
	max = docT(tree2float(tmax));

	string s = "";
	label = (label.size()>0) ? ("\\textsf{\""+label+"\"} ") : "";
	unit = (unit.size()>0) ? ("\\ ("+unit+")") : "";
	s += label + unit;
	s += " & $" + name + "$";
	s += " $\\in$ $\\left[\\," + min + ", " + max + "\\,\\right]$";
	s += " & $(\\mbox{" + gDocMathStringMap["defaultvalue"] + "} = " + cur + ")$\\\\";
	return s;
}


/**
 * Get information on a user interface element for documentation.
 *
 * @param[in]	path	The UI full pathname to parse.
 * @param[out]	label	The place to store the UI name.
 * @param[out]	unit	The place to store the UI unit.
 */
void DocCompiler::getUIDocInfos(Tree path, string& label, string& unit)
{
	label = "";
	unit = "";

    map<string, set<string> >   metadata;
    extractMetadata(tree2str(hd(path)), label, metadata);

	set<string> myunits = metadata["unit"];
//	for (set<string>::iterator i = myunits.begin(); i != myunits.end(); i++) {
//		cerr << "Documentator : getUIDocInfos : metadata[\"unit\"] = " << *i << endl;
//	}
	for (map<string, set<string> >::iterator i = metadata.begin(); i != metadata.end(); i++) {
		const string& key = i->first;
		const set<string>& values = i->second;
		for (set<string>::const_iterator j = values.begin(); j != values.end(); j++) {
			if(key == "unit") unit += *j;
		}
	}
}

<|MERGE_RESOLUTION|>--- conflicted
+++ resolved
@@ -396,15 +396,10 @@
         lpar = " \\left(";
         rpar = "\\right) ";
     }
-<<<<<<< HEAD
-
-	Type t1 = getSigType(arg1);
-	Type t2 = getSigType(arg2);
-=======
-	
+
 	Type t1 = getCertifiedSigType(arg1);
 	Type t2 = getCertifiedSigType(arg2);
->>>>>>> e065fe17
+
 	bool intOpDetected = false;
 	if ( (t1->nature() == kInt) && (t2->nature() == kInt) ) {
 		intOpDetected = true;
@@ -565,13 +560,8 @@
 string DocCompiler::generateVariableStore(Tree sig, const string& exp)
 {
     string      vname, ctype;
-<<<<<<< HEAD
-    Type        t = getSigType(sig);
-
-=======
     Type        t = getCertifiedSigType(sig);
-	
->>>>>>> e065fe17
+
     switch (t->variability()) {
 
         case kKonst :
@@ -761,13 +751,8 @@
     }
 
     // allocate a name v_i for the table
-<<<<<<< HEAD
-    getTypedNames(getSigType(isig), "v", ctype, vname);
-
-=======
     getTypedNames(getCertifiedSigType(isig), "v", ctype, vname);
-	
->>>>>>> e065fe17
+
     // add a comment on tables in the notice
 		gDocNoticeFlagMap["tablesigs"] = true;
 
@@ -920,13 +905,8 @@
         if (fOccMarkup.retrieve(e)) {
             // this projection is used
             used[i] = true;
-<<<<<<< HEAD
 			//cerr << "generateRec : used[" << i << "] = true" << endl;
-            getTypedNames(getSigType(e), "r", ctype[i],  vname[i]);
-=======
-			//cerr << "generateRec : used[" << i << "] = true" << endl;            
             getTypedNames(getCertifiedSigType(e), "r", ctype[i],  vname[i]);
->>>>>>> e065fe17
 			gDocNoticeFlagMap["recursigs"] = true;
 			//cerr << "- r : generateRec setVectorNameProperty : \"" << vname[i] << "\"" << endl;
 			setVectorNameProperty(e, vname[i]);
