/************************************************************************
 ************************************************************************
 FAUST compiler
 Copyright (C) 2009 GRAME, Centre National de Creation Musicale
 ---------------------------------------------------------------------
 This program is free software; you can redistribute it and/or modify
 it under the terms of the GNU General Public License as published by
 the Free Software Foundation; either version 2 of the License, or
 (at your option) any later version.
 
 This program is distributed in the hope that it will be useful,
 but WITHOUT ANY WARRANTY; without even the implied warranty of
 MERCHANTABILITY or FITNESS FOR A PARTICULAR PURPOSE.  See the
 GNU General Public License for more details.
 
 You should have received a copy of the GNU General Public License
 along with this program; if not, write to the Free Software
 Foundation, Inc., 675 Mass Ave, Cambridge, MA 02139, USA.
 ************************************************************************
 ************************************************************************/



/*****************************************************************************
 ******************************************************************************
 
 
						The Documentator Language
 
 
 ******************************************************************************
 *****************************************************************************/


/**
 * @file doc.cpp
 * @author Karim Barkati and Yann Orlarey
 * @version 1.0
 * @date 2009
 * @brief Implementation of documentation trees support and printing.
 */

#include <stdio.h>
#include <string.h>
#include <errno.h>
#include <sys/stat.h>
#include <time.h>
#include <algorithm>
#include <functional>

#include <iostream>
#include <fstream>
#include <sstream>

#include <map>
#include <string>
#include <vector>

#include "ppbox.hh"
#include "prim2.hh"
#include "doc.hh"
#include "eval.hh"
#include "errormsg.hh"
#include "doc_Text.hh"
#include "sigprint.hh"
#include "propagate.hh"
#include "enrobage.hh"
#include "drawschema.hh"
#include "names.hh"
#include "simplify.hh"
#include "privatise.hh"
#include "recursivness.hh"
#include "sourcereader.hh"
#include "lateq.hh"
#include "doc_compile.hh"
#include "doc_lang.hh"
#include "doc_notice.hh"
#include "doc_autodoc.hh"
#include "compatibility.hh"
#include "exception.hh"
#include "global.hh"
#include "files.hh"

#define MAXIDCHARS 5				///< max numbers (characters) to represent ids (e.g. for directories).

using namespace std ;

/*****************************************************************************
						Globals and prototyping
 *****************************************************************************/

enum { langEN, langFR, langIT };

/* Printing functions */
static void		printlatexheader(istream& latexheader, const string& faustversion, ostream& docout);
static void		printfaustlistings(ostream& docout);
static void		printfaustlisting(string& path, ostream& docout);
static void		printlatexfooter(ostream& docout);
static void		printdoccontent(const char* svgTopDir, const vector<Tree>& docVector, const string& faustversion, ostream& docout);
static void		printfaustdocstamp(const string& faustversion, ostream& docout);
static void		printDocEqn(Lateq* ltq, ostream& docout);
static void		printDocDgm(const Tree expr, const char* svgTopDir, ostream& docout, int i);
static void		printDocMetadata(const Tree expr, ostream& docout);

/* Primary sub-functions for <equation> handling */
static void	prepareDocEqns( const vector<Tree>& docBoxes, vector<Lateq*>& docCompiledEqnsVector );		///< Caller function.
static void	collectDocEqns( const vector<Tree>& docBoxes, vector<Tree>& eqBoxes );						///< step 0. Feed a vector.
static void	mapEvalDocEqn( const vector<Tree>& eqBoxes, const Tree& env, vector<Tree>& evalEqBoxes );	///< step 1. Evaluate boxes.
static void	mapGetEqName( const vector<Tree>& evalEqBoxes, vector<string>& eqNames );					///< step 2. Get boxes name.
static void	calcEqnsNicknames( const vector<string>& eqNames, vector<string>& eqNicknames );			///< step 3. Calculate nicknames.
static void	mapPrepareEqSig( const vector<Tree>& evalEqBoxes, vector<int>& eqInputs, vector<int>& eqOutputs, vector<Tree>& eqSigs );	///< step 4&5. Propagate and prepare signals.
static void	mapSetSigNickname( const vector<string>& eqNicknames, const vector<int>& eqInputs, const vector<Tree>& eqSigs );	///< step 6. Set signals nicknames.
static void	collectEqSigs( const vector<Tree>& eqSigs, Tree& superEqList );								///< step 7. Collect all signals in a superlist.
static void	annotateSuperList( DocCompiler* DC, Tree superEqList );                                     ///< step 8. Annotate superlist.
//static void	calcAndSetLtqNames( Tree superEqList );		///< step 9. 
static void	mapCompileDocEqnSigs( const vector<Tree>& eqSigs, const vector<int>& eqInputs, const vector<int>& eqOutputs, DocCompiler* DC, vector<Lateq*>& docCompiledEqnsVector );	///< step 10. Compile equations.

/* Secondary sub-functions for <equation> handling */
static string	calcNumberedName(const char* base, int i);
static void		getBoxInputsAndOutputs(const Tree t, int& numInputs, int& numOutputs);
static string	calcDocEqnInitial(const string s);

/* Notice related functions */
static void		initCompilationDate();
static struct tm* getCompilationDate();

/* Files functions */
static istream* openArchFile (const string& filename);
static char*    legalFileName(const Tree t, int n, char* dst);
static void     copyFaustSources(const char* projname, const vector<string>& pathnames);
vector<string>& docCodeSlicer(const string& faustfile, vector<string>& codeSlices);
<<<<<<< HEAD
static void		printdocCodeSlices(const string& code, ostream& docout);
static bool		doesFileBeginWithCode(const string& faustfile);

//static void		declareAutoDoc();
=======
static void     printdocCodeSlices(const string& code, ostream& docout);
static bool     doesFileBeginWithCode(const string& faustfile);
>>>>>>> 45728f45

/*****************************************************************************
					Types of Documentation Elements
 *****************************************************************************/

Tree docTxt(const char* name)		{ return tree( gGlobal->DOCTXT, tree(symbol(name)) ); }
bool isDocTxt(Tree t)				{ return t->node() == Node(gGlobal->DOCTXT); }
bool isDocTxt(Tree t0, const char** str)
{
	Tree t1; Sym s;
	if ( isTree(t0, gGlobal->DOCTXT, t1) && isSym(t1->node(), &s) ) {
		*str = name(s);
		return true;
	} else {
		return false;
	}
}

Tree docEqn(Tree x) 				{ return tree(gGlobal->DOCEQN, x); 		}
bool isDocEqn(Tree t, Tree& x) 		{ return isTree(t, gGlobal->DOCEQN, x); 	}

Tree docDgm(Tree x) 				{ return tree(gGlobal->DOCDGM, x); 		}
bool isDocDgm(Tree t, Tree& x) 		{ return isTree(t, gGlobal->DOCDGM, x); 	}

Tree docNtc()						{ return tree(gGlobal->DOCNTC);			}
bool isDocNtc(Tree t)				{ return isTree(t, gGlobal->DOCNTC); 	}

Tree docLst()						{ return tree(gGlobal->DOCLST);			}
bool isDocLst(Tree t)				{ return isTree(t, gGlobal->DOCLST); 	}

Tree docMtd(Tree x) 				{ return tree(gGlobal->DOCMTD, x); 		}
bool isDocMtd(Tree t, Tree& x) 		{ return isTree(t, gGlobal->DOCMTD, x); 	}

<<<<<<< HEAD
//string getDocTxt(Tree t) 			{ return hd(t)->branch(0); }

=======
>>>>>>> 45728f45
/*****************************************************************************
				Main Printing Function for the Documentation
 *****************************************************************************/

/**
 * @brief The entry point to generate faust doc files.
 *
 * The entry point to generate the output LaTeX file, stored in the directory "<projname>-math/".
 * This file eventually references images for diagrams, generated in SVG subdirectories.
 * The device system was adapted from drawSchema's device system.
 *
 * @param[in]	projname		Basename of the new doc directory ("*-math").
 * @param[in]	docdev			The doc device; only ".tex" is supported for the moment.
 * @param[in]	faustversion	The current version of this Faust compiler.
 */
void printDoc(const char* projname, const char* docdev, const char* faustversion)
{
	gGlobal->gDocDevSuffix = docdev;
	
	/** File stuff : create doc directories and a tex file. */
	//cerr << "Documentator : printDoc : gGlobal->gFaustDirectory = '" << gGlobal->gFaustDirectory << "'" << endl;
	//cerr << "Documentator : printDoc : gGlobal->gFaustSuperDirectory = '" << gGlobal->gFaustSuperDirectory << "'" << endl;
	//cerr << "Documentator : printDoc : gGlobal->gFaustSuperSuperDirectory = '" << gGlobal->gFaustSuperSuperDirectory << "'" << endl;
	//cerr << "Documentator : printDoc : gCurrentDir = '" << gCurrentDir << "'" << endl;
	
	makedir(projname); 			// create a top directory to store files
	
	string svgTopDir = subst("$0/svg", projname);
	makedir(svgTopDir.c_str()); // create a directory to store svg-* subdirectories.
	
	string cppdir = subst("$0/cpp", projname);
	makedir(cppdir.c_str());	// create a cpp directory.
	
	string pdfdir = subst("$0/pdf", projname);
	makedir(pdfdir.c_str());	// create a pdf directory.
	
	/* Copy all Faust source files into an 'src' sub-directory. */
	vector<string> pathnames = gGlobal->gReader.listSrcFiles();
	copyFaustSources(projname, pathnames);
	
	string texdir = subst("$0/tex", projname);
	mkchdir(texdir.c_str()); 	// create a directory and move into.

	 /** Create THE mathdoc tex file. */
	ofstream docout(subst("$0.$1", gGlobal->gDocName, docdev).c_str());
	cholddir();					// return to current directory
	
	/** Init and load translation file. */
	loadTranslationFile(gGlobal->gDocLang);
	
	/** Simulate a default doc if no <mdoc> tag detected. */
	if (gGlobal->gDocVector.empty()) { declareAutoDoc(); } 	
	
	/** Printing stuff : in the '.tex' ouptut file, eventually including SVG files. */
	printfaustdocstamp(faustversion, docout);						///< Faust version and compilation date (comment).
	istream* latexheader = openArchFile(gGlobal->gLatexheaderfilename);
	printlatexheader(*latexheader, faustversion, docout);                               ///< Static LaTeX header (packages and setup).
	printdoccontent(svgTopDir.c_str(), gGlobal->gDocVector, faustversion, docout);		///< Generate math contents (main stuff!).
	printlatexfooter(docout);                                                           ///< Static LaTeX footer.
    delete(latexheader);
}

/*****************************************************************************
			LaTeX basic printing functions of the Documentation
 *****************************************************************************/

/** 
 * Print a static LaTeX header. 
 *
 * @param[in]	latexheader		The file containing the static part of the LaTeX header.
 * @param[in]	faustversion	The current version of this Faust compiler.
 * @param[out]	docout			The LaTeX output file to print into.
 */
static void printlatexheader(istream& latexheader, const string& faustversion, ostream& docout)
{	
	string	s;
	while(getline(latexheader, s)) docout << s << endl;
	
	/** Specific LaTeX macros for Faust */
	docout << "\\newcommand{\\faustfilename}{" << gGlobal->gMasterDocument << "}" << endl;
	docout << "\\newcommand{\\faustdocdir}{" << gGlobal->gMasterName << "-mdoc}" << endl;
	docout << "\\newcommand{\\faustprogname}{" << gGlobal->gMasterName << "}" << endl;
	docout << "\\newcommand{\\faustversion}{" << faustversion << "}" << endl;
	char datebuf [150];
	strftime (datebuf, 150, "%B %d, %Y", getCompilationDate());
	docout << "\\newcommand{\\faustdocdate}{" << datebuf << "}" << endl;
	
	docout << endl << "\\begin{document}" << endl;
}

/**
 * @Brief Print a metadata set.
 * 
 * Each metadata is a set, in order to handle multiple items,
 * like multiple authors, even if most of metadatas have
 * unique items.
 * 
 * @param[in]	expr		Parsed metadata keyname, as boxes tree.
 * @param[out]	docout		The output file to print into.
 */
static void printDocMetadata(const Tree expr, ostream& docout)
{
	if (gGlobal->gMetaDataSet.count(expr)) {
		string sep = "";
		set<Tree> mset = gGlobal->gMetaDataSet[expr];
		
		for (set<Tree>::iterator j = mset.begin(); j != mset.end(); j++) {
			docout << sep << unquote(tree2str(*j));
			sep = ", ";
		}
	}
}

/** 
 * Print listings of each Faust code ".dsp" files,
 * calling the 'printfaustlisting' function.
 *
 * @param[out]	docout		The LaTeX output file to print into.
 */
static void printfaustlistings(ostream& docout)
{	
	if (gGlobal->gLstDependenciesSwitch) {
		vector<string> pathnames = gGlobal->gReader.listSrcFiles();
		for (unsigned int i=0; i< pathnames.size(); i++) {
			printfaustlisting(pathnames[i], docout);
		}
	} else {
		printfaustlisting(gGlobal->gMasterDocument, docout);
	}
}

/** 
 * Print a listing of the Faust code, in a LaTeX "listing" environment.
 * Strip content of <mdoc> tags.
 *
 * @param[in]	faustfile	The source file containing the Faust code.
 * @param[out]	docout		The LaTeX output file to print into.
 */
static void printfaustlisting(string& faustfile, ostream& docout)
{	
	string	s;
	ifstream src;
	
	//cerr << "Documentator : printfaustlisting : Opening file '" << faustfile << "'" << endl;
	src.open(faustfile.c_str(), ifstream::in);
	
	docout << endl << "\\bigskip\\bigskip" << endl;
	docout << "\\begin{lstlisting}[caption=\\texttt{" << filebasename(faustfile.c_str()) << "}]" << endl;

	bool isInsideDoc = false;
	
	if (faustfile != "" && src.good()) {
		while(getline(src, s)) { /** We suppose there's only one <mdoc> tag per line. */
			size_t foundopendoc  = s.find("<mdoc>");
			if (foundopendoc != string::npos && gGlobal->gStripDocSwitch) isInsideDoc = true;
			
			if (isInsideDoc == false)
				docout << s << endl;
			
			size_t foundclosedoc = s.find("</mdoc>");
			if (foundclosedoc != string::npos && gGlobal->gStripDocSwitch) isInsideDoc = false;
		}
	} else {
        stringstream error;
        error << "ERROR : can't open Faust source file " << faustfile << endl;
        throw faustexception(error.str());
	}
	
	docout << "\\end{lstlisting}" << endl << endl;
}

/** 
 * Print the static LaTeX footer. 
 *
 * @param[out]	docout		The LaTeX output file to print into.
 */
static void printlatexfooter(ostream& docout)
{
	docout << endl << "\\end{document}" << endl << endl;
}

/** 
 * Print a "doc stamp" in the LaTeX document :
 * - the Faust version,
 * - the date of doc compilation,
 * - faust's web site URL.
 *
 * @param[in]	faustversion	The current version of this Faust compiler.
 * @param[out]	docout			The LaTeX output file to print into.
 */
static void printfaustdocstamp(const string& faustversion, ostream& docout)
{
	char datebuf [150];
	strftime (datebuf, 150, "%c", getCompilationDate());
	
	docout << "%% This documentation was generated with Faust version " << faustversion << endl;
	docout << "%% " << datebuf << endl;
	docout << "%% http://faust.grame.fr" << endl << endl;
}

/*****************************************************************************
			Main loop : launches prepare, evaluate, and print functions
 *****************************************************************************/

/**
 * @brief Main documentator loop.
 *
 * First loop on gGlobal->gGlobal->gDocVector, which contains the faust <mdoc> trees.
 * Second loop for each of these <mdoc> trees, which contain parsed input expressions of 3 types :
 * gGlobal->DOCEQN for <equation> tags, gGlobal->DOCDGM for <diagram> tags, and gGlobal->DOCTXT for direct LaTeX text (no tag).
 * - gGlobal->DOCTXT expressions printing is trivial.
 * - gGlobal->DOCDGM expressions printing calls 'printDocDgm' to generate SVG files and print LaTeX "figure" code.
 * - gGlobal->DOCEQN expressions printing calls 'printDocEqn' after an important preparing work 
 *   has been done by 'prepareDocEqns'.
 *
 * @param[in]	projname		Basename of the new doc directory ("*-math").
 * @param[in]	docVector		Contains all <mdoc> parsed content (as boxes).
 * @param[in]	faustversion	The current version of this Faust compiler.
 * @param[out]	docout			The output file to print into.
 **/
static void printdoccontent(const char* svgTopDir, const vector<Tree>& docVector, const string& faustversion, ostream& docout)
{
	//cerr << endl << "Documentator : printdoccontent : " << docVector.size() << " <mdoc> tags read." << endl;
	
	/** Equations need to be prepared (named and compiled) before printing. */
	vector<Lateq*>  docCompiledEqnsVector;
	prepareDocEqns( docVector, docCompiledEqnsVector ); ///< Quite a lot of stuff there.
	vector<Lateq*>::iterator eqn_it = docCompiledEqnsVector.begin();
	
	int dgmIndex = 1;			///< For diagram directories numbering.

	vector<string> docMasterCodeMap;
	docMasterCodeMap = docCodeSlicer(gGlobal->gMasterDocument, docMasterCodeMap);
	
	vector<Tree>::const_iterator doc;
	vector<string>::const_iterator code;
	code = docMasterCodeMap.begin();
	
	if(doesFileBeginWithCode(gGlobal->gMasterDocument) && (! docMasterCodeMap.empty()) && gGlobal->gLstDistributedSwitch ) {
		printdocCodeSlices(*code, docout);
		code++;
	}
	
	/** First level printing loop, on docVector. */
	for (doc=docVector.begin(); doc<docVector.end(); doc++, code++) {
		
		Tree L = reverse(*doc);
		//cerr << "Entering into <mdoc> parsing..." << endl; 
		
		/** Second level printing loop, on each <mdoc>. */
		while (isList(L)) {
			Tree expr;
			if ( isDocEqn(hd(L), expr) ) { ///< After equations are well prepared and named.
				printDocEqn(*eqn_it++, docout);
			}
			else if ( isDocDgm(hd(L), expr) ) { 
				printDocDgm(expr, svgTopDir, docout, dgmIndex++);
			}
			else if ( isDocMtd(hd(L), expr) ) { 
				printDocMetadata(expr, docout);
			}
			else if ( isDocTxt(hd(L)) ) { 
				docout << *hd(L)->branch(0); // Directly print registered doc text.
			}
			else if ( isDocNtc(hd(L)) ) { 
				printDocNotice(faustversion, docout);
			}
			else if ( isDocLst(hd(L)) ) { 
				printfaustlistings(docout);
			}
			else { 
				cerr << "ERROR : " << *hd(L) << " is not a valid documentation type." << endl; 
			}
			L = tl(L);
		}
		//cerr << " ...end of <mdoc> parsing." << endl; 
		
		if ( code != docMasterCodeMap.end() && gGlobal->gLstDistributedSwitch ) {
			printdocCodeSlices(*code, docout);
		}
	}
}

/*****************************************************************************
			Primary sub-functions for <equation> handling
 *****************************************************************************/

/**
 * @brief Caller function for all steps of doc equations preparation.
 *  
 * Note : many of the functions called put their result into their last argument
 * in a "source / destination" manner, 
 * the "destination" being declared before the function call. 
 *
 * @param[in]	docBoxes				The <mdoc> boxes to collect and prepare.
 * @param[out]	docCompiledEqnsVector	The place to store compiled equations.
 */
static void prepareDocEqns(const vector<Tree>& docBoxes, vector<Lateq*>& docCompiledEqnsVector)
{	
	vector<Tree>	eqBoxes;		collectDocEqns( docBoxes, eqBoxes );		///< step 0. Feed a vector.
	
	if(! eqBoxes.empty() ) {
		vector<Tree>	evalEqBoxes;	mapEvalDocEqn( eqBoxes, gGlobal->gExpandedDefList, evalEqBoxes );	///< step 1. Evaluate boxes.
		vector<string>	eqNames;		mapGetEqName( evalEqBoxes, eqNames );		///< step 2. Get boxes name.
		vector<string>	eqNicknames;	calcEqnsNicknames( eqNames, eqNicknames );	///< step 3. Calculate nicknames.
		
		vector<int>		eqInputs;
		vector<int>		eqOutputs;
		vector<Tree>	eqSigs;			mapPrepareEqSig( evalEqBoxes, eqInputs, eqOutputs, eqSigs );	///< step 4&5. Propagate and prepare signals.
		mapSetSigNickname( eqNicknames, eqInputs, eqSigs );									///< step 6. Set signals nicknames.
		Tree			superEqList;	collectEqSigs( eqSigs, superEqList );		///< step 7. Collect all signals in a superlist.
		
		DocCompiler* DC = new DocCompiler(0, 0);
		annotateSuperList( DC, superEqList );										///< step 8. Annotate superEqList.
		//calcAndSetLtqNames( superEqList );										///< step 9. (directly in 10.)
		mapCompileDocEqnSigs( eqSigs, eqInputs, eqOutputs, DC, docCompiledEqnsVector );		///< step 10. Compile every signal.
	}
}

/**
 * #0. Collect every <equation> found in all <mdoc> faust comments.
 *
 * @param[in]	docBoxes	The <mdoc> boxes to filter.
 * @param[out]	eqBoxes		The place to store only <equation> boxes.
 */
static void collectDocEqns(const vector<Tree>& docBoxes, vector<Tree>& eqBoxes)
{
	int nbdoceqn = 0;
	
	for (vector<Tree>::const_iterator doc=docBoxes.begin(); doc<docBoxes.end(); doc++) {
		Tree L = reverse(*doc);
		Tree expr;
		while (isList(L)) {
			if ( isDocEqn(hd(L), expr) ) {
				eqBoxes.push_back(expr);
				nbdoceqn++;
			}
			L = tl(L);
		}
	}
	//cerr << "Documentator : collectDocEqns : " << nbdoceqn << " <equation> tags found." << endl;
}

/**
 * #1. Evaluate every doc <equation> (evaluation replaces abstractions by symbolic boxes).
 *
 * @param[in]	eqBoxes		The boxes to evaluate.
 * @param[in]	env			The environment for the evaluation.
 * @param[out]	evalEqBoxes	The place to store evaluated equations boxes.
 */
static void mapEvalDocEqn(const vector<Tree>& eqBoxes, const Tree& env, vector<Tree>& evalEqBoxes)
{
	//cerr << "###\n# Documentator : mapEvalDocEqn" << endl;
	
	for ( vector<Tree>::const_iterator eq=eqBoxes.begin(); eq < eqBoxes.end(); eq++)
	{
		evalEqBoxes.push_back(evaldocexpr( *eq, env ));
	}
	//cerr << "Documentator : end of mapEvalDocEqn\n---" << endl;
}

/**
 * #2. Get name if exists, else create one, and store it.
 *
 * @param[in]	evalEqBoxes	Evaluated box trees, eventually containing an equation name.
 * @param[out]	eqNames		The place to store equations names.
 */
static void mapGetEqName(const vector<Tree>& evalEqBoxes, vector<string>& eqNames)
{
	//cerr << "###\n# Documentator : mapGetEqName" << endl;
	
	int i = 1;
	for( vector<Tree>::const_iterator eq = evalEqBoxes.begin(); eq < evalEqBoxes.end(); eq++, i++ ) {
		Tree id;
		string s;
		int n,m; getBoxType(*eq, &n, &m); // eq name only for bd without inputs
		if ( n==0 && getDefNameProperty(*eq, id) ) {
			s = tree2str(id);
		}
		else {
			s = calcNumberedName("doceqn-", i);
		}		
		eqNames.push_back( s ) ;
	}
	//cerr << "Documentator : end of mapGetEqName\n---" << endl;
}

/**
 * #3. Calculate a nickname for each equation and store it.
 *
 * @param[in]	eqNames		Equations names to parse.
 * @param[out]	eqNicknames	The place to store calculated nicknames.
 *
 * @todo Should check unicity : check whether several names share the same initial,
 * or else capture consonants for example.
 */
static void calcEqnsNicknames(const vector<string>& eqNames, vector<string>& eqNicknames)
{
	//cerr << "###\n# Documentator : calcEqnsNicknames" << endl;
	
	vector<string> v;
	
	for( vector<string>::const_iterator eq = eqNames.begin(); eq < eqNames.end(); eq++ ) {
		string init = calcDocEqnInitial(*eq);
		v.push_back(init);
		/** Check duplicates */
//		for( vector<string>::iterator it = v.begin(); it < v.end()-1; ++it ) {
//			if (init == *it) {
//				//cerr << "!! Warning Documentator : calcEqnsNicknames : duplicates \"" << init << "\"" << endl;
//			}
//		}
		eqNicknames.push_back(init);
	}
	
//	for( vector<string>::const_iterator eq = eqNames.begin(); eq < eqNames.end(); eq++ ) {
//		int c = 0;
//		c = count_if(eqNames.begin(), eqNames.end(), bind2nd(equal_to<string>(), *eq));
//		if (c > 0) { 
//			cerr << "- Duplicate nickname !! " << *eq << endl; 
//		} else {
//			cerr << "(no duplicate) " << *eq << endl;
//		}
//	}
	
	//cerr << "Documentator : end of calcEqnsNicknames\n---" << endl;
}

/**
 * #4&5. Propagate and prepare every doc <equation>.
 *
 * Call boxPropagateSig, deBruijn2Sym, simplify, and privatise.
 *
 * @param[in]	evalEqBoxes		Equations boxes to propagate as signals.
 * @param[out]	eqSigs			The place to store prepared signals.
 */
static void mapPrepareEqSig(const vector<Tree>& evalEqBoxes, vector<int>& eqInputs, vector<int>& eqOutputs, vector<Tree>& eqSigs)
{
	//cerr << "###\n# Documentator : mapPrepareEqSig" << endl;
	
	for( vector<Tree>::const_iterator eq = evalEqBoxes.begin(); eq < evalEqBoxes.end(); eq++ ) {
		
		int numInputs, numOutputs;
		getBoxInputsAndOutputs(*eq, numInputs, numOutputs);
		//cerr << numInputs <<" ins and " << numOutputs <<" outs" << endl;
		eqInputs.push_back(numInputs);
		eqOutputs.push_back(numOutputs);
		
		Tree lsig1 = boxPropagateSig( gGlobal->nil, *eq , makeSigInputList(numInputs) );
		//cerr << "output signals are : " << endl;  printSignal(lsig1, stderr);
		
		Tree lsig2 = deBruijn2Sym(lsig1);   ///< Convert debruijn recursion into symbolic recursion
		Tree lsig3 = simplify(lsig2);		///< Simplify by executing every computable operation
        //Tree lsig4 = privatise(lsig3);		///< Un-share tables with multiple writers
        Tree lsig4 = docTableConvertion(lsig3);		///< convert regular tables into special doctables
                                                    ///< (regular tables are difficult to translate to equations)

		eqSigs.push_back(lsig4);
	}
	//cerr << "Documentator : end of mapPrepareEqSig\n---" << endl;
}

/**
 * #6. Set signals nicknames.
 *
 * Do nothing for the moment !
 * @param[in]	eqNicknames		Contains previously calculated nicknames.
 * @param[out]	eqSigs			The signals to tag with a NICKNAMEPROPERTY.
 */
static void mapSetSigNickname(const vector<string>& eqNicknames, const vector<int>& eqInputs, const vector<Tree>& eqSigs)
{
	//cerr << "###\n# Documentator : mapSetSigNickname" << endl;

//	Do nothing for the moment...
//	for( unsigned int i=0; i < eqSigs.size(); i++ ) {
//		if (eqInputs[i] == 0) // Only "generators" should be finally named with user equation (nick)name.
//			setSigListNickName(eqSigs[i], eqNicknames[i]);
//	}
	//cerr << "Documentator : end of mapSetSigNickname\n---" << endl;
}

/**
 * #7. Collect each prepared list of signals to construct a super list.
 *
 * @param[in]	eqSigs			Contains well-prepared and nicknamed signals.
 * @param[out]	superEqList		The root where to 'cons' signals all together.
 */
static void collectEqSigs(const vector<Tree>& eqSigs, Tree& superEqList)
{
	//cerr << "###\n# Documentator : collectEqSigs" << endl;
	
	superEqList = gGlobal->nil;
	
	for( vector<Tree>::const_iterator it = eqSigs.begin(); it < eqSigs.end(); ++it ) {
		superEqList = cons( *it, superEqList );
	}
	//printSignal(superEqList, stdout, 0);
	
	//cerr << endl << "Documentator : end of collectEqSigs\n---" << endl;
}

/**
 * #8. Annotate superEqList (to find candidate signals to be named later).
 *
 * @param[in]	DC			The signals compiler.
 * @param[out]	superEqList	The super equations signal tree to annotate. 
 */
static void	annotateSuperList(DocCompiler* DC, Tree superEqList)
{
	DC->annotate(superEqList);
}

///**
// * #9. Calculated and set lateq (LaTeX equation) names.
// * Note : Transfered into mapCompileDocEqnSigs (DocCompiler::compileMultiSignal).
// */
//static void	calcAndSetLtqNames(Tree superEqList)
//{
//	
//}

/**
 * #10. Name and compile prepared doc <equation> signals.
 *
 * @param[in]	eqSigs					Contains well-prepared and nicknamed signals.
 * @param[in]	DC						The signals compiler.
 * @param[out]	docCompiledEqnsVector	The place to store each compiled Lateq* object.
 */
static void mapCompileDocEqnSigs(const vector<Tree>& eqSigs, const vector<int>& eqInputs, const vector<int>& eqOutputs, DocCompiler* DC, vector<Lateq*>& docCompiledEqnsVector)
{
	//cerr << "###\n# Documentator : mapCompileDocEqnSigs" << endl;
	
	for (unsigned int i=0; i < eqSigs.size(); i++) {
		
		//		docCompiledEqnsVector.push_back( DC->compileMultiSignal(*it, 0) );
		docCompiledEqnsVector.push_back(DC->compileLateq(eqSigs[i], new Lateq(eqInputs[i], eqOutputs[i])));
	}
	
	//cerr << "Documentator : end of mapCompileDocEqnSigs\n---" << endl;
}

/*****************************************************************************
				Secondary sub-functions for <equation> handling
 *****************************************************************************/
/**
 * Calculate an appropriate nickname for equations,
 * from previous names.
 *
 * @param	The string to parse.
 * @return	Essentially returns the initial character, 
 * except "Y" for "process", and "Z" for unnamed equations.
 */
static string calcDocEqnInitial(const string s)
{
	string nn;
	if(s == "process") {
		nn = "Y";
	} else if (s.substr(0,6) == "doceqn") {
		nn = "Z";
	} else {
		nn += toupper(s[0]);
    }
	return nn;
}

/**
 * Just get the number of inputs and the number of outputs of a box.
 *
 * @param[in]	t			The box tree to get inputs and outputs from.
 * @param[out]	numInputs	The place to store the number of inputs.
 * @param[out]	numOutputs	The place to store the number of outputs.
 */
static void getBoxInputsAndOutputs(const Tree t, int& numInputs, int& numOutputs)
{
	if (!getBoxType(t, &numInputs, &numOutputs)) {
        stringstream error;
        error << "ERROR during the evaluation of t : " << boxpp(t) << endl;
        throw faustexception(error.str());
	}
	//cerr << "Documentator : " << numInputs <<" inputs and " << numOutputs <<" outputs for box : " << boxpp(t) << endl;
}


/**
 * Print doc equations, following the Lateq::println method.
 *
 * @param[in]	ltq		The object containing compiled LaTeX code of equations.
 * @param[out]	docout	The output file to print into.
 */
static void printDocEqn(Lateq* ltq, ostream& docout) 
{
	ltq->println(docout);
	//cerr << "Documentator : printDocEqn : "; ltq->println(cerr); cerr << endl;
}

/*****************************************************************************
					Sub-function for <diagram> handling
 *****************************************************************************/

/**
 * @brief Doc diagrams handling.
 * 
 * Three steps :
 * 1. evaluate expression
 * 2. call svg drawing in the appropriate directory
 * 3. print latex figure code with the appropriate directory reference
 *
 * @param[in]	expr		Parsed input expression, as boxes tree.
 * @param[in]	svgTopDir	Basename of the new doc directory ("*-math/svg").
 * @param[out]	docout		The output file to print into.
 */
static void printDocDgm(const Tree expr, const char* svgTopDir, ostream& docout, int i)
{
	/** 1. Evaluate expression. */
	Tree docdgm = evaldocexpr(expr, gGlobal->gExpandedDefList);
	if (gGlobal->gErrorCount > 0) {
	    stringstream error;
        error << "Total of " << gGlobal->gErrorCount << " errors during evaluation of : diagram docdgm = " << boxpp(docdgm) << ";\n";
        throw faustexception(error.str());
	}
	
	/**
	 * 2. Draw the diagram after its evaluation, in SVG.
	 * Warning : pdflatex can't directly include SVG files !
	 */
	char dgmid[MAXIDCHARS+1];
	sprintf(dgmid, "%02d", i);
	string thisdgmdir = subst("$0/svg-$1", svgTopDir, dgmid);
	//cerr << "Documentator : printDocDgm : drawSchema in '" << gCurrentDir << "/" << thisdgmdir << "'" << endl;
	
	drawSchema(docdgm, thisdgmdir.c_str(), "svg");
	
	/** 3. Print LaTeX figure code. */
	char temp[1024];
	const string dgmfilename = legalFileName(docdgm, 1024, temp);
	//docout << "figure \\ref{figure" << i << "}";
	docout << "\\begin{figure}[ht!]" << endl;
	docout << "\t\\centering" << endl;
	docout << "\t\\includegraphics[width=\\textwidth]{" << subst("../svg/svg-$0/", dgmid) << dgmfilename << "}" << endl;
	docout << "\t\\caption{" << gGlobal->gDocMathStringMap["dgmcaption"] << " \\texttt{" << dgmfilename << "}}" << endl;
	docout << "\t\\label{figure" << i << "}" << endl;
	docout << "\\end{figure}" << endl << endl;
	
	/** 4. Warn about naming interferences (in the notice). */
	gGlobal->gDocNoticeFlagMap["nameconflicts"] = true;
	gGlobal->gDocNoticeFlagMap["svgdir"] = true;
}

/*****************************************************************************
							Other sub-functions
 *****************************************************************************/
/**
 * Slice faust code between "mdoc" sections.
 *
 * @param[in]	faustfile	Name of the input faust file to parse.
 * @param[in]	codeSlices	The place to store code "slices".
 */
vector<string>& docCodeSlicer(const string& faustfile, vector<string>& codeSlices)
{
	string s;
	ifstream src;
	src.open(faustfile.c_str(), ifstream::in);
	string tmp = "";
	
	bool isInsideDoc = false;
	
	if (faustfile != "" && src.good()) {
		while(getline(src, s)) { /** Caution: we suppose there's only one <mdoc> tag per line! */
			size_t foundopendoc  = s.find("<mdoc>");
			
			if (foundopendoc != string::npos) { 
				if (isInsideDoc == false) { /** A change has come. ;) */
					if (! tmp.empty() ) {
						codeSlices.push_back(tmp); }
					tmp = "";
				}
				isInsideDoc = true;  
			}
			
			if (isInsideDoc == false) {
				tmp += s + '\n';
			}
			
			size_t foundclosedoc = s.find("</mdoc>");
			if (foundclosedoc != string::npos) isInsideDoc = false;
		}
	} else {
        stringstream error;
        error << "ERROR : can't open Faust source file " << faustfile << endl;
        throw faustexception(error.str());
	}
	return codeSlices;
}
			
/**
 * Print faust code inside a listing environment.
 * 
 * @param[in]	code		Faust code as a string (may contain '\n' characters).
 * @param[out]	docout		The output file to print into.
 */
static void printdocCodeSlices(const string& code, ostream& docout)
{
	if ( ! code.empty() ) {
		docout << endl << "\\begin{lstlisting}[numbers=none, frame=none, basicstyle=\\small\\ttfamily, backgroundcolor=\\color{yobg}]" << endl;
		docout << code << endl;
		docout << "\\end{lstlisting}" << endl << endl;
	}
}

/**
 * Test whether a file does begin with some faust code or not.
 *
 * @param[in]	faustfile	Name of the input faust file to parse.
 */
static bool doesFileBeginWithCode(const string& faustfile)
{
	string s;
	ifstream src;
	src.open(faustfile.c_str(), ifstream::in);
	
	if (faustfile != "" && src.good()) {
		getline(src, s);
		size_t foundopendoc = s.find("<mdoc>");
		if(int(foundopendoc)==0) {
			return false;
		} else {
			return true;
		}
	} else {
        stringstream error;
        error << "ERROR : can't open Faust source file " << faustfile << endl;
        throw faustexception(error.str());
	}
}	

/*
 * Open architecture file.
 */
static istream* openArchFile (const string& filename)
{
	istream* file;
	getCurrentDir();	// Save the current directory.
	//cerr << "Documentator : openArchFile : Opening input file  '" << filename << "'" << endl;
	if ((file = open_arch_stream(filename.c_str()))) {
		//cerr << "Documentator : openArchFile : Opening '" << filename << "'" << endl;
	} else {
        stringstream error;
        error << "ERROR : can't open architecture file " << filename << endl;
        throw faustexception(error.str());
	}
	cholddir();			// Return to current directory.
	return file;
}

/**
 * Transform the definition name property of tree <t> into a
 * legal file name.  The resulting file name is stored in
 * <dst> a table of at least <n> chars. Returns the <dst> pointer
 * for convenience.
 */
static char* legalFileName(const Tree t, int n, char* dst)
{
	Tree	id;
	int 	i=0;
	if (getDefNameProperty(t, id)) {
		const char* 	src = tree2str(id);
		for (i=0; isalnum(src[i]) && i<16; i++) {
			dst[i] = src[i];
		}
	}
	dst[i] = 0;
	if (strcmp(dst, "process") != 0) { 
		// if it is not process add the hex address to make the name unique
		snprintf(&dst[i], n-i, "-%p", t);
	}
	return dst;
}

/**
 * Simply concat a string with a number in a "%03d" format.
 * The number has MAXIDCHARS characters. 
 **/
static string calcNumberedName(const char* base, int i)
{
	char nb[MAXIDCHARS+1];
	sprintf(nb, "%03d", i);
	return subst("$0$1", base, nb);
}

<<<<<<< HEAD
/**
 * Remove the leading and trailing double quotes of a string
 * (but not those in the middle of the string)
 */
static string rmExternalDoubleQuotes(const string& s)
{
    size_t i = s.find_first_not_of("\"");
    size_t j = s.find_last_not_of("\"");
	
    if ((i != string::npos) & (j != string::npos)) {
        return s.substr(i, 1+j-i);
    } else {
        return "";
    }
}

=======
>>>>>>> 45728f45
/** 
 * Copy all Faust source files into an 'src' subdirectory.
 *
 * @param[in]	projname		Basename of the new doc directory ("*-math").
 * @param[in]	pathnames		The paths list of the source files to copy.
 */
static void copyFaustSources(const char* projname, const vector<string>& pathnames)
{
	string srcdir = subst("$0/src", projname);
	//cerr << "Documentator : copyFaustSources : Creating directory '" << srcdir << "'" << endl;
	makedir(srcdir.c_str());	// create a directory.
		
	for (unsigned int i=0; i< pathnames.size(); i++) {
		ifstream src;
		ofstream dst;
		string faustfile = pathnames[i];
		string copy = subst("$0/$1", srcdir, filebasename(faustfile.c_str()));
		//cerr << "Documentator : copyFaustSources : Opening input file  '" << faustfile << "'" << endl;
		//cerr << "Documentator : copyFaustSources : Opening output file '" << copy << "'" << endl;
		src.open(faustfile.c_str(), ifstream::in);
		dst.open(copy.c_str(), ofstream::out);
		string	s;
		while ( getline(src,s) ) dst << s << endl;
	}
}

//------------------------ date managment -------------------------
<<<<<<< HEAD
=======

>>>>>>> 45728f45
static void initCompilationDate()
{
	time_t now;
	
	time(&now);
	gGlobal->gCompilationDate = *localtime(&now);
}

static struct tm* getCompilationDate()
{
	initCompilationDate();
	return &gGlobal->gCompilationDate;
}
<|MERGE_RESOLUTION|>--- conflicted
+++ resolved
@@ -129,15 +129,8 @@
 static char*    legalFileName(const Tree t, int n, char* dst);
 static void     copyFaustSources(const char* projname, const vector<string>& pathnames);
 vector<string>& docCodeSlicer(const string& faustfile, vector<string>& codeSlices);
-<<<<<<< HEAD
-static void		printdocCodeSlices(const string& code, ostream& docout);
-static bool		doesFileBeginWithCode(const string& faustfile);
-
-//static void		declareAutoDoc();
-=======
 static void     printdocCodeSlices(const string& code, ostream& docout);
 static bool     doesFileBeginWithCode(const string& faustfile);
->>>>>>> 45728f45
 
 /*****************************************************************************
 					Types of Documentation Elements
@@ -171,11 +164,6 @@
 Tree docMtd(Tree x) 				{ return tree(gGlobal->DOCMTD, x); 		}
 bool isDocMtd(Tree t, Tree& x) 		{ return isTree(t, gGlobal->DOCMTD, x); 	}
 
-<<<<<<< HEAD
-//string getDocTxt(Tree t) 			{ return hd(t)->branch(0); }
-
-=======
->>>>>>> 45728f45
 /*****************************************************************************
 				Main Printing Function for the Documentation
  *****************************************************************************/
@@ -964,25 +952,6 @@
 	return subst("$0$1", base, nb);
 }
 
-<<<<<<< HEAD
-/**
- * Remove the leading and trailing double quotes of a string
- * (but not those in the middle of the string)
- */
-static string rmExternalDoubleQuotes(const string& s)
-{
-    size_t i = s.find_first_not_of("\"");
-    size_t j = s.find_last_not_of("\"");
-	
-    if ((i != string::npos) & (j != string::npos)) {
-        return s.substr(i, 1+j-i);
-    } else {
-        return "";
-    }
-}
-
-=======
->>>>>>> 45728f45
 /** 
  * Copy all Faust source files into an 'src' subdirectory.
  *
@@ -1010,10 +979,7 @@
 }
 
 //------------------------ date managment -------------------------
-<<<<<<< HEAD
-=======
-
->>>>>>> 45728f45
+
 static void initCompilationDate()
 {
 	time_t now;
