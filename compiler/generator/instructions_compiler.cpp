--- conflicted
+++ resolved
@@ -288,32 +288,7 @@
     // Needed in the global variable table
     //fContainer->pushDeclare(InstBuilder::genDeclareVarInst("count", InstBuilder::genBasicTyped(Typed::kInt), Address::kFunArgs));
     //fContainer->pushDeclare(InstBuilder::genDeclareVarInst("samplingFreq", InstBuilder::genBasicTyped(Typed::kInt), Address::kFunArgs));
-<<<<<<< HEAD
- 
-    if (!gOpenCLSwitch && !gCUDASwitch) { // HACK 
-        // "input" and "inputs" used as a name convention
-        for (int index = 0; index < fContainer->inputs(); index++) {
-            string name = subst("input$0", T(index));
-
-                fContainer->pushComputeBlockMethod(
-                    InstBuilder::genDeclareVarInst(name, InstBuilder::genArrayTyped(InstBuilder::genBasicTyped(Typed::kFloatMacro), 0), Address::kStack,
-                        InstBuilder::genLoadVarInst(
-                            InstBuilder::genIndexedAddress(
-                                InstBuilder::genNamedAddress("inputs", Address::kFunArgs), InstBuilder::genIntNumInst(index)))));
-        }
-
-        // "output" and "outputs" used as a name convention
-        for (int index = 0; index < fContainer->outputs(); index++) {
-            string name = subst("output$0", T(index));
-
-                fContainer->pushComputeBlockMethod(
-                    InstBuilder::genDeclareVarInst(name, InstBuilder::genArrayTyped(InstBuilder::genBasicTyped(Typed::kFloatMacro), 0), Address::kStack,
-                        InstBuilder::genLoadVarInst(
-                            InstBuilder::genIndexedAddress(
-                                InstBuilder::genNamedAddress("outputs", Address::kFunArgs), InstBuilder::genIntNumInst(index)))));
-        }
-=======
-    
+
     Typed* type;
     /*
     if (gVectorSwitch) {
@@ -323,26 +298,29 @@
     }
     */
     type = InstBuilder::genBasicTyped(Typed::kFloatMacro);
-
-    // "input" and "inputs" used as a name convention
-    for (int index = 0; index < fContainer->inputs(); index++) {
-        string name = subst("input$0", T(index));
-        fContainer->pushComputeBlockMethod(
-                InstBuilder::genDeclareVarInst(name, InstBuilder::genArrayTyped(type, 0), Address::kStack,
-                    InstBuilder::genLoadVarInst(
-                        InstBuilder::genIndexedAddress(
-                            InstBuilder::genNamedAddress("inputs", Address::kFunArgs), InstBuilder::genIntNumInst(index)))));
-    }
-
-    // "output" and "outputs" used as a name convention
-    for (int index = 0; index < fContainer->outputs(); index++) {
-        string name = subst("output$0", T(index));
-        fContainer->pushComputeBlockMethod(
-                InstBuilder::genDeclareVarInst(name, InstBuilder::genArrayTyped(type, 0), Address::kStack,
-                    InstBuilder::genLoadVarInst(
-                        InstBuilder::genIndexedAddress(
-                            InstBuilder::genNamedAddress("outputs", Address::kFunArgs), InstBuilder::genIntNumInst(index)))));
->>>>>>> 866eb198
+ 
+    if (!gOpenCLSwitch && !gCUDASwitch) { // HACK 
+        // "input" and "inputs" used as a name convention
+        for (int index = 0; index < fContainer->inputs(); index++) {
+            string name = subst("input$0", T(index));
+
+                fContainer->pushComputeBlockMethod(
+                    InstBuilder::genDeclareVarInst(name, InstBuilder::genArrayTyped(type, 0), Address::kStack,
+                        InstBuilder::genLoadVarInst(
+                            InstBuilder::genIndexedAddress(
+                                InstBuilder::genNamedAddress("inputs", Address::kFunArgs), InstBuilder::genIntNumInst(index)))));
+        }
+
+        // "output" and "outputs" used as a name convention
+        for (int index = 0; index < fContainer->outputs(); index++) {
+            string name = subst("output$0", T(index));
+
+                fContainer->pushComputeBlockMethod(
+                    InstBuilder::genDeclareVarInst(name, InstBuilder::genArrayTyped(type, 0), Address::kStack,
+                        InstBuilder::genLoadVarInst(
+                            InstBuilder::genIndexedAddress(
+                                InstBuilder::genNamedAddress("outputs", Address::kFunArgs), InstBuilder::genIntNumInst(index)))));
+        }
     }
 
 	for (int index = 0; isList(L); L = tl(L), index++) {
