--- conflicted
+++ resolved
@@ -169,11 +169,7 @@
 {
     bool isInt = true;
     while (*c != 0) {
-<<<<<<< HEAD
-        if ((*c == '.') | (*c == 'e')) isInt = false;
-=======
         if ((*c == '.') | (*c == 'e'))  isInt = false;
->>>>>>> b76219a8
         c++;
     }
 
@@ -222,8 +218,6 @@
 	q += "\"";
 	return q;
 }
-
-<<<<<<< HEAD
 
 /**
  * Print n tabs (for indentation purpose)
@@ -258,8 +252,7 @@
  * rmWhiteSpaces(): Remove the leading and trailing white spaces of a string
  * (but not those in the middle of the string)
  */
-=======
->>>>>>> b76219a8
+
 string rmWhiteSpaces(const string& s)
 {
     size_t i = s.find_first_not_of(" \t");
@@ -270,7 +263,6 @@
     } else {
         return "";
     }
-<<<<<<< HEAD
 }
 
 string checkFloat(float val)
@@ -300,6 +292,4 @@
     }
 
     return outstream.str();
-=======
->>>>>>> b76219a8
 }