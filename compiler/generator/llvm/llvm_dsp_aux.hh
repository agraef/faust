--- conflicted
+++ resolved
@@ -140,13 +140,6 @@
         void writeDSPFactoryToMachineFile(const string& machine_code_path, const string& target);
         
         bool initJIT(std::string& error_msg);
-<<<<<<< HEAD
-    
-        void metadataDSPFactory(Meta* meta);
-        void metadataDSPFactory(MetaGlue* glue);
-        EXPORT void metadata(Meta* meta);
-=======
->>>>>>> e94ac165
     
         EXPORT string getTarget();
         void setTarget(const string target) { fTarget = target; }
@@ -181,6 +174,7 @@
         virtual ~llvm_dsp_aux();
     
         void metadata(Meta* m);
+        void metadata(MetaGlue* glue);
     
         virtual int getNumInputs();
         virtual int getNumOutputs();
@@ -352,15 +346,9 @@
 EXPORT llvm_dsp_factory* readCDSPFactoryFromMachineFile(const char* machine_code_path, const char* target);
 
 EXPORT void writeCDSPFactoryToMachineFile(llvm_dsp_factory* factory, const char* machine_code_path, const char* target);
-<<<<<<< HEAD
-
-EXPORT void metadataCDSPFactory(llvm_dsp_factory* factory, MetaGlue* meta);
- 
-=======
     
 EXPORT void metadataCDSPInstance(llvm_dsp* dsp, MetaGlue* meta);
 
->>>>>>> e94ac165
 EXPORT int getNumInputsCDSPInstance(llvm_dsp* dsp);
 
 EXPORT int getNumOutputsCDSPInstance(llvm_dsp* dsp);
