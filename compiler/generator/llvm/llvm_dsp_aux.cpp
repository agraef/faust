/************************************************************************
 ************************************************************************
    FAUST compiler
	Copyright (C) 2003-2004 GRAME, Centre National de Creation Musicale
    ---------------------------------------------------------------------
    This program is free software; you can redistribute it and/or modify
    it under the terms of the GNU General Public License as published by
    the Free Software Foundation; either version 2 of the License, or
    (at your option) any later version.

    This program is distributed in the hope that it will be useful,
    but WITHOUT ANY WARRANTY; without even the implied warranty of
    MERCHANTABILITY or FITNESS FOR A PARTICULAR PURPOSE.  See the
    GNU General Public License for more details.

    You should have received a copy of the GNU General Public License
    along with this program; if not, write to the Free Software
    Foundation, Inc., 675 Mass Ave, Cambridge, MA 02139, USA.
 ************************************************************************
 ************************************************************************/

#include "compatibility.hh"

#if LLVM_BUILD

#include <stdio.h>
#include <string.h>
#include <list>
#include <iostream>
#include <fstream>
#include <sstream>

#ifndef _WIN32
    #include <libgen.h>
#endif

#include "llvm_dsp_aux.hh"
#include "faust/gui/UIGlue.h"
#include "libfaust.h"
#include "dsp_aux.hh"
#include "timing.hh"
#include "exception.hh"
#include "rn_base64.h"

#if defined(LLVM_35) || defined(LLVM_36) || defined(LLVM_37) || defined(LLVM_38)
    #include <system_error>
#else
    #include <llvm/Support/system_error.h>
#endif

#if defined(LLVM_33) || defined(LLVM_34) || defined(LLVM_35) || defined(LLVM_36) || defined(LLVM_37) || defined(LLVM_38)
    #include <llvm/IR/Module.h>
    #include <llvm/IR/LLVMContext.h>
    #include <llvm/IRReader/IRReader.h>
    #include <llvm/IR/DataLayout.h>
    #include <llvm/Support/FormattedStream.h>
    #include <llvm/Support/SourceMgr.h>
    #include <llvm/Support/MemoryBuffer.h>
    #include <llvm/Bitcode/ReaderWriter.h>
    #include <llvm/ADT/Triple.h>
    #include <llvm/Support/TargetRegistry.h>
    #include <llvm-c/Core.h>
#else
    #include <llvm/Module.h>
    #include <llvm/LLVMContext.h>
    #include <llvm/Support/IRReader.h>
#endif

#if defined(LLVM_37) || defined(LLVM_38)
    #include <llvm/Analysis/TargetLibraryInfo.h>
    #include <llvm/Analysis/TargetTransformInfo.h>
    #include <llvm/IR/PassManager.h>
    #include <llvm/IR/LegacyPassManager.h>
    #define PASS_MANAGER legacy::PassManager
    #define FUNCTION_PASS_MANAGER legacy::FunctionPassManager
#else
    #include <llvm/Target/TargetLibraryInfo.h>
    #include <llvm/PassManager.h>
    #define PASS_MANAGER PassManager
    #define FUNCTION_PASS_MANAGER FunctionPassManager
#endif
 
/* The file llvm/Target/TargetData.h was renamed to llvm/DataLayout.h in LLVM
 * 3.2, which itself appears to have been moved to llvm/IR/DataLayout.h in LLVM
 * 3.3.
 */
#if defined(LLVM_32)
    #include <llvm/DataLayout.h>
#elif !defined(LLVM_33) && !defined(LLVM_34) && !defined(LLVM_35) && !defined(LLVM_36) && !defined(LLVM_37) && !defined(LLVM_38)
    #ifndef _WIN32
        #include <llvm/Target/TargetData.h>
    #endif
#endif

#if defined(LLVM_36) || defined(LLVM_37) || defined(LLVM_38)
    #include <llvm/ExecutionEngine/MCJIT.h>
#else
    #include <llvm/ExecutionEngine/JIT.h>
#endif

#if defined(LLVM_35) || defined(LLVM_36) || defined(LLVM_37) || defined(LLVM_38)
    #include <llvm/IR/Verifier.h>
#else
    #include <llvm/Analysis/Verifier.h>
#endif

#include <llvm/Target/TargetMachine.h>
#include <llvm/Transforms/IPO.h>
#include <llvm/Transforms/Scalar.h>

#if defined(LLVM_35) || defined(LLVM_36) || defined(LLVM_37) || defined(LLVM_38)
    #include <llvm/IR/LegacyPassNameParser.h>
    #include <llvm/Linker/Linker.h>
#else
    #include <llvm/Support/PassNameParser.h>
    #include <llvm/Linker.h>
#endif

#include <llvm/Support/Host.h>
#include <llvm/Support/ManagedStatic.h>

#if defined(LLVM_35) || defined(LLVM_36) || defined(LLVM_37) || defined(LLVM_38)
    #include <llvm/IR/IRPrintingPasses.h>
    #define llvmcreatePrintModulePass(out) createPrintModulePass(out)
#else
    #include <llvm/Assembly/PrintModulePass.h>
    #define llvmcreatePrintModulePass(out) createPrintModulePass(&out)
#endif

#include <llvm/Transforms/IPO/PassManagerBuilder.h>
#include <llvm/Support/Threading.h>

#if (defined(LLVM_34) || defined(LLVM_35) || defined(LLVM_36) || defined(LLVM_37) || defined(LLVM_38)) && !defined(_MSC_VER)
    #include "llvm/ExecutionEngine/ObjectCache.h"
#endif

#if defined(LLVM_35) || defined(LLVM_36) || defined(LLVM_37) || defined(LLVM_38)
    #define OwningPtr std::unique_ptr
#endif

#include <llvm/Support/TargetSelect.h>

#if defined(LLVM_35) || defined(LLVM_36) || defined(LLVM_37) || defined(LLVM_38)
    #include <llvm/Support/FileSystem.h>
    #define sysfs_binary_flag sys::fs::F_None
#elif defined(LLVM_34)
    #define sysfs_binary_flag sys::fs::F_Binary
#else
    #define sysfs_binary_flag raw_fd_ostream::F_Binary
#endif

#if defined(LLVM_35) || defined(LLVM_36) || defined(LLVM_37) || defined(LLVM_38)
    #define GET_CPU_NAME llvm::sys::getHostCPUName().str()
#else
    #define GET_CPU_NAME llvm::sys::getHostCPUName()
#endif

#if defined(LLVM_36) || defined(LLVM_37) || defined(LLVM_38)
    #define STREAM_ERROR std::error_code
    #define MEMORY_BUFFER MemoryBufferRef
    #define MEMORY_BUFFER_GET(buffer) (buffer.getBuffer())
    #define MEMORY_BUFFER_GET_REF(buffer) (buffer->get()->getMemBufferRef())
    #define MEMORY_BUFFER_CREATE(stringref) (MemoryBufferRef(stringref, ""))
#else
    #define STREAM_ERROR string
    #define MEMORY_BUFFER MemoryBuffer*
    #define MEMORY_BUFFER_GET(buffer) (buffer->getBuffer())
    #define MEMORY_BUFFER_GET_REF(buffer) (buffer->get())
    #define MEMORY_BUFFER_CREATE(stringref) (MemoryBuffer::getMemBuffer(stringref))
#endif

#if defined(LLVM_34) || defined(LLVM_35)  || defined(LLVM_36) || defined(LLVM_37) || defined(LLVM_38)
    #define MAX_OPT_LEVEL 5
#else 
    #define MAX_OPT_LEVEL 4
#endif

using namespace llvm;

// Factories instances management
int llvm_dsp_factory::gInstance = 0;

typedef class faust_smartptr<llvm_dsp_factory> SDsp_factory;
dsp_factory_table<SDsp_factory> gLLVMFactoryTable;


// Global API access lock
TLockAble* gDSPFactoriesLock = 0;

static void splitTarget(const string& target, string& triple, string& cpu)
{
    size_t pos1 = target.find_first_of(':');
    triple = target.substr(0, pos1);
    if (pos1 != string::npos) {
        cpu = target.substr(pos1 + 1);
    }
}

static string getParam(int argc, const char* argv[], const string& param, const string& def)
{
    for (int i = 0; i < argc; i++) {
        if (string(argv[i]) == param) return argv[i+1];
    }
    return def;
}

static bool isParam(int argc, const char* argv[], const string& param)
{
    for (int i = 0; i < argc; i++) {
        if (string(argv[i]) == param) return true;
    }
    return false;
}


// ObjectCache & MCCJIT is not taken into account when compiled with Visual Studio for the resulting compiler doesn't work 
#if (defined(LLVM_34) || defined(LLVM_35)) && !defined(_MSC_VER)
class FaustObjectCache : public ObjectCache {

    private:
    
        string fMachineCode;
        
    public:
    
        FaustObjectCache(const string& machine_code = "") : fMachineCode(machine_code)
        {}
        
        virtual ~FaustObjectCache() 
        {}
        
        void notifyObjectCompiled(const Module *M, const MemoryBuffer *Obj) 
        {
            fMachineCode = Obj->getBuffer().str();
        }
        
        MemoryBuffer* getObject(const Module* M)
        {
            return (fMachineCode == "") ? NULL : MemoryBuffer::getMemBuffer(StringRef(fMachineCode));
        }
        
        string getMachineCode() { return fMachineCode; }
        
};
#endif

#if defined(LLVM_36) || defined(LLVM_37) || defined(LLVM_38)

// Workaround for iOS compiled LLVM 3.6 missing symbol
#if __IPHONE_OS_VERSION_MIN_REQUIRED >= 50000
void ObjectCache::anchor() {}
#endif

class FaustObjectCache : public ObjectCache {
    
private:
    
    string fMachineCode;
    
public:
    
    FaustObjectCache(const string& machine_code = "") : fMachineCode(machine_code)
    {}
    
    virtual ~FaustObjectCache()
    {}
    
    virtual void notifyObjectCompiled(const Module *M, MemoryBufferRef Obj)
    {
        fMachineCode = Obj.getBuffer().str();
    }
    
    virtual unique_ptr<MemoryBuffer> getObject(const Module* M)
    {
        return (fMachineCode == "") ? NULL : MemoryBuffer::getMemBuffer(StringRef(fMachineCode));
    }
    
    string getMachineCode() { return fMachineCode; }
    
};
#endif

#if defined(LLVM_35) || defined(LLVM_36)
// LLVM 3.5 has parseBitcodeFile(). Must emulate ParseBitcodeFile. -ag
static Module* ParseBitcodeFile(MEMORY_BUFFER Buffer,
                                LLVMContext& Context,
                                string* ErrMsg)
{
    using namespace llvm;
    ErrorOr<Module*> ModuleOrErr = parseBitcodeFile(Buffer, Context);
    if (error_code EC = ModuleOrErr.getError()) {
        if (ErrMsg) *ErrMsg = EC.message();
        return NULL;
    } else {
        return ModuleOrErr.get();
    }

}
#endif

#if defined(LLVM_37) || defined(LLVM_38)
static Module* ParseBitcodeFile(MEMORY_BUFFER Buffer,
                                LLVMContext& Context,
                                string* ErrMsg)
{
    using namespace llvm;
    ErrorOr<unique_ptr<Module>> ModuleOrErr = parseBitcodeFile(Buffer, Context);
    if (error_code EC = ModuleOrErr.getError()) {
        if (ErrMsg) *ErrMsg = EC.message();
        return NULL;
    } else {
        return ModuleOrErr.get().get();
    }
}
#endif

void* llvm_dsp_factory::loadOptimize(const string& function)
{
#if (defined(LLVM_34) || defined(LLVM_35) || defined(LLVM_36) || defined(LLVM_37) || defined(LLVM_38)) && !defined(_MSC_VER)
    void* fun = (void*)fJIT->getFunctionAddress(function);
    if (fun) {
        return fun;
    } else {
        stringstream error;
        error << "loadOptimize failed for '" << function << "'";
        throw faustexception(error.str());
    }
#else
    llvm::Function* fun_ptr = fResult->fModule->getFunction(function);
    if (fun_ptr) {
        return fJIT->getPointerToFunction(fun_ptr);
    } else {
        stringstream error;
        error << "loadOptimize failed for '" << function << "'";
        throw faustexception(error.str());
    }
#endif
}

LLVMResult* llvm_dsp_factory::compileModule(int argc, const char* argv[], const char* input_name, const char* input, string& error_msg)
{
    int argc1 = argc + 3;
    const char* argv1[32];

    argv1[0] = "faust";
    argv1[1] = "-lang";
    //argv1[2] = "cllvm";
    argv1[2] = "llvm";
    for (int i = 0; i < argc; i++) {
        argv1[i+3] = argv[i];
    }
    
    argv1[argc1] = 0;  // NULL terminated argv

    return compile_faust_llvm(argc1, argv1, input_name, input, error_msg);
}

// Bitcode
string llvm_dsp_factory::writeDSPFactoryToBitcode()
{
    string res;
    raw_string_ostream out(res);
    WriteBitcodeToFile(fResult->fModule, out);
    out.flush();
    return base64_encode(res);
}

void llvm_dsp_factory::writeDSPFactoryToBitcodeFile(const string& bit_code_path)
{
    STREAM_ERROR err;
    raw_fd_ostream out(bit_code_path.c_str(), err, sysfs_binary_flag);
    WriteBitcodeToFile(fResult->fModule, out);
}

// IR
string llvm_dsp_factory::writeDSPFactoryToIR()
{
    string res;
    raw_string_ostream out(res);
    PASS_MANAGER PM;
    PM.add(llvmcreatePrintModulePass(out));
    PM.run(*fResult->fModule);
    out.flush();
    return res;
}

void llvm_dsp_factory::writeDSPFactoryToIRFile(const string& ir_code_path)
{
    STREAM_ERROR err;
    raw_fd_ostream out(ir_code_path.c_str(), err, sysfs_binary_flag);
    PASS_MANAGER PM;
    PM.add(llvmcreatePrintModulePass(out));
    PM.run(*fResult->fModule);
    out.flush();
}

bool llvm_dsp_factory::crossCompile(const string& target)
{
#if (defined(LLVM_34) || defined(LLVM_35) || defined(LLVM_36) || defined(LLVM_37) || defined(LLVM_38)) && !defined(_MSC_VER)
    delete fObjectCache;
    fObjectCache = new FaustObjectCache();
    setTarget(target);
    string error;
    return initJIT(error);
#else
    return false;
#endif
}

string llvm_dsp_factory::writeDSPFactoryToMachineAux(const string& target)
{ 
#if (defined(LLVM_34) || defined(LLVM_35) || defined(LLVM_36) || defined(LLVM_37) || defined(LLVM_38)) && !defined(_MSC_VER)
    if (target == "" || target == getTarget()) {
        return fObjectCache->getMachineCode();
    } else {
        string old_target = getTarget();
        if (crossCompile(target)) {     // Recompilation is required
            string machine_code = fObjectCache->getMachineCode();
            crossCompile(old_target);   // Restore old target
            return machine_code;
        } else {
            return "";
        }
    }
#else
    return "";
#endif
}

string llvm_dsp_factory::writeDSPFactoryToMachine(const string& target)
{ 
    return base64_encode(writeDSPFactoryToMachineAux(target));
}

void llvm_dsp_factory::writeDSPFactoryToMachineFile(const string& machine_code_path, const string& target)
{
    STREAM_ERROR err;
    raw_fd_ostream out(machine_code_path.c_str(), err, sysfs_binary_flag);
    out << writeDSPFactoryToMachineAux(target); 
    out.flush();
}

#if (defined(LLVM_34) || defined(LLVM_35) || defined(LLVM_36) || defined(LLVM_37) || defined(LLVM_38)) && !defined(_MSC_VER)
llvm_dsp_factory::llvm_dsp_factory(const string& sha_key, const string& machine_code, const string& target)
{
    init("MachineDSP", "");
    fSHAKey = sha_key;
    fTarget = (target == "") ? fTarget = (llvm::sys::getDefaultTargetTriple() + ":" + GET_CPU_NAME) : target;
   
    // Restoring the cache
    fObjectCache = new FaustObjectCache(machine_code);
    
    // Creates module and context
    fResult = static_cast<LLVMResult*>(calloc(1, sizeof(LLVMResult)));
    fResult->fContext = new LLVMContext();
    fResult->fModule = new Module(LVVM_BACKEND_NAME, *fResult->fContext);
}
#endif

llvm_dsp_factory::llvm_dsp_factory(const string& sha_key, Module* module, LLVMContext* context, const string& target, int opt_level)
{
    init("BitcodeDSP", "");
    fOptLevel = ((opt_level == -1) || (opt_level > MAX_OPT_LEVEL)) ? MAX_OPT_LEVEL : opt_level;  // Normalize opt_level
    fSHAKey = sha_key;
    fTarget = (target == "") ? fTarget = (llvm::sys::getDefaultTargetTriple() + ":" + GET_CPU_NAME) : target;
    fResult = static_cast<LLVMResult*>(calloc(1, sizeof(LLVMResult)));
    fResult->fModule = module;
    fResult->fContext = context;
    
#if (defined(LLVM_34) || defined(LLVM_35) || defined(LLVM_36) || defined(LLVM_37) || defined(LLVM_38)) && !defined(_MSC_VER)
    fObjectCache = NULL;
#endif
}

#if defined(LLVM_33) || defined(LLVM_34) || defined(LLVM_35) || defined(LLVM_36) || defined(LLVM_37) || defined(LLVM_38)
void llvm_dsp_factory::LLVMFatalErrorHandler(const char* reason)
{
    throw faustexception(reason);
}
#endif

llvm_dsp_factory::llvm_dsp_factory(const string& sha_key, 
                                    int argc, const char* argv[], 
                                    const string& name_app,
                                    const string& dsp_content, 
                                    const string& expanded_dsp_content, 
                                    const string& target, 
                                    string& error_msg, int opt_level)
{

    
    if (llvm_dsp_factory::gInstance++ == 0) {
        
        // Install a LLVM error handler
    #if defined(LLVM_34) || defined(LLVM_35) || defined(LLVM_36) || defined(LLVM_37) || defined(LLVM_38)
        LLVMInstallFatalErrorHandler(llvm_dsp_factory::LLVMFatalErrorHandler);
    #endif
    #if (!defined(LLVM_35) && !defined(LLVM_36) && !defined(LLVM_37) && !defined(LLVM_38)) // In LLVM 3.5 this is gone.
        if (!llvm_start_multithreaded()) {
            printf("llvm_start_multithreaded error...\n");
        }
    #endif
    }
    init("SourceDSP", name_app);
    
    fOptLevel = ((opt_level == -1) || (opt_level > MAX_OPT_LEVEL)) ? MAX_OPT_LEVEL : opt_level;  // Normalize opt_level
    fExpandedDSP = expanded_dsp_content;
    fSHAKey = sha_key;
    fTarget = (target == "") ? fTarget = (llvm::sys::getDefaultTargetTriple() + ":" + GET_CPU_NAME) : target;  
#if (defined(LLVM_34) || defined(LLVM_35) || defined(LLVM_36) || defined(LLVM_37) || defined(LLVM_38)) && !defined(_MSC_VER)
    fObjectCache = NULL;
#endif
    
    fClassName = getParam(argc, argv, "-cn", "mydsp");
    fIsDouble = isParam(argc, argv, "-double");
    fResult = compileModule(argc, argv, name_app.c_str(), dsp_content.c_str(), error_msg);
}

void llvm_dsp_factory::init(const string& type_name, const string& dsp_name)
{
    fJIT = 0;
    fNew = 0;
    fDelete = 0;
    fGetNumInputs = 0;
    fGetNumOutputs = 0;
    fBuildUserInterface = 0;
    fInit = 0;
    fInstanceInit = 0;
    fCompute = 0;
    fClassName = "mydsp";
    fDSPName = dsp_name;
    fTypeName = type_name;
    fExpandedDSP = "";
    fOptLevel = 0;
    fTarget = "";
}

int llvm_dsp_factory::getOptlevel()
{
    // TODO LLVM_36
    /*
    NamedMDNode* meta_data = fResult->fModule->getOrInsertNamedMetadata("OptLevel");
    if (meta_data->getNumOperands() > 0) {
        MDNode* node = meta_data->getOperand(0);
        return (node) ? atoi(static_cast<MDString*>(node->getOperand(0))->getString().data()) : -1;
    } else {
        char opt_level[32];
        sprintf(opt_level, "%d", fOptLevel);
        Value* values[] = { MDString::get(fResult->fModule->getContext(), opt_level) };
        meta_data->addOperand(MDNode::get(fResult->fModule->getContext(), values));
        return -1;
    }
    */
    return -1;
}

#if defined(LLVM_33) || defined(LLVM_34) || defined(LLVM_35) || defined(LLVM_36) || defined(LLVM_37) || defined(LLVM_38)
/// AddOptimizationPasses - This routine adds optimization passes
/// based on selected optimization level, OptLevel. This routine
/// duplicates llvm-gcc behaviour.
///
/// OptLevel - Optimization Level
static void AddOptimizationPasses(PassManagerBase &MPM, FUNCTION_PASS_MANAGER &FPM,
                                    unsigned OptLevel, unsigned SizeLevel) 
{
    FPM.add(createVerifierPass());                  // Verify that input is correct
    
    PassManagerBuilder Builder;
    Builder.OptLevel = OptLevel;
    Builder.SizeLevel = SizeLevel;

    if (OptLevel > 1) {
        unsigned Threshold = 225;
        if (SizeLevel == 1) {           // -Os
            Threshold = 75;
        } else if (SizeLevel == 2) {    // -Oz
            Threshold = 25;
        }
        if (OptLevel > 2) {
            Threshold = 275;
        }
        Builder.Inliner = createFunctionInliningPass(Threshold);
    } else {
        Builder.Inliner = createAlwaysInlinerPass();
    }
      
    Builder.DisableUnrollLoops = (OptLevel == 0);
#if defined(LLVM_33)   
    Builder.DisableSimplifyLibCalls = false;
#endif
      
    if (OptLevel > 3) {
        Builder.LoopVectorize = true;
        Builder.SLPVectorize = true;
    }
    if (OptLevel > 4) {
        Builder.BBVectorize = true;
    }
     
    Builder.populateFunctionPassManager(FPM);
    Builder.populateModulePassManager(MPM);
}

bool llvm_dsp_factory::initJIT(string& error_msg)
{
    startTiming("initJIT");
    
    // For multiple target support
    InitializeAllTargets();
    InitializeAllTargetMCs();
    InitializeAllAsmPrinters();
    InitializeAllAsmParsers();
      
    // For host target support
    InitializeNativeTarget();
    InitializeNativeTargetAsmPrinter();
    InitializeNativeTargetAsmParser();
    
    // For ObjectCache to work...
#if (defined(LLVM_34) || defined(LLVM_35) || defined(LLVM_36) || defined(LLVM_37) || defined(LLVM_38)) && !defined(_MSC_VER)
    LLVMLinkInMCJIT();
#endif
    
    // Restoring from machine code
#if (defined(LLVM_34) || defined(LLVM_35) || defined(LLVM_36) || defined(LLVM_37) || defined(LLVM_38)) && !defined(_MSC_VER)
    if (fObjectCache) {
    
        // JIT
    #if defined(LLVM_36) || defined(LLVM_37) || defined(LLVM_38)
        EngineBuilder builder(unique_ptr<Module>(fResult->fModule));
    #else
        EngineBuilder builder(fResult->fModule);
    #endif
        builder.setEngineKind(EngineKind::JIT);
    #if !defined(LLVM_36) && !defined(LLVM_37) && !defined(LLVM_38)
        builder.setUseMCJIT(true);
    #endif
        TargetMachine* tm = builder.selectTarget();
        fJIT = builder.create(tm);
        fJIT->setObjectCache(fObjectCache);
        fJIT->finalizeObject();
          
    } else {
#endif
        // First check is Faust compilation succeeded... (valid LLVM module)
        if (!fResult || !fResult->fModule) {
            return false;
        }
    
        // Initialize passes
        PassRegistry &Registry = *PassRegistry::getPassRegistry();
        
        initializeCodeGen(Registry);
        initializeCore(Registry);
        initializeScalarOpts(Registry);
        initializeObjCARCOpts(Registry);
        initializeVectorization(Registry);
        initializeIPO(Registry);
        initializeAnalysis(Registry);
#if !defined(LLVM_38)
        initializeIPA(Registry);
#endif
        initializeTransformUtils(Registry);
        initializeInstCombine(Registry);
        initializeInstrumentation(Registry);
        initializeTarget(Registry);
       
    #if defined(LLVM_36) || defined(LLVM_37) || defined(LLVM_38)
        EngineBuilder builder(unique_ptr<Module>(fResult->fModule));
    #else
        EngineBuilder builder(fResult->fModule);
    #endif
        builder.setOptLevel(CodeGenOpt::Aggressive);
        builder.setEngineKind(EngineKind::JIT);
        builder.setCodeModel(CodeModel::JITDefault);
        
        string buider_error;
        builder.setErrorStr(&buider_error);
        
        // MCJIT does not work correctly (incorrect float numbers ?) when used with dynamic libLLVM
    #if (defined(LLVM_34) || defined(LLVM_35)) && !defined(_MSC_VER)
        builder.setUseMCJIT(true);
    #elif !defined(LLVM_36) && !defined(LLVM_37) && !defined(LLVM_38)
        builder.setUseMCJIT(false);
    #endif
    
    #ifdef _WIN32
        // Windows needs this special suffix to the target triple,
        // otherwise the backend would try to generate native COFF
        // code which the JIT can't use
        // (cf. http://lists.cs.uiuc.edu/pipermail/llvmdev/2013-December/068407.html).
        string target_suffix = "-elf";
    #else
        string target_suffix = "";
    #endif
    
        string triple, cpu;
        splitTarget(fTarget, triple, cpu);
        fResult->fModule->setTargetTriple(triple + target_suffix);
    #if defined(LLVM_34)
        builder.setMCPU((cpu == "") ? llvm::sys::getHostCPUName() : cpu);
    #else
        builder.setMCPU((cpu == "") ? llvm::sys::getHostCPUName() : StringRef(cpu));
    #endif
        
        TargetOptions targetOptions;
        //targetOptions.NoFramePointerElim = true;
        //targetOptions.LessPreciseFPMADOption = true;
        /*
        targetOptions.UnsafeFPMath = true;
        targetOptions.NoInfsFPMath = true;
        targetOptions.NoNaNsFPMath = true;
        */
        
        targetOptions.GuaranteedTailCallOpt = true;
         
        string debug_var = (getenv("FAUST_DEBUG")) ? string(getenv("FAUST_DEBUG")) : "";
        
        if ((debug_var != "") && (debug_var.find("FAUST_LLVM3") != string::npos)) {
           targetOptions.PrintMachineCode = true;
        }
        
        builder.setTargetOptions(targetOptions);
        TargetMachine* tm = builder.selectTarget();
        
        fJIT = builder.create(tm);
        if (!fJIT) {
            endTiming("initJIT");
            error_msg = "Cannot create LLVM JIT : " + buider_error;
            return false;
        }
        
        int optlevel = getOptlevel();
        
        if ((optlevel == -1) || (fOptLevel > optlevel)) {
            PASS_MANAGER pm;
            FUNCTION_PASS_MANAGER fpm(fResult->fModule);
            
        #if defined(LLVM_37) || defined(LLVM_38) // Code taken from opt.cpp
            TargetLibraryInfoImpl TLII(Triple(fResult->fModule->getTargetTriple()));
            pm.add(new TargetLibraryInfoWrapperPass(TLII));
        #else
            // Add an appropriate TargetLibraryInfo pass for the module's triple.
            TargetLibraryInfo* tli = new TargetLibraryInfo(Triple(fResult->fModule->getTargetTriple()));
            pm.add(tli);
        #endif

        #if defined(LLVM_38)
            fResult->fModule->setDataLayout(fJIT->getDataLayout());
        #elif defined(LLVM_37) // Code taken from opt.cpp
            fResult->fModule->setDataLayout(*fJIT->getDataLayout());
        #elif defined(LLVM_35) || defined(LLVM_36)
            // LLVM 3.5 doesn't need a separate pass for the data
            // layout, but it does require that we initialize the
            // data layout of the module. -ag
            fResult->fModule->setDataLayout(fJIT->getDataLayout());
        #else
            fResult->fModule->setDataLayout(fJIT->getDataLayout()->getStringRepresentation());
        #endif
          
            // Add internal analysis passes from the target machine (mandatory for vectorization to work)
        #if defined(LLVM_37) || defined(LLVM_38) // Code taken from opt.cpp
            pm.add(createTargetTransformInfoWrapperPass(tm->getTargetIRAnalysis()));
        #else
            tm->addAnalysisPasses(pm);
        #endif
          
            if (fOptLevel > 0) {
                AddOptimizationPasses(pm, fpm, fOptLevel, 0);
            }
            
            if ((debug_var != "") && (debug_var.find("FAUST_LLVM1") != string::npos)) {
                TargetRegistry::printRegisteredTargetsForVersion();
                fResult->fModule->dump();
            }
           
            fpm.doInitialization();
            for (Module::iterator F = fResult->fModule->begin(), E = fResult->fModule->end(); F != E; ++F) {
                fpm.run(*F);
            }
            fpm.doFinalization();
            
            pm.add(createVerifierPass());
            
            if ((debug_var != "") && (debug_var.find("FAUST_LLVM4") != string::npos)) {
            #if defined(LLVM_37) || defined(LLVM_38)
                // TODO
            #else
                tm->addPassesToEmitFile(pm, fouts(), TargetMachine::CGFT_AssemblyFile, true);
            #endif
            }
            
            // Now that we have all of the passes ready, run them.
            pm.run(*fResult->fModule);
            
            if ((debug_var != "") && (debug_var.find("FAUST_LLVM2") != string::npos)) {
                fResult->fModule->dump();
            }
        }
        
    #if (defined(LLVM_34) || defined(LLVM_35) || defined(LLVM_36) || defined(LLVM_37) || defined(LLVM_38)) && !defined(_MSC_VER)
        fObjectCache = new FaustObjectCache();
        fJIT->setObjectCache(fObjectCache);
    }
    #endif
    
    // Run static constructors.
    fJIT->runStaticConstructorsDestructors(false);
    fJIT->DisableLazyCompilation(true);
    
    try {
        fNew = (newDspFun)loadOptimize("new" + fClassName);
        fDelete = (deleteDspFun)loadOptimize("delete" + fClassName);
        fGetNumInputs = (getNumInputsFun)loadOptimize("getNumInputs" + fClassName);
        fGetNumOutputs = (getNumOutputsFun)loadOptimize("getNumOutputs" + fClassName);
        fBuildUserInterface = (buildUserInterfaceFun)loadOptimize("buildUserInterface" + fClassName);
        fInit = (initFun)loadOptimize("init" + fClassName);
        fInstanceInit = (initFun)loadOptimize("instanceInit" + fClassName);
        fCompute = (computeFun)loadOptimize("compute" + fClassName);
        fMetadata = (metadataFun)loadOptimize("metadata" + fClassName);
        endTiming("initJIT");
        return true;
     } catch (faustexception& e) { // Module does not contain the Faust entry points, or external symbol was not found...
        endTiming("initJIT");
        error_msg = e.Message();
        return false;
    }
}

#else

bool llvm_dsp_factory::initJIT(string& error_msg)
{
    startTiming("initJIT");
    
    // First check is Faust compilation succeeded... (valid LLVM module)
    if (!fResult || !fResult->fModule) {
        return false;
    }
    
    InitializeNativeTarget();
    InitializeNativeTargetAsmPrinter();
    InitializeNativeTargetAsmParser();
    
    fResult->fModule->setTargetTriple(fTarget);
   
    EngineBuilder builder(fResult->fModule);
    builder.setOptLevel(CodeGenOpt::Aggressive);
    builder.setEngineKind(EngineKind::JIT);
    builder.setUseMCJIT(false);
    builder.setMCPU(llvm::sys::getHostCPUName());
       
    TargetMachine* tm = builder.selectTarget();
    fJIT = builder.create(tm);
    
    if (!fJIT) {
        endTiming("initJIT");
        return false;
    }
    
    // Run static constructors.
    fJIT->runStaticConstructorsDestructors(false);
    fJIT->DisableLazyCompilation(true);
    
#if defined(LLVM_32) 
    fResult->fModule->setDataLayout(fJIT->getDataLayout()->getStringRepresentation());
#else
    fResult->fModule->setDataLayout(fJIT->getTargetData()->getStringRepresentation());
#endif

    int optlevel = getOptlevel();
    
    if ((optlevel == -1) || (fOptLevel > optlevel)) {
        // Set up the optimizer pipeline. Start with registering info about how the
        // target lays out data structures.
        PASS_MANAGER pm;
        FUNCTION_PASS_MANAGER fpm(fResult->fModule);
    #if defined(LLVM_32)    
        // TODO
    #else
        pm.add(new TargetData(*fJIT->getTargetData()));
        fpm.add(new TargetData(*fJIT->getTargetData()));
    #endif

        // Taken from LLVM Opt.cpp
        PassManagerBuilder Builder;
        Builder.OptLevel = fOptLevel;

        if (fOptLevel > 1) {
            unsigned threshold = 225;
            if (fOptLevel > 2) {
                threshold = 275;
            }
            Builder.Inliner = createFunctionInliningPass(threshold);
        } else {
            Builder.Inliner = createAlwaysInlinerPass();
        }
        
        // We use '4' to activate the auto-vectorizer
        if (fOptLevel > 3) {
        
        #if defined(LLVM_32) 
            Builder.LoopVectorize = true;
            //Builder.Vectorize = true;
        #elif defined(LLVM_31)
            Builder.Vectorize = true;
        #endif
        }
          
        Builder.DisableUnrollLoops = (fOptLevel == 0);
        Builder.populateFunctionPassManager(fpm);
        Builder.populateModulePassManager(pm);
        
        string debug_var = (getenv("FAUST_DEBUG")) ? string(getenv("FAUST_DEBUG")) : "";
        
        if ((debug_var != "") && (debug_var.find("FAUST_LLVM1") != string::npos)) {
            fResult->fModule->dump();
        }
        
        // Now that we have all of the passes ready, run them.
        pm.run(*fResult->fModule);
        
        if ((debug_var != "") && (debug_var.find("FAUST_LLVM2") != string::npos)) {
            fResult->fModule->dump();
        }
    }
     
    try {
        fNew = (newDspFun)loadOptimize("new" + fClassName);
        fDelete = (deleteDspFun)loadOptimize("delete" + fClassName);
        fGetNumInputs = (getNumInputsFun)loadOptimize("getNumInputs" + fClassName);
        fGetNumOutputs = (getNumOutputsFun)loadOptimize("getNumOutputs" + fClassName);
        fBuildUserInterface = (buildUserInterfaceFun)loadOptimize("buildUserInterface" + fClassName);
        fInit = (initFun)loadOptimize("init" + fClassName);
        fInstanceInit = (initFun)loadOptimize("instanceInit" + fClassName);
        fCompute = (computeFun)loadOptimize("compute" + fClassName);
        fMetadata = (metadataFun)loadOptimize("metadata" + fClassName);
        endTiming("initJIT");
        return true;
    } catch (...) { // Module does not contain the Faust entry points...
        endTiming("initJIT");
        return false;
    }
}

#endif

llvm_dsp_factory::~llvm_dsp_factory()
{
#if (defined(LLVM_34) || defined(LLVM_35) || defined(LLVM_36) || defined(LLVM_37) || defined(LLVM_38)) && !defined(_MSC_VER)
    delete fObjectCache;
#endif
    if (fJIT) {
        fJIT->runStaticConstructorsDestructors(true);
        // fResult->fModule is kept and deleted by fJIT
        delete fJIT;
    }
    
    if (fResult) {
        delete fResult->fContext;
        free(fResult);
    }
    
    if (--llvm_dsp_factory::gInstance == 0) {
#if  (!defined(LLVM_35)) && (!defined(LLVM_36)) && (!defined(LLVM_37)) && (!defined(LLVM_38)) // In LLVM 3.5 this is gone.
        llvm_stop_multithreaded();
    #endif
    #if defined(LLVM_34) || defined(LLVM_35) || defined(LLVM_36) || defined(LLVM_37) || defined(LLVM_38)
        LLVMResetFatalErrorHandler();
    #endif
    }
}

// Instance

llvm_dsp_aux::llvm_dsp_aux(llvm_dsp_factory* factory, llvm_dsp_imp* dsp)
    :fFactory(factory), fDSP(dsp)
{
    assert(fFactory);
    assert(fDSP);
}
        
llvm_dsp_aux::~llvm_dsp_aux()
{   
    TLock lock(gDSPFactoriesLock);
    gLLVMFactoryTable.removeDSP(fFactory, this);
    if (fDSP) {
        fFactory->fDelete(fDSP);
    }
}

dsp* llvm_dsp_aux::clone()
{
    return reinterpret_cast<dsp*>(fFactory->createDSPInstance());
}

void llvm_dsp_aux::metadata(Meta* m)
{
    MetaGlue glue;
    buildMetaGlue(&glue, m);
    return fFactory->fMetadata(&glue);
}

int llvm_dsp_aux::getNumInputs()
{
    return fFactory->fGetNumInputs(fDSP);
}
int llvm_dsp_aux::getNumOutputs()
{
    return fFactory->fGetNumOutputs(fDSP);
}

void llvm_dsp_aux::init(int samplingRate)
{
    fFactory->fInit(fDSP, samplingRate);
}

void llvm_dsp_aux::instanceInit(int samplingRate)
{
    fFactory->fInstanceInit(fDSP, samplingRate);
}

int llvm_dsp_aux::getSampleRate()
{
    return fFactory->fGetSampleRate(fDSP);
}

void llvm_dsp_aux::buildUserInterface(UI* ui_interface)
{
    UIGlue glue;
    buildUIGlue(&glue, ui_interface, fFactory->fIsDouble);
    fFactory->fBuildUserInterface(fDSP, &glue);
}

void llvm_dsp_aux::buildUserInterface(UIGlue* glue)
{
    fFactory->fBuildUserInterface(fDSP, glue);
}

void llvm_dsp_aux::compute(int count, FAUSTFLOAT** input, FAUSTFLOAT** output)
{
    AVOIDDENORMALS;
    fFactory->fCompute(fDSP, count, input, output);
}

// Public C++ API

EXPORT string getLibFaustVersion() { return FAUSTVERSION; }

EXPORT Module* load_single_module(const string filename, LLVMContext* context)
{
    SMDiagnostic err;
#if defined(LLVM_36) || defined(LLVM_37) || defined(LLVM_38)
    Module* module = parseIRFile(filename, err, *context).get();
#else
    Module* module = ParseIRFile(filename, err, *context);
#endif
    
    if (module) {
        return module;
    } else {
        err.print("ParseIRFile failed :", errs());
        return NULL;
    }
}

EXPORT bool link_modules(Module* dst, Module* src, char* error_msg)
{
    bool res = false;

#if defined(LLVM_38)
    if (Linker::linkModules(*dst, std::unique_ptr<Module>(src))) { // Don't know what I'm doing here. Could Linker::linkModules try to free the src pointer? -Kjetil
        snprintf(error_msg, 256, "cannot link module");
        
#elif defined(LLVM_36) || defined(LLVM_37)
    if (Linker::LinkModules(dst, src)) {
        snprintf(error_msg, 256, "cannot link module");
#else
    string err;
    if (Linker::LinkModules(dst, src, Linker::DestroySource, &err)) {
        snprintf(error_msg, 256, "cannot link module : %s", err.c_str());
#endif
    } else {
        res = true;
    }
        
    delete src;
    return res;
}

EXPORT bool startMTDSPFactories()
{
    try {
        if (!gDSPFactoriesLock) {
            gDSPFactoriesLock = new TLockAble();
        }
        return true;
    } catch (...) {
        return false;
    }
}

EXPORT void stopMTDSPFactories()
{
    delete gDSPFactoriesLock;
    gDSPFactoriesLock = 0;
}

EXPORT llvm_dsp_factory* createDSPFactoryFromFile(const string& filename, 
                                                int argc, const char* argv[], 
                                                const string& target, 
                                                string& error_msg, int opt_level)
{
	string base = basename((char*)filename.c_str());
    size_t pos = filename.find(".dsp");
    
    if (pos != string::npos) {
        return createDSPFactoryFromString(base.substr(0, pos), path_to_content(filename), argc, argv, target, error_msg, opt_level);
    } else {
        error_msg = "File Extension is not the one expected (.dsp expected)";
        return NULL;
    } 
}

EXPORT llvm_dsp_factory* createDSPFactoryFromString(const string& name_app, const string& dsp_content, 
                                                    int argc, const char* argv[], 
                                                    const string& target, 
                                                    string& error_msg, int opt_level)
{
    TLock lock(gDSPFactoriesLock);
    
    const char** argv1 = (const char**)alloca((argc + 1) * sizeof(char*));
    int argc1 = 0;
 
    // Filter arguments 
    for (int i = 0; i < argc; i++) {
       if (!(strcmp(argv[i],"-tg") == 0 ||
            strcmp(argv[i],"-sg") == 0 ||
            strcmp(argv[i],"-ps") == 0 || 
            strcmp(argv[i],"-svg") == 0 || 
            strcmp(argv[i],"-mdoc") == 0 || 
            strcmp(argv[i],"-mdlang") == 0 || 
            strcmp(argv[i],"-stripdoc") == 0 || 
            strcmp(argv[i],"-sd") == 0 || 
            strcmp(argv[i],"-xml") == 0 || 
            strcmp(argv[i],"-json") == 0)) 
        {
            argv1[argc1++] = argv[i];
        }
    }
    
    argv1[argc1] = 0;  // NULL terminated argv
 
    string expanded_dsp_content;
    string sha_key;
    
    if ((expanded_dsp_content = expandDSPFromString(name_app, dsp_content, argc1, argv1, sha_key, error_msg)) == "") {
        return NULL; 
    } else {
        dsp_factory_table<SDsp_factory>::factory_iterator it;
        llvm_dsp_factory* factory = 0;
        if (gLLVMFactoryTable.getFactory(sha_key, it)) {
            SDsp_factory sfactory = (*it).first;
            sfactory->addReference();
            return sfactory;
        } else if ((factory = llvm_dsp_factory::checkDSPFactory(new llvm_dsp_factory(sha_key, argc1, argv1, name_app, dsp_content,
                                                                   expanded_dsp_content, target, error_msg, opt_level), error_msg)) != 0) {
            gLLVMFactoryTable.setFactory(factory);
            factory->setSHAKey(sha_key);
            return factory;
        } else {
            return NULL;
        }
        
    }
    
    /*
    string sha_key = generateSHA1(reorganize_compilation_options(argc, argv) + dsp_content);
    FactoryTableIt it;
    llvm_dsp_factory* factory = 0;
    
    if (getFactory(sha_key, it)) {
        Sllvm_dsp_factory sfactory = (*it).first;
        sfactory->addReference();
        return sfactory;
    } else if ((factory = llvm_dsp_factory::checkDSPFactory(new llvm_dsp_factory(sha_key, argc, argv, name_app, dsp_content, target, error_msg, opt_level), error_msg)) != 0) {
        llvm_dsp_factory::gLLVMFactoryTable[factory] = list<llvm_dsp_aux*>();
        return factory;
    } else {
        return NULL;
    }*/
}

EXPORT llvm_dsp_factory* getDSPFactoryFromSHAKey(const string& sha_key)
{
    TLock lock(gDSPFactoriesLock);
    return reinterpret_cast<llvm_dsp_factory*>(gLLVMFactoryTable.getDSPFactoryFromSHAKey(sha_key));
}

EXPORT vector<string> getAllDSPFactories()
{
    TLock lock(gDSPFactoriesLock);
    return gLLVMFactoryTable.getAllDSPFactories();
}

EXPORT bool deleteDSPFactory(llvm_dsp_factory* factory) 
{   
    TLock lock(gDSPFactoriesLock);
    return gLLVMFactoryTable.deleteDSPFactory(factory);
}

EXPORT string llvm_dsp_factory::getName()
{
    struct MyMeta : public Meta
    {
        string name;
        virtual void declare(const char* key, const char* value)
        {
            if (strcmp(key, "name") == 0) {
                name = value;
            }
        }
    };
    
    if (fDSPName == "") {
        MyMeta metadata;
        MetaGlue glue;
        buildMetaGlue(&glue, &metadata);
        fMetadata(&glue);
        return fTypeName + "_" + metadata.name;
    } else {
        return fTypeName + "_" + fDSPName;
    }
}

EXPORT string llvm_dsp_factory::getSHAKey() { return fSHAKey; }

EXPORT string llvm_dsp_factory::getDSPCode() { return fExpandedDSP; }

EXPORT string llvm_dsp_factory::getTarget() { return fTarget; }
    
EXPORT void llvm_dsp_factory::metadata(Meta* meta)
{
    MetaGlue glue;
    buildMetaGlue(&glue, meta);
    fMetadata(&glue);
}

EXPORT string getDSPMachineTarget()
{
    return (llvm::sys::getDefaultTargetTriple() + ":" + GET_CPU_NAME);
}

EXPORT vector<string> getDSPFactoryLibraryList(llvm_dsp_factory* factory)
{
    TLock lock(gDSPFactoriesLock);
    return factory->getDSPFactoryLibraryList();
}

EXPORT void deleteAllDSPFactories()
{
    TLock lock(gDSPFactoriesLock);
    gLLVMFactoryTable.deleteAllDSPFactories();
}
    
// Bitcode <==> string
static llvm_dsp_factory* readDSPFactoryFromBitcodeAux(MEMORY_BUFFER buffer, const string& target, int opt_level)
{
    string sha_key = generateSHA1(MEMORY_BUFFER_GET(buffer).str());
    dsp_factory_table<SDsp_factory>::factory_iterator it;
    
    if (gLLVMFactoryTable.getFactory(sha_key, it)) {
        SDsp_factory sfactory = (*it).first;
        sfactory->addReference();
        return sfactory;
    } else {
        string error_msg;
        LLVMContext* context = new LLVMContext();
        Module* module = ParseBitcodeFile(buffer, *context, &error_msg);
        llvm_dsp_factory* factory = 0;
        if (module && ((factory = llvm_dsp_factory::checkDSPFactory(new llvm_dsp_factory(sha_key, module, context, target, opt_level), error_msg)) != 0)) {
            gLLVMFactoryTable.setFactory(factory);
            factory->setSHAKey(sha_key);
            return factory;
        } else {
            printf("readDSPFactoryFromBitcode failed : %s\n", error_msg.c_str());
            return NULL;
        }
    }
}

EXPORT llvm_dsp_factory* readDSPFactoryFromBitcode(const string& bit_code, const string& target, int opt_level)
{
    TLock lock(gDSPFactoriesLock);
    return readDSPFactoryFromBitcodeAux(MEMORY_BUFFER_CREATE(StringRef(base64_decode(bit_code))), target, opt_level);
}

EXPORT string writeDSPFactoryToBitcode(llvm_dsp_factory* factory)
{
    TLock lock(gDSPFactoriesLock);
    return (factory) ? factory->writeDSPFactoryToBitcode() : "";
}

// Bitcode <==> file
EXPORT llvm_dsp_factory* readDSPFactoryFromBitcodeFile(const string& bit_code_path, const string& target, int opt_level)
{
    TLock lock(gDSPFactoriesLock);
  
#if defined(LLVM_35) || defined(LLVM_36) || defined(LLVM_37) || defined(LLVM_38)
    ErrorOr<OwningPtr<MemoryBuffer>> buffer = MemoryBuffer::getFileOrSTDIN(bit_code_path);
    if (error_code ec = buffer.getError()) {
        printf("readDSPFactoryFromBitcodeFile failed : %s\n", ec.message().c_str());
        return NULL;
    } else {
        return readDSPFactoryFromBitcodeAux(MEMORY_BUFFER_GET_REF(buffer), target, opt_level);
     }
#else
    OwningPtr<MemoryBuffer> buffer;
    if (llvm::error_code ec = MemoryBuffer::getFileOrSTDIN(bit_code_path.c_str(), buffer)) {
        printf("readDSPFactoryFromBitcodeFile failed : %s\n", ec.message().c_str());
        return NULL;
    } else {
        return readDSPFactoryFromBitcodeAux(buffer.get(), target, opt_level);
    }
#endif
}

EXPORT void writeDSPFactoryToBitcodeFile(llvm_dsp_factory* factory, const string& bit_code_path)
{
    TLock lock(gDSPFactoriesLock);
    if (factory) {
        factory->writeDSPFactoryToBitcodeFile(bit_code_path);
    }
}

// IR <==> string

static llvm_dsp_factory* readDSPFactoryFromIRAux(MEMORY_BUFFER buffer, const string& target, int opt_level)
{
    string sha_key = generateSHA1(MEMORY_BUFFER_GET(buffer).str());
    dsp_factory_table<SDsp_factory>::factory_iterator it;
    
    if (gLLVMFactoryTable.getFactory(sha_key, it)) {
        SDsp_factory sfactory = (*it).first;
        sfactory->addReference();
        return sfactory;
    } else {
        char* tmp_local = setlocale(LC_ALL, NULL);
        setlocale(LC_ALL, "C");
        LLVMContext* context = new LLVMContext();
        SMDiagnostic err;
    #if defined(LLVM_36) || defined(LLVM_37) || defined(LLVM_38)
        Module* module = parseIR(buffer, err, *context).get();  // ParseIR takes ownership of the given buffer, so don't delete it
#else
        Module* module = ParseIR(buffer, err, *context);        // ParseIR takes ownership of the given buffer, so don't delete it
#endif
        setlocale(LC_ALL, tmp_local);
        llvm_dsp_factory* factory = 0;
        string error_msg;
        if (module && ((factory = llvm_dsp_factory::checkDSPFactory(new llvm_dsp_factory(sha_key, module, context, target, opt_level), error_msg)) != 0)) {
            gLLVMFactoryTable.setFactory(factory);
            factory->setSHAKey(sha_key);
            return factory;
        } else {
            printf("readDSPFactoryFromBitcode failed : %s\n", error_msg.c_str());
            return NULL;
        }
    }
}

EXPORT llvm_dsp_factory* readDSPFactoryFromIR(const string& ir_code, const string& target, int opt_level)
{
    TLock lock(gDSPFactoriesLock);
    return readDSPFactoryFromIRAux(MEMORY_BUFFER_CREATE(StringRef(ir_code)), target, opt_level);
}

EXPORT string writeDSPFactoryToIR(llvm_dsp_factory* factory)
{
    TLock lock(gDSPFactoriesLock);
    return (factory) ? factory->writeDSPFactoryToIR() : "";
}

// IR <==> file
EXPORT llvm_dsp_factory* readDSPFactoryFromIRFile(const string& ir_code_path, const string& target, int opt_level)
{
    TLock lock(gDSPFactoriesLock);
 
 #if defined(LLVM_35) || defined(LLVM_36) || defined(LLVM_37) || defined(LLVM_38)
    ErrorOr<OwningPtr<MemoryBuffer>> buffer = MemoryBuffer::getFileOrSTDIN(ir_code_path);
    if (error_code ec = buffer.getError()) {
        printf("readDSPFactoryFromIRFile failed : %s\n", ec.message().c_str());
        return NULL;
    } else {
        return readDSPFactoryFromIRAux(MEMORY_BUFFER_GET_REF(buffer), target, opt_level);
    }
#else
    OwningPtr<MemoryBuffer> buffer;
    if (llvm::error_code ec = MemoryBuffer::getFileOrSTDIN(ir_code_path.c_str(), buffer)) {
        printf("readDSPFactoryFromIRFile failed : %s\n", ec.message().c_str());
        return NULL;
    } else {
        return readDSPFactoryFromIRAux(buffer.get(), target, opt_level);
    }
#endif
}

EXPORT void writeDSPFactoryToIRFile(llvm_dsp_factory* factory, const string& ir_code_path)
{
    TLock lock(gDSPFactoriesLock);
    
    if (factory) {
        factory->writeDSPFactoryToIRFile(ir_code_path);
    }
}

#if (defined(LLVM_34) || defined(LLVM_35) || defined(LLVM_36) || defined(LLVM_37) || defined(LLVM_38)) && !defined(_MSC_VER)
    
static llvm_dsp_factory* readDSPFactoryFromMachineAux(MEMORY_BUFFER buffer, const string& target)
{
    string sha_key = generateSHA1(MEMORY_BUFFER_GET(buffer).str());
    dsp_factory_table<SDsp_factory>::factory_iterator it;
    
    if (gLLVMFactoryTable.getFactory(sha_key, it)) {
        SDsp_factory sfactory = (*it).first;
        sfactory->addReference();
        return sfactory;
    } else {
        string error_msg;
        try {
            llvm_dsp_factory* factory = llvm_dsp_factory::checkDSPFactory(new llvm_dsp_factory(sha_key, MEMORY_BUFFER_GET(buffer).str(), target), error_msg);
            gLLVMFactoryTable.setFactory(factory);
            factory->setSHAKey(sha_key);
            return factory;
        } catch (faustexception& e) {
            e.PrintMessage();
            return NULL;
        }
    }
}

// machine <==> string
EXPORT llvm_dsp_factory* readDSPFactoryFromMachine(const string& machine_code, const string& target)
{
    TLock lock(gDSPFactoriesLock);
    return readDSPFactoryFromMachineAux(MEMORY_BUFFER_CREATE(StringRef(base64_decode(machine_code))), target);
}

EXPORT string writeDSPFactoryToMachine(llvm_dsp_factory* factory, const string& target)
{
    TLock lock(gDSPFactoriesLock);
    return factory->writeDSPFactoryToMachine(target);
}

// machine <==> file
EXPORT llvm_dsp_factory* readDSPFactoryFromMachineFile(const string& machine_code_path,const string& target)
{
    TLock lock(gDSPFactoriesLock);
    
#if defined(LLVM_35) || defined(LLVM_36) || defined(LLVM_37) || defined(LLVM_38)
    ErrorOr<OwningPtr<MemoryBuffer>> buffer = MemoryBuffer::getFileOrSTDIN(machine_code_path);
    if (error_code ec = buffer.getError()) {
        printf("readDSPFactoryFromMachineFile failed : %s\n", ec.message().c_str());
        return NULL;
    } else {
        return readDSPFactoryFromMachineAux(MEMORY_BUFFER_GET_REF(buffer), target);
     }
#else
    OwningPtr<MemoryBuffer> buffer;
    if (llvm::error_code ec = MemoryBuffer::getFileOrSTDIN(machine_code_path.c_str(), buffer)) {
        printf("readDSPFactoryFromMachineFile failed : %s\n", ec.message().c_str());
        return NULL;
    } else {
        return readDSPFactoryFromMachineAux(buffer.get(), target);
    }
#endif
}

EXPORT void writeDSPFactoryToMachineFile(llvm_dsp_factory* factory, const string& machine_code_path, const string& target)
{
    TLock lock(gDSPFactoriesLock);
    if (factory) {
        factory->writeDSPFactoryToMachineFile(machine_code_path, target);
    }
}

#else

EXPORT llvm_dsp_factory* readDSPFactoryFromMachine(const string& machine_code)
{
    printf("readDSPFactoryFromMachine not implemented\n");
    return NULL;
}

EXPORT string writeDSPFactoryToMachine(llvm_dsp_factory* factory)
{
    printf("writeDSPFactoryToMachine not implemented\n");
    return "";
}

EXPORT llvm_dsp_factory* readDSPFactoryFromMachineFile(const string& machine_code_path)
{
    printf("readDSPFactoryFromMachineFile not implemented\n");
    return NULL;
}

EXPORT void writeDSPFactoryToMachineFile(llvm_dsp_factory* factory, const string& machine_code_path)
{
    printf("writeDSPFactoryToMachineFile not implemented\n");
}

#endif

<<<<<<< HEAD
EXPORT void metadataDSPFactory(llvm_dsp_factory* factory, Meta* m)
{
    TLock lock(gDSPFactoriesLock);
    if (factory && m) {
        factory->metadataDSPFactory(m);
    }
}

=======
>>>>>>> e94ac165
// Instance

    
EXPORT dsp* llvm_dsp_factory::createDSPInstance()
{
    assert(fResult->fModule);
    assert(fJIT);
    
    dsp* instance = reinterpret_cast<dsp*>(new llvm_dsp_aux(this, fNew()));
    gLLVMFactoryTable.addDSP(this, instance);
    return instance;
}

    
EXPORT llvm_dsp* createDSPInstance(llvm_dsp_factory* factory)
{  
    TLock lock(gDSPFactoriesLock);
    return  reinterpret_cast<llvm_dsp*>(factory->createDSPInstance());
}

EXPORT void deleteDSPInstance(llvm_dsp* dsp) 
{
    if (dsp) {
        delete (reinterpret_cast<llvm_dsp_aux*>(dsp));
    }
}
        
EXPORT void llvm_dsp::metadata(Meta* m)
{
    reinterpret_cast<llvm_dsp_aux*>(this)->metadata(m);
}

EXPORT int llvm_dsp::getNumInputs()
{
    return reinterpret_cast<llvm_dsp_aux*>(this)->getNumInputs();
}

int EXPORT llvm_dsp::getNumOutputs()
{
    return reinterpret_cast<llvm_dsp_aux*>(this)->getNumOutputs();
}

EXPORT void llvm_dsp::init(int samplingRate)
{
    reinterpret_cast<llvm_dsp_aux*>(this)->init(samplingRate);
}
    
EXPORT void llvm_dsp::instanceInit(int samplingRate)
{
    reinterpret_cast<llvm_dsp_aux*>(this)->instanceInit(samplingRate);
}
        
EXPORT int llvm_dsp::getSampleRate()
{
    return reinterpret_cast<llvm_dsp_aux*>(this)->getSampleRate();
}

EXPORT void llvm_dsp::buildUserInterface(UI* ui_interface)
{
    reinterpret_cast<llvm_dsp_aux*>(this)->buildUserInterface(ui_interface);
}

EXPORT void llvm_dsp::compute(int count, FAUSTFLOAT** input, FAUSTFLOAT** output)
{
    reinterpret_cast<llvm_dsp_aux*>(this)->compute(count, input, output);
}

EXPORT dsp* llvm_dsp::clone()
{
    return reinterpret_cast<llvm_dsp_aux*>(this)->clone();
}

// Public C interface : lock management is done by called C++ API

EXPORT llvm_dsp_factory* getCDSPFactoryFromSHAKey(const char* sha_key)
{
    return getDSPFactoryFromSHAKey(sha_key);
}

EXPORT llvm_dsp_factory* createCDSPFactoryFromFile(const char* filename, 
                                                   int argc, const char* argv[], 
                                                   const char* target, 
                                                   char* error_msg, int opt_level)
{
    string error_msg_aux;
    llvm_dsp_factory* factory = createDSPFactoryFromFile(filename, argc, argv, target, error_msg_aux, opt_level);
    strncpy(error_msg, error_msg_aux.c_str(), 4096);
    return factory;                                
}

EXPORT llvm_dsp_factory* createCDSPFactoryFromString(const char* name_app, const char* dsp_content, 
                                                     int argc, const char* argv[], 
                                                     const char* target, 
                                                     char* error_msg, int opt_level)
{
    string error_msg_aux;
    llvm_dsp_factory* factory = createDSPFactoryFromString(name_app, dsp_content, argc, argv, target, error_msg_aux, opt_level);
    strncpy(error_msg, error_msg_aux.c_str(), 4096);
    return factory;
}

EXPORT const char** getAllCDSPFactories()
{
    vector<string> sha_key_list1 = getAllDSPFactories();
    const char** sha_key_list2 = (const char**)malloc(sizeof(char*) * (sha_key_list1.size() + 1));
    
    size_t i;
    for (i = 0; i < sha_key_list1.size(); i++) {
        sha_key_list2[i] = strdup(sha_key_list1[i].c_str());
    }
    
    // Last element is NULL
    sha_key_list2[i] = NULL;
    return sha_key_list2;
}

EXPORT bool startMTCDSPFactories() { return startMTDSPFactories(); }

EXPORT void stopMTCDSPFactories() { stopMTDSPFactories(); }

EXPORT bool deleteCDSPFactory(llvm_dsp_factory* factory)
{
    return deleteDSPFactory(factory);
}

EXPORT char* getCName(llvm_dsp_factory* factory)
{
    if (factory) {
        string name = factory->getName();
        return strdup(name.c_str());
    } else {
        return NULL;
    }
}

EXPORT char* getCSHAKey(llvm_dsp_factory* factory)
{
    if (factory) {
        string shakey = factory->getSHAKey();
        return strdup(shakey.c_str());
    } else {
        return NULL;
    }
}

EXPORT char* getCDSPCode(llvm_dsp_factory* factory)
{
    if (factory) {
        string dspcode = factory->getDSPCode();
        return strdup(dspcode.c_str()); 
    } else {
        return NULL;
    }
}

EXPORT char* getCTarget(llvm_dsp_factory* factory)
{
    if (factory) {
        string target = factory->getTarget();
        return strdup(target.c_str());
    } else {
        return NULL;
    }
}

EXPORT char* getCDSPMachineTarget()
{
    string dspmachinetarget = getDSPMachineTarget();
    return strdup(dspmachinetarget.c_str());
}

EXPORT const char** getCDSPFactoryLibraryList(llvm_dsp_factory* factory)
{
    if (factory) {
        vector<string> library_list1 = factory->getDSPFactoryLibraryList();
        const char** library_list2 = (const char**)malloc(sizeof(char*) * (library_list1.size() + 1));
        
        size_t i;
        for (i = 0; i < library_list1.size(); i++) {
            library_list2[i] = strdup(library_list1[i].c_str());
        }
        
        // Last element is NULL
        library_list2[i] = NULL;
        return library_list2;
    } else {
        return NULL;
    }
}

EXPORT void deleteAllCDSPFactories()
{
    deleteAllDSPFactories();
}

EXPORT llvm_dsp_factory* readCDSPFactoryFromBitcode(const char* bit_code, const char* target, int opt_level)
{
    return readDSPFactoryFromBitcode(bit_code, target, opt_level);
}

EXPORT char* writeCDSPFactoryToBitcode(llvm_dsp_factory* factory)
{
    return (factory) ? strdup(writeDSPFactoryToBitcode(factory).c_str()) : NULL;
}

EXPORT llvm_dsp_factory* readCDSPFactoryFromBitcodeFile(const char* bit_code_path, const char* target, int opt_level)
{
    return readDSPFactoryFromBitcodeFile(bit_code_path, target, opt_level);
}

EXPORT void writeCDSPFactoryToBitcodeFile(llvm_dsp_factory* factory, const char* bit_code_path)
{
    if (factory) {
        writeDSPFactoryToBitcodeFile(factory, bit_code_path);
    }
}

EXPORT llvm_dsp_factory* readCDSPFactoryFromIR(const char* ir_code, const char* target, int opt_level)
{
    return readDSPFactoryFromIR(ir_code, target, opt_level);
}

EXPORT char* writeCDSPFactoryToIR(llvm_dsp_factory* factory)
{
    return (factory) ? strdup(writeDSPFactoryToIR(factory).c_str()) : NULL;
}

EXPORT llvm_dsp_factory* readCDSPFactoryFromIRFile(const char* ir_code_path, const char* target, int opt_level)
{
    return readDSPFactoryFromIRFile(ir_code_path, target, opt_level);
}

EXPORT void writeCDSPFactoryToIRFile(llvm_dsp_factory* factory, const char* ir_code_path)
{
    if (factory) {
        writeDSPFactoryToIRFile(factory, ir_code_path);
    }
}

#if (defined(LLVM_34) || defined(LLVM_35) || defined(LLVM_36) || defined(LLVM_37) || defined(LLVM_38)) && !defined(_MSC_VER)
EXPORT llvm_dsp_factory* readCDSPFactoryFromMachine(const char* machine_code, const char* target)
{
    return readDSPFactoryFromMachine(machine_code, target);
}

EXPORT char* writeCDSPFactoryToMachine(llvm_dsp_factory* factory, const char* target)
{
    return (factory) ? strdup(writeDSPFactoryToMachine(factory, target).c_str()) : NULL;
}

EXPORT llvm_dsp_factory* readCDSPFactoryFromMachineFile(const char* machine_code_path, const char* target)
{
    return readDSPFactoryFromMachineFile(machine_code_path, target);
}

EXPORT void writeCDSPFactoryToMachineFile(llvm_dsp_factory* factory, const char* machine_code_path, const char* target)
{
    if (factory) {
        writeDSPFactoryToMachineFile(factory, machine_code_path, target);
    }
}
#else
EXPORT llvm_dsp_factory* readCDSPFactoryFromMachine(const char* machine_code)
{
    return NULL;
}

EXPORT char* writeCDSPFactoryToMachine(llvm_dsp_factory* factory, const string& target)
{
    return NULL;
}

EXPORT llvm_dsp_factory* readCDSPFactoryFromMachineFile(const char* machine_code_path)
{
    return NULL;
}

EXPORT void writeCDSPFactoryToMachineFile(llvm_dsp_factory* factory, const char* machine_code_path, const string& target)
{}
#endif

<<<<<<< HEAD
EXPORT void metadataCDSPFactory(llvm_dsp_factory* factory, MetaGlue* glue)
{
    if (factory) {
        factory->metadataDSPFactory(glue);
=======
EXPORT void metadataCDSPInstance(llvm_dsp* dsp, MetaGlue* glue)
{
    if (dsp) {
        reinterpret_cast<llvm_dsp_aux*>(dsp)->metadata(glue);
>>>>>>> e94ac165
    }
}

EXPORT int getNumInputsCDSPInstance(llvm_dsp* dsp)
{
    return (dsp) ? reinterpret_cast<llvm_dsp_aux*>(dsp)->getNumInputs(): 0;
}

EXPORT int getNumOutputsCDSPInstance(llvm_dsp* dsp)
{
    return (dsp) ? reinterpret_cast<llvm_dsp_aux*>(dsp)->getNumOutputs() : 0;
}

EXPORT void initCDSPInstance(llvm_dsp* dsp, int samplingRate)
{
    if (dsp) {
        reinterpret_cast<llvm_dsp_aux*>(dsp)->init(samplingRate);
    }
}
    
EXPORT void instanceInitCDSPInstance(llvm_dsp* dsp, int samplingRate)
{
    if (dsp) {
        reinterpret_cast<llvm_dsp_aux*>(dsp)->instanceInit(samplingRate);
    }
}

EXPORT void buildUserInterfaceCDSPInstance(llvm_dsp* dsp, UIGlue* glue)
{
    if (dsp) {
        reinterpret_cast<llvm_dsp_aux*>(dsp)->buildUserInterface(glue);
    }
}

EXPORT void computeCDSPInstance(llvm_dsp* dsp, int count, FAUSTFLOAT** input, FAUSTFLOAT** output)
{
    if (dsp) {
        reinterpret_cast<llvm_dsp_aux*>(dsp)->compute(count, input, output);
    }
}

EXPORT llvm_dsp* cloneCDSPInstance(llvm_dsp* dsp)
{
    return (dsp) ? reinterpret_cast<llvm_dsp*>(reinterpret_cast<llvm_dsp_aux*>(dsp)->clone()) : 0;
}

EXPORT llvm_dsp* createCDSPInstance(llvm_dsp_factory* factory)
{
    return (factory) ? reinterpret_cast<llvm_dsp*>(factory->createDSPInstance()) : 0;
 }

EXPORT void deleteCDSPInstance(llvm_dsp* dsp)
{
    if (dsp) {
        delete (reinterpret_cast<llvm_dsp_aux*>(dsp)); 
    }
}

EXPORT void generateCSHA1(const char* data, char* sha_key)
{
    strncpy(sha_key, generateSHA1(data).c_str(), 64);
}

#endif // LLVM_BUILD
<|MERGE_RESOLUTION|>--- conflicted
+++ resolved
@@ -1001,6 +1001,11 @@
     return fFactory->fMetadata(&glue);
 }
 
+void llvm_dsp_aux::metadata(MetaGlue* glue)
+{
+    return fFactory->fMetadata(glue);
+}
+
 int llvm_dsp_aux::getNumInputs()
 {
     return fFactory->fGetNumInputs(fDSP);
@@ -1239,13 +1244,6 @@
 
 EXPORT string llvm_dsp_factory::getTarget() { return fTarget; }
     
-EXPORT void llvm_dsp_factory::metadata(Meta* meta)
-{
-    MetaGlue glue;
-    buildMetaGlue(&glue, meta);
-    fMetadata(&glue);
-}
-
 EXPORT string getDSPMachineTarget()
 {
     return (llvm::sys::getDefaultTargetTriple() + ":" + GET_CPU_NAME);
@@ -1509,20 +1507,8 @@
 }
 
 #endif
-
-<<<<<<< HEAD
-EXPORT void metadataDSPFactory(llvm_dsp_factory* factory, Meta* m)
-{
-    TLock lock(gDSPFactoriesLock);
-    if (factory && m) {
-        factory->metadataDSPFactory(m);
-    }
-}
-
-=======
->>>>>>> e94ac165
+        
 // Instance
-
     
 EXPORT dsp* llvm_dsp_factory::createDSPInstance()
 {
@@ -1802,17 +1788,10 @@
 {}
 #endif
 
-<<<<<<< HEAD
-EXPORT void metadataCDSPFactory(llvm_dsp_factory* factory, MetaGlue* glue)
-{
-    if (factory) {
-        factory->metadataDSPFactory(glue);
-=======
 EXPORT void metadataCDSPInstance(llvm_dsp* dsp, MetaGlue* glue)
 {
     if (dsp) {
         reinterpret_cast<llvm_dsp_aux*>(dsp)->metadata(glue);
->>>>>>> e94ac165
     }
 }
 
