--- conflicted
+++ resolved
@@ -1001,26 +1001,18 @@
     }
 }
 
-<<<<<<< HEAD
-=======
 dsp* llvm_dsp_aux::clone()
 {
-    return reinterpret_cast<dsp*>(fDSPFactory->createDSPInstance());
+    return reinterpret_cast<dsp*>(fFactory->createDSPInstance());
 }
 
 void llvm_dsp_aux::metadata(Meta* m)
 {
     MetaGlue glue;
     buildMetaGlue(&glue, m);
-    return fDSPFactory->fMetadata(&glue);
-}
-
-void llvm_dsp_aux::metadata(MetaGlue* m)
-{
-    return fDSPFactory->fMetadata(m);
-}
-
->>>>>>> 6bc12aae
+    return fFactory->fMetadata(&glue);
+}
+
 int llvm_dsp_aux::getNumInputs()
 {
     return fFactory->fGetNumInputs(fDSP);
@@ -1042,7 +1034,7 @@
 
 int llvm_dsp_aux::getSampleRate()
 {
-    return fDSPFactory->fGetSampleRate(fDSP);
+    return fFactory->fGetSampleRate(fDSP);
 }
 
 void llvm_dsp_aux::buildUserInterface(UI* ui_interface)
@@ -1562,6 +1554,11 @@
         delete (reinterpret_cast<llvm_dsp_aux*>(dsp));
     }
 }
+        
+EXPORT void llvm_dsp::metadata(Meta* m)
+{
+    reinterpret_cast<llvm_dsp_aux*>(this)->metadata(m);
+}
 
 EXPORT int llvm_dsp::getNumInputs()
 {
@@ -1582,6 +1579,11 @@
 {
     reinterpret_cast<llvm_dsp_aux*>(this)->instanceInit(samplingRate);
 }
+        
+EXPORT int llvm_dsp::getSampleRate()
+{
+    return reinterpret_cast<llvm_dsp_aux*>(this)->getSampleRate();
+}
 
 EXPORT void llvm_dsp::buildUserInterface(UI* ui_interface)
 {
@@ -1593,14 +1595,11 @@
     reinterpret_cast<llvm_dsp_aux*>(this)->compute(count, input, output);
 }
 
-<<<<<<< HEAD
-=======
 EXPORT dsp* llvm_dsp::clone()
 {
     return reinterpret_cast<llvm_dsp_aux*>(this)->clone();
 }
 
->>>>>>> 6bc12aae
 // Public C interface : lock management is done by called C++ API
 
 EXPORT llvm_dsp_factory* getCDSPFactoryFromSHAKey(const char* sha_key)
@@ -1855,14 +1854,11 @@
     }
 }
 
-<<<<<<< HEAD
-=======
 EXPORT llvm_dsp* cloneCDSPInstance(llvm_dsp* dsp)
 {
     return (dsp) ? reinterpret_cast<llvm_dsp*>(reinterpret_cast<llvm_dsp_aux*>(dsp)->clone()) : 0;
 }
 
->>>>>>> 6bc12aae
 EXPORT llvm_dsp* createCDSPInstance(llvm_dsp_factory* factory)
 {
     return (factory) ? reinterpret_cast<llvm_dsp*>(factory->createDSPInstance()) : 0;
