/************************************************************************
 ************************************************************************
    FAUST compiler
	Copyright (C) 2003-2004 GRAME, Centre National de Creation Musicale
    ---------------------------------------------------------------------
    This program is free software; you can redistribute it and/or modify
    it under the terms of the GNU General Public License as published by
    the Free Software Foundation; either version 2 of the License, or
    (at your option) any later version.

    This program is distributed in the hope that it will be useful,
    but WITHOUT ANY WARRANTY; without even the implied warranty of
    MERCHANTABILITY or FITNESS FOR A PARTICULAR PURPOSE.  See the
    GNU General Public License for more details.

    You should have received a copy of the GNU General Public License
    along with this program; if not, write to the Free Software
    Foundation, Inc., 675 Mass Ave, Cambridge, MA 02139, USA.
 ************************************************************************
 ************************************************************************/

/*****************************************************************************
	HISTORY
	22/01/05 : corrected bug on bool signals cached in float variables
*****************************************************************************/


#include "compile_scal.hh"
#include "timing.hh"

#include "compile.hh"
#include "sigtype.hh"

#include <stdio.h>
#include <iostream>
#include <sstream>
#include <vector>
#include <math.h>

#include "floats.hh"
#include "sigprint.hh"
#include "sigtyperules.hh"
#include "recursivness.hh"
#include "simplify.hh"
#include "privatise.hh"
#include "prim2.hh"
#include "xtended.hh"

#include "compatibility.hh"
#include "ppsig.hh"

extern bool	gLessTempSwitch;
extern int gMaxCopyDelay;
extern string gClassName;

static Klass* signal2klass (const string& name, Tree sig)
{
	Type t = getSigType(sig); //, NULLENV);
	if (t->nature() == kInt) {

		ScalarCompiler C( new SigIntGenKlass(name) );
		C.compileSingleSignal(sig);
		return C.getClass();

	} else {

		ScalarCompiler C( new SigFloatGenKlass(name) );
		C.compileSingleSignal(sig);
		return C.getClass();

	}
}


/*****************************************************************************
						getFreshID
*****************************************************************************/

map<string, int>	ScalarCompiler::fIDCounters;

string ScalarCompiler::getFreshID(const string& prefix)
{
	if (fIDCounters.find(prefix) == fIDCounters.end()) {
		fIDCounters[prefix]=0;
	}
	int n = fIDCounters[prefix];
	fIDCounters[prefix] = n+1;
	return subst("$0$1", prefix, T(n));
}


/*****************************************************************************
						    prepare
*****************************************************************************/

extern bool gDumpNorm;

Tree ScalarCompiler::prepare(Tree LS)
{
startTiming("ScalarCompiler::prepare");
 startTiming("deBruijn2Sym");
	Tree L1 = deBruijn2Sym(LS);   	// convert debruijn recursion into symbolic recursion
 endTiming("deBruijn2Sym");
	Tree L2 = simplify(L1);			// simplify by executing every computable operation
	Tree L3 = privatise(L2);		// Un-share tables with multiple writers

	// dump normal form
	if (gDumpNorm) {
		cout << ppsig(L3) << endl;
		exit(0);
	}

	recursivnessAnnotation(L3);		// Annotate L3 with recursivness information
	typeAnnotation(L3);				// Annotate L3 with type information
	sharingAnalysis(L3);			// annotate L3 with sharing count
  	fOccMarkup.mark(L3);			// annotate L3 with occurences analysis
endTiming("ScalarCompiler::prepare");
  	return L3;
}

Tree ScalarCompiler::prepare2(Tree L0)
{
startTiming("ScalarCompiler::prepare2");
	recursivnessAnnotation(L0);		// Annotate L0 with recursivness information
	typeAnnotation(L0);				// Annotate L0 with type information
	sharingAnalysis(L0);			// annotate L0 with sharing count
 	fOccMarkup.mark(L0);			// annotate L0 with occurences analysis
endTiming("ScalarCompiler::prepare2");

  	return L0;
}

/*****************************************************************************
						    compileMultiSignal
*****************************************************************************/

void ScalarCompiler::compileMultiSignal (Tree L)
{
	//contextor recursivness(0);
	L = prepare(L);		// optimize, share and annotate expression

    for (int i = 0; i < fClass->inputs(); i++) {
        fClass->addZone3(subst("$1* input$0 = input[$0];", T(i), xfloat()));
    }
    for (int i = 0; i < fClass->outputs(); i++) {
        fClass->addZone3(subst("$1* output$0 = output[$0];", T(i), xfloat()));
    }

	for (int i = 0; isList(L); L = tl(L), i++) {
		Tree sig = hd(L);
		fClass->addExecCode(subst("output$0[i] = $2$1;", T(i), CS(sig), xcast()));
	}
	generateUserInterfaceTree(prepareUserInterfaceTree(fUIRoot));
	generateMacroInterfaceTree("", prepareUserInterfaceTree(fUIRoot));
	if (fDescription) {
		fDescription->ui(prepareUserInterfaceTree(fUIRoot));
	}
}


/*****************************************************************************
						    compileSingleSignal
*****************************************************************************/

void ScalarCompiler::compileSingleSignal (Tree sig)
{
	//contextor recursivness(0);
	sig = prepare2(sig);		// optimize and annotate expression
	fClass->addExecCode(subst("output[i] = $0;", CS(sig)));
	generateUserInterfaceTree(prepareUserInterfaceTree(fUIRoot));
	generateMacroInterfaceTree("", prepareUserInterfaceTree(fUIRoot));
	if (fDescription) {
		fDescription->ui(prepareUserInterfaceTree(fUIRoot));
	}
}


/*****************************************************************************
							 CS : compile a signal
*****************************************************************************/

/**
 * Test if a signal is already compiled
 * @param sig the signal expression to compile.
 * @param name the string representing the compiled expression.
 * @return true is already compiled
 */
bool ScalarCompiler::getCompiledExpression(Tree sig, string& cexp)
{
    return fCompileProperty.get(sig, cexp);
}

/**
 * Set the string of a compiled expression is already compiled
 * @param sig the signal expression to compile.
 * @param cexp the string representing the compiled expression.
 * @return the cexp (for commodity)
 */
string ScalarCompiler::setCompiledExpression(Tree sig, const string& cexp)
{
    //cerr << "ScalarCompiler::setCompiledExpression : " << cexp << " ==> " << ppsig(sig) << endl;
    string old; if (fCompileProperty.get(sig, old) && (old != cexp)) {
        cerr << "ERROR already a compiled expression attached : " << old << " replaced by " << cexp << endl;
        exit(1);
    }
    fCompileProperty.set(sig, cexp);
	return cexp;
}

/**
 * Compile a signal
 * @param sig the signal expression to compile.
 * @return the C code translation of sig as a string
 */
string  ScalarCompiler::CS (Tree sig)
{
    //contextor   contextRecursivness;
    string      code;

    if (!getCompiledExpression(sig, code)) {
        // not compiled yet
/*        if (getRecursivness(sig) != contextRecursivness.get()) {
            contextRecursivness.set(getRecursivness(sig));
        }*/
        code = generateCode(sig);
        setCompiledExpression(sig, code);
    }
    return code;
}

/*****************************************************************************
						generateCode : dispatch according to signal
*****************************************************************************/
/**
 * Main code generator dispatch.
 * @param sig the signal expression to compile.
 * @return the C code translation of sig
 */

string	ScalarCompiler::generateCode (Tree sig)
{
#if 0
	fprintf(stderr, "CALL generateCode(");
        printSignal(sig, stderr);
	fprintf(stderr, ")\n");
#endif

	int 	i;
	double	r;
	Tree 	c, sel, x, y, z, label, id, ff, largs, type, name, file;

	//printf("compilation of %p : ", sig); print(sig); printf("\n");

		 if ( getUserData(sig) ) 					{ return generateXtended(sig); }
	else if ( isSigInt(sig, &i) ) 					{ return generateNumber(sig, T(i)); }
	else if ( isSigReal(sig, &r) ) 					{ return generateNumber(sig, T(r)); }
	else if ( isSigInput(sig, &i) ) 				{ return generateInput 	(sig, T(i)); 			}
	else if ( isSigOutput(sig, &i, x) ) 			{ return generateOutput 	(sig, T(i), CS(x));}

	else if ( isSigFixDelay(sig, x, y) ) 			{ return generateFixDelay 	(sig, x, y); 			}
	else if ( isSigPrefix(sig, x, y) ) 				{ return generatePrefix 	(sig, x, y); 			}
	else if ( isSigIota(sig, x) ) 					{ return generateIota 		(sig, x); 				}

	else if ( isSigBinOp(sig, &i, x, y) )			{ return generateBinOp 	(sig, i, x, y); 		}
	else if ( isSigFFun(sig, ff, largs) )			{ return generateFFun 		(sig, ff, largs); 		}
    else if ( isSigFConst(sig, type, name, file) )  { return generateFConst(sig, tree2str(file), tree2str(name)); }
    else if ( isSigFVar(sig, type, name, file) )    { return generateFVar(sig, tree2str(file), tree2str(name)); }

	else if ( isSigTable(sig, id, x, y) ) 			{ return generateTable 	(sig, x, y); 			}
	else if ( isSigWRTbl(sig, id, x, y, z) )		{ return generateWRTbl 	(sig, x, y, z); 		}
	else if ( isSigRDTbl(sig, x, y) ) 				{ return generateRDTbl 	(sig, x, y); 			}

	else if ( isSigSelect2(sig, sel, x, y) ) 		{ return generateSelect2 	(sig, sel, x, y); 		}
	else if ( isSigSelect3(sig, sel, x, y, z) ) 	{ return generateSelect3 	(sig, sel, x, y, z); 	}

	else if ( isSigGen(sig, x) ) 					{ return generateSigGen 	(sig, x); 				}

    else if ( isProj(sig, &i, x) )                  { return generateRecProj    (sig, x, i);    }

	else if ( isSigIntCast(sig, x) ) 				{ return generateIntCast   (sig, x); 				}
	else if ( isSigFloatCast(sig, x) ) 				{ return generateFloatCast (sig, x); 				}

	else if ( isSigButton(sig, label) ) 			{ return generateButton   	(sig, label); 			}
	else if ( isSigCheckbox(sig, label) ) 			{ return generateCheckbox 	(sig, label); 			}
	else if ( isSigVSlider(sig, label,c,x,y,z) )	{ return generateVSlider 	(sig, label, c,x,y,z); }
	else if ( isSigHSlider(sig, label,c,x,y,z) )	{ return generateHSlider 	(sig, label, c,x,y,z); }
	else if ( isSigNumEntry(sig, label,c,x,y,z) )	{ return generateNumEntry 	(sig, label, c,x,y,z); }

	else if ( isSigVBargraph(sig, label,x,y,z) )	{ return generateVBargraph 	(sig, label, x, y, CS(z)); }
	else if ( isSigHBargraph(sig, label,x,y,z) )	{ return generateHBargraph 	(sig, label, x, y, CS(z)); }
	else if ( isSigAttach(sig, x, y) )				{ CS(y); return generateCacheCode(sig, CS(x)); }

	else {
		printf("Error in compiling signal, unrecognized signal : ");
		print(sig);
		printf("\n");
		exit(1);
	}
	return "error in generate code";
}


/*****************************************************************************
							   NUMBERS
*****************************************************************************/


string ScalarCompiler::generateNumber (Tree sig, const string& exp)
{
	string		ctype, vname;
	Occurences* o = fOccMarkup.retrieve(sig);

	// check for number occuring in delays
	if (o->getMaxDelay()>0) {
		getTypedNames(getSigType(sig), "Vec", ctype, vname);
		generateDelayVec(sig, exp, ctype, vname, o->getMaxDelay());
	}
	return exp;
}

/*****************************************************************************
                               FOREIGN CONSTANTS
*****************************************************************************/


string ScalarCompiler::generateFConst (Tree sig, const string& file, const string& exp)
{
    string      ctype, vname;
    Occurences* o = fOccMarkup.retrieve(sig);

    addIncludeFile(file);

    if (o->getMaxDelay()>0) {
        getTypedNames(getSigType(sig), "Vec", ctype, vname);
        generateDelayVec(sig, exp, ctype, vname, o->getMaxDelay());
    }
    return exp;
}

/*****************************************************************************
                               FOREIGN VARIABLES
*****************************************************************************/


string ScalarCompiler::generateFVar (Tree sig, const string& file, const string& exp)
{
    string      ctype, vname;

    addIncludeFile(file);
    return generateCacheCode(sig, exp);
}

/*****************************************************************************
							   INPUTS - OUTPUTS
*****************************************************************************/


string ScalarCompiler::generateInput (Tree sig, const string& idx)
{
	return generateCacheCode(sig, subst("$1input$0[i]", idx, icast()));
}


string ScalarCompiler::generateOutput (Tree sig, const string& idx, const string& arg)
{
	string dst = subst("output$0[i]", idx);
	fClass->addExecCode(subst("$0 = $2$1;", dst, arg, xcast()));
	return dst;
}


/*****************************************************************************
							   BINARY OPERATION
*****************************************************************************/

string ScalarCompiler::generateBinOp(Tree sig, int opcode, Tree arg1, Tree arg2)
{
	return generateCacheCode(sig, subst("($0 $1 $2)", CS(arg1), gBinOpTable[opcode]->fName, CS(arg2)));
}


/*****************************************************************************
							   Primitive Operations
*****************************************************************************/

string ScalarCompiler::generateFFun(Tree sig, Tree ff, Tree largs)
{
	addIncludeFile(ffincfile(ff)); 	//printf("inc file %s\n", ffincfile(ff));
	addLibrary(fflibfile(ff));		//printf("lib file %s\n", fflibfile(ff));

    string code = ffname(ff);
    code += '(';
    string sep = "";
    for (int i = 0; i< ffarity(ff); i++) {
        code += sep;
        code += CS(nth(largs, i));
        sep = ", ";
    }
    code += ')';
    return generateCacheCode(sig, code);
}


/*****************************************************************************
							   CACHE CODE
*****************************************************************************/

void ScalarCompiler::getTypedNames(Type t, const string& prefix, string& ctype, string& vname)
{
    if (t->nature() == kInt) {
        ctype = "int"; vname = subst("i$0", getFreshID(prefix));
    } else {
        ctype = ifloat(); vname = subst("f$0", getFreshID(prefix));
    }
}

string ScalarCompiler::generateCacheCode(Tree sig, const string& exp)
{
	string 		vname, ctype, code;
	int 		sharing = getSharingCount(sig);
	Occurences* o = fOccMarkup.retrieve(sig);

	// check reentrance
    if (getCompiledExpression(sig, code)) {
        return code;
    }

	// check for expression occuring in delays
	if (o->getMaxDelay()>0) {

        getTypedNames(getSigType(sig), "Vec", ctype, vname);
        if (sharing>1) {
            return generateDelayVec(sig, generateVariableStore(sig,exp), ctype, vname, o->getMaxDelay());
        } else {
		    return generateDelayVec(sig, exp, ctype, vname, o->getMaxDelay());
        }

	} else if (sharing == 1) {

        return exp;

	} else if (sharing > 1) {

        return generateVariableStore(sig, exp);

	} else {
        cerr << "Error in sharing count (" << sharing << ") for " << *sig << endl;
		exit(1);
	}

	return "Error in generateCacheCode";
}


string ScalarCompiler::generateVariableStore(Tree sig, const string& exp)
{
    string      vname, ctype;
    Type        t = getSigType(sig);

    switch (t->variability()) {

        case kKonst :

            getTypedNames(t, "Const", ctype, vname);
            fClass->addDeclCode(subst("$0 \t$1;", ctype, vname));
            fClass->addInitCode(subst("$0 = $1;", vname, exp));
            break;

        case kBlock :

            getTypedNames(t, "Slow", ctype, vname);
            fClass->addFirstPrivateDecl(vname);
            fClass->addZone2(subst("$0 \t$1 = $2;", ctype, vname, exp));
            break;

        case kSamp :

            getTypedNames(t, "Temp", ctype, vname);
            fClass->addExecCode(subst("$0 $1 = $2;", ctype, vname, exp));
            break;
    }
    return vname;
}


/*****************************************************************************
							   	    CASTING
*****************************************************************************/


string ScalarCompiler::generateIntCast(Tree sig, Tree x)
{
	return generateCacheCode(sig, subst("int($0)", CS(x)));
}

string ScalarCompiler::generateFloatCast (Tree sig, Tree x)
{
	return generateCacheCode(sig, subst("$1($0)", CS(x), ifloat()));
}

/*****************************************************************************
							user interface elements
*****************************************************************************/

string ScalarCompiler::generateButton(Tree sig, Tree path)
{
	string varname = getFreshID("fbutton");
	fClass->addDeclCode(subst("$1 \t$0;", varname, xfloat()));
	fClass->addInitCode(subst("$0 = 0.0;", varname));
	addUIWidget(reverse(tl(path)), uiWidget(hd(path), tree(varname), sig));
	return generateCacheCode(sig, varname);
}

string ScalarCompiler::generateCheckbox(Tree sig, Tree path)
{
	string varname = getFreshID("fcheckbox");
	fClass->addDeclCode(subst("$1 \t$0;", varname, xfloat()));
	fClass->addInitCode(subst("$0 = 0.0;", varname));
	addUIWidget(reverse(tl(path)), uiWidget(hd(path), tree(varname), sig));
	return generateCacheCode(sig, varname);
}


string ScalarCompiler::generateVSlider(Tree sig, Tree path, Tree cur, Tree min, Tree max, Tree step)
{
	string varname = getFreshID("fslider");
	fClass->addDeclCode(subst("$1 \t$0;", varname, xfloat()));
	fClass->addInitCode(subst("$0 = $1;", varname, T(tree2float(cur))));
	addUIWidget(reverse(tl(path)), uiWidget(hd(path), tree(varname), sig));
	return generateCacheCode(sig, varname);
}

string ScalarCompiler::generateHSlider(Tree sig, Tree path, Tree cur, Tree min, Tree max, Tree step)
{
	string varname = getFreshID("fslider");
	fClass->addDeclCode(subst("$1 \t$0;", varname, xfloat()));
	fClass->addInitCode(subst("$0 = $1;", varname, T(tree2float(cur))));
	addUIWidget(reverse(tl(path)), uiWidget(hd(path), tree(varname), sig));
	return generateCacheCode(sig, varname);
}

string ScalarCompiler::generateNumEntry(Tree sig, Tree path, Tree cur, Tree min, Tree max, Tree step)
{
	string varname = getFreshID("fentry");
	fClass->addDeclCode(subst("$1 \t$0;", varname, xfloat()));
	fClass->addInitCode(subst("$0 = $1;", varname, T(tree2float(cur))));
	addUIWidget(reverse(tl(path)), uiWidget(hd(path), tree(varname), sig));
	return generateCacheCode(sig, varname);
}


string ScalarCompiler::generateVBargraph(Tree sig, Tree path, Tree min, Tree max, const string& exp)
{
	string varname = getFreshID("fbargraph");
	fClass->addDeclCode(subst("$1 \t$0;", varname, xfloat()));
	addUIWidget(reverse(tl(path)), uiWidget(hd(path), tree(varname), sig));

	Type t = getSigType(sig);
	switch (t->variability()) {

		case kKonst :
			fClass->addInitCode(subst("$0 = $1;", varname, exp));
			break;

		case kBlock :
			fClass->addZone2(subst("$0 = $1;", varname, exp));
			break;

		case kSamp :
			fClass->addExecCode(subst("$0 = $1;", varname, exp));
			break;
	}

	//return varname;
    return generateCacheCode(sig, varname);
}


string ScalarCompiler::generateHBargraph(Tree sig, Tree path, Tree min, Tree max, const string& exp)
{
	string varname = getFreshID("fbargraph");
	fClass->addDeclCode(subst("$1 \t$0;", varname, xfloat()));
	addUIWidget(reverse(tl(path)), uiWidget(hd(path), tree(varname), sig));

	Type t = getSigType(sig);
	switch (t->variability()) {

		case kKonst :
			fClass->addInitCode(subst("$0 = $1;", varname, exp));
			break;

		case kBlock :
			fClass->addZone2(subst("$0 = $1;", varname, exp));
			break;

		case kSamp :
			fClass->addExecCode(subst("$0 = $1;", varname, exp));
			break;
	}

    //return varname;
    return generateCacheCode(sig, varname);
}




/*****************************************************************************
							   	    TABLES
*****************************************************************************/



/*----------------------------------------------------------------------------
						sigGen : initial table content
----------------------------------------------------------------------------*/

string ScalarCompiler::generateSigGen(Tree sig, Tree content)
{
	string klassname = getFreshID("SIG");
	string signame = getFreshID("sig");

	fClass->addSubKlass(signal2klass(klassname, content));
	fClass->addInitCode(subst("$0 $1;", klassname, signame));
    fInstanceInitProperty.set(content, pair<string,string>(klassname,signame));

	return signame;
}

string ScalarCompiler::generateStaticSigGen(Tree sig, Tree content)
{
	string klassname = getFreshID("SIG");
	string signame = getFreshID("sig");

	fClass->addSubKlass(signal2klass(klassname, content));
	fClass->addStaticInitCode(subst("$0 $1;", klassname, signame));
    fStaticInitProperty.set(content, pair<string,string>(klassname,signame));

	return signame;
}


/*----------------------------------------------------------------------------
						sigTable : table declaration
----------------------------------------------------------------------------*/

string ScalarCompiler::generateTable(Tree sig, Tree tsize, Tree content)
{
	string 		generator(CS(content));
    Tree		g;
    string 		cexp;
    string		ctype, vname;
	int 		size;

    // already compiled but check if we need to add declarations

    assert ( isSigGen(content, g) );
    pair<string,string> kvnames;
    if ( ! fInstanceInitProperty.get(g, kvnames)) {
        // not declared here, we add a declaration
        bool b = fStaticInitProperty.get(g, kvnames);
        assert(b);
        fClass->addInitCode(subst("$0 $1;", kvnames.first, kvnames.second));
    }

	if (!isSigInt(tsize, &size)) {
		//fprintf(stderr, "error in ScalarCompiler::generateTable()\n"); exit(1);
		cerr << "error in ScalarCompiler::generateTable() : "
			 << *tsize
             << " is not a constant integer table size expression "
			 << endl;
        exit(1);
	}
	// definition du nom et du type de la table
	// A REVOIR !!!!!!!!!
	Type t = getSigType(content);//, tEnv);
	if (t->nature() == kInt) {
		vname = getFreshID("itbl");
		ctype = "int";
	} else {
		vname = getFreshID("ftbl");
		ctype = ifloat();
	}

	// declaration de la table
	fClass->addDeclCode(subst("$0 \t$1[$2];", ctype, vname, T(size)));

	// initialisation du generateur de contenu
	fClass->addInitCode(subst("$0.init(samplingFreq);", generator));
	// remplissage de la table
	fClass->addInitCode(subst("$0.fill($1,$2);", generator, T(size), vname));

	// on retourne le nom de la table
	return vname;
}

string ScalarCompiler::generateStaticTable(Tree sig, Tree tsize, Tree content)
{
	//string 		generator(CS(content));
	Tree		g;
	string 		cexp;
	string		ctype, vname;
	int 		size;

	assert ( isSigGen(content, g) );

	if (!getCompiledExpression(content, cexp)) {
		cexp = setCompiledExpression(content, generateStaticSigGen(content, g));
    } else {
        // already compiled but check if we need to add declarations
        pair<string,string> kvnames;
        if ( ! fStaticInitProperty.get(g, kvnames)) {
            // not declared here, we add a declaration
            bool b = fInstanceInitProperty.get(g, kvnames);
            assert(b);
            fClass->addStaticInitCode(subst("$0 $1;", kvnames.first, kvnames.second));
        }
    }

    if (!isSigInt(tsize, &size)) {
		//fprintf(stderr, "error in ScalarCompiler::generateTable()\n"); exit(1);
		cerr << "error in ScalarCompiler::generateTable() : "
			 << *tsize
             << " is not a constant integer table size expression "
			 << endl;
        exit(1);
	}
	// definition du nom et du type de la table
	// A REVOIR !!!!!!!!!
	Type t = getSigType(content);//, tEnv);
	if (t->nature() == kInt) {
		vname = getFreshID("itbl");
		ctype = "int";
	} else {
		vname = getFreshID("ftbl");
		ctype = ifloat();
	}

	// declaration de la table
	fClass->addDeclCode(subst("static $0 \t$1[$2];", ctype, vname, T(size)));
<<<<<<< HEAD
    fClass->addStaticFields(subst("$0 \t$3::$1[$2];", ctype, vname, T(size), fClass->getClassName() ));
=======
	fClass->addStaticFields(subst("$0 \t$1::$2[$3];", ctype, gClassName, vname, T(size)));
>>>>>>> 033330e9

	// initialisation du generateur de contenu
	fClass->addStaticInitCode(subst("$0.init(samplingFreq);", cexp));
	// remplissage de la table
	fClass->addStaticInitCode(subst("$0.fill($1,$2);", cexp, T(size), vname));

	// on retourne le nom de la table
	return vname;
}


/*----------------------------------------------------------------------------
						sigWRTable : table assignement
----------------------------------------------------------------------------*/

string ScalarCompiler::generateWRTbl(Tree sig, Tree tbl, Tree idx, Tree data)
{
	string tblName(CS(tbl));
	fClass->addExecCode(subst("$0[$1] = $2;", tblName, CS(idx), CS(data)));
	return tblName;
}


/*----------------------------------------------------------------------------
						sigRDTable : table access
----------------------------------------------------------------------------*/

string ScalarCompiler::generateRDTbl(Tree sig, Tree tbl, Tree idx)
{
	// YO le 21/04/05 : La lecture des tables n'�ait pas mise dans le cache
	// et donc le code �ait dupliqu�(dans tester.dsp par exemple)
	//return subst("$0[$1]", CS(tEnv, tbl), CS(tEnv, idx));

	//cerr << "generateRDTable " << *sig << endl;
	// test the special case of a read only table that can be compiled
	// has a static member
	Tree 	id, size, content;
	if(	isSigTable(tbl, id, size, content) ) {
		string tblname;
		if (!getCompiledExpression(tbl, tblname)) {
			tblname = setCompiledExpression(tbl, generateStaticTable(tbl, size, content));
		}
		return generateCacheCode(sig, subst("$0[$1]", tblname, CS(idx)));
	} else {
		return generateCacheCode(sig, subst("$0[$1]", CS(tbl), CS(idx)));
	}
}



/*****************************************************************************
							   RECURSIONS
*****************************************************************************/


/**
 * Generate code for a projection of a group of mutually recursive definitions
 */
string ScalarCompiler::generateRecProj(Tree sig, Tree r, int i)
{
    string  vname;
    Tree    var, le;

    if ( ! getVectorNameProperty(sig, vname)) {
        assert(isRec(r, var, le));
        generateRec(r, var, le);
        assert(getVectorNameProperty(sig, vname));
    }
    return "[[UNUSED EXP]]";    // make sure the resulting expression is never used in the generated code
}


/**
 * Generate code for a group of mutually recursive definitions
 */
void ScalarCompiler::generateRec(Tree sig, Tree var, Tree le)
{
    int             N = len(le);

    vector<bool>    used(N);
    vector<int>     delay(N);
    vector<string>  vname(N);
    vector<string>  ctype(N);

    // prepare each element of a recursive definition
    for (int i=0; i<N; i++) {
        Tree    e = sigProj(i,sig);     // recreate each recursive definition
        if (fOccMarkup.retrieve(e)) {
            // this projection is used
            used[i] = true;
            getTypedNames(getSigType(e), "Rec", ctype[i],  vname[i]);
            setVectorNameProperty(e, vname[i]);
            delay[i] = fOccMarkup.retrieve(e)->getMaxDelay();
        } else {
            // this projection is not used therefore
            // we should not generate code for it
            used[i] = false;
        }
    }

    // generate delayline for each element of a recursive definition
    for (int i=0; i<N; i++) {
        if (used[i]) {
            generateDelayLine(ctype[i], vname[i], delay[i], CS(nth(le,i)));
        }
    }
}


/*****************************************************************************
							   PREFIX, DELAY A PREFIX VALUE
*****************************************************************************/

string ScalarCompiler::generatePrefix (Tree sig, Tree x, Tree e)
{
	Type te = getSigType(sig);//, tEnv);

	string vperm = getFreshID("M");
	string vtemp = getFreshID("T");

	string type = cType(te);

	fClass->addDeclCode(subst("$0 \t$1;", type, vperm));
	fClass->addInitCode(subst("$0 = $1;", vperm, CS(x)));

	fClass->addExecCode(subst("$0 $1 = $2;", type, vtemp, vperm));
	fClass->addExecCode(subst("$0 = $1;", vperm, CS(e)));
	return vtemp;
}


/*****************************************************************************
							   IOTA(n)
*****************************************************************************/
static bool isPowerOf2(int n)
{
	return !(n & (n - 1));
}

string ScalarCompiler::generateIota (Tree sig, Tree n)
{
	int size;
	if (!isSigInt(n, &size)) { fprintf(stderr, "error in generateIota\n"); exit(1); }

	string vperm = getFreshID("iota");

	fClass->addDeclCode(subst("int \t$0;",  vperm));
	fClass->addInitCode(subst("$0 = 0;", vperm));

	if (isPowerOf2(size)) {
		fClass->addExecCode(subst("$0 = ($0+1)&$1;", vperm, T(size-1)));
	} else {
		fClass->addExecCode(subst("if (++$0 == $1) $0=0;", vperm, T(size)));
	}
	return vperm;
}



// a revoir en utilisant la lecture de table et en partageant la construction de la paire de valeurs


/**
 * Generate a select2 code
 */

string ScalarCompiler::generateSelect2  (Tree sig, Tree sel, Tree s1, Tree s2)
{
    return generateCacheCode(sig, subst( "(($0)?$1:$2)", CS(sel), CS(s2), CS(s1) ) );
}


/**
 * Generate a select3 code (using if-then-else)
 * ((int n = sel==0)? s0 : ((sel==1)? s1 : s2))
 * int nn; ((nn=sel) ? ((nn==1)? s1 : s2) : s0);
 */
string ScalarCompiler::generateSelect3  (Tree sig, Tree sel, Tree s1, Tree s2, Tree s3)
{
    return generateCacheCode(sig, subst( "(($0==0)? $1 : (($0==1)?$2:$3) )", CS(sel), CS(s1), CS(s2), CS(s3) ) );
}

#if 0
string ScalarCompiler::generateSelect3  (Tree sig, Tree sel, Tree s1, Tree s2, Tree s3)
{
    Type t  = getSigType(sig);
    Type t1 = getSigType(s1);
    Type t2 = getSigType(s2);
    Type t3 = getSigType(s3);
    Type w  = min(t1,min(t2,t3));

    string type = cType(t);
    string var  = getFreshID("S");

    switch (w->variability())
    {
        case kKonst :
            fClass->addDeclCode(subst("$0 \t$1[3];", type, var));
            break;
        case kBlock :
            //fClass->addLocalDecl(type, subst("$0[3]", var));
            //fClass->addLocalVecDecl(type, var, 3);
            fClass->addSharedDecl(var);
            fClass->addZone1(subst("$0 \t$1[3];", type, var));
            break;
        case kSamp :
            fClass->addExecCode(subst("$0 \t$1[3];", type, var));
            break;
    }

    switch (t1->variability())
    {
        case kKonst :
            fClass->addInitCode(subst("$0[0] = $1;", var, CS(s1)));
            break;
        case kBlock :
            fClass->addZone2b(subst("$0[0] = $1;", var, CS(s1)));
            break;
        case kSamp :
            fClass->addExecCode(subst("$0[0] = $1;", var, CS(s1)));
            break;
    }

    switch (t2->variability())
    {
        case kKonst :
            fClass->addInitCode(subst("$0[1] = $1;", var, CS(s2)));
            break;
        case kBlock :
            fClass->addZone2b(subst("$0[1] = $1;", var, CS(s2)));
            break;
        case kSamp :
            fClass->addExecCode(subst("$0[1] = $1;", var, CS(s2)));
            break;
    }

    switch (t3->variability())
    {
        case kKonst :
            fClass->addInitCode(subst("$0[2] = $1;", var, CS(s3)));
            break;
        case kBlock :
            fClass->addZone2b(subst("$0[2] = $1;", var, CS(s3)));
            break;
        case kSamp :
            fClass->addExecCode(subst("$0[2] = $1;", var, CS(s3)));
            break;
    }

    return generateCacheCode(sig, subst("$0[$1]", var, CS(sel)));
}
#endif

/**
 * retrieve the type annotation of sig
 * @param sig the signal we want to know the type
 */
string ScalarCompiler::generateXtended 	(Tree sig)
{
	xtended* 		p = (xtended*) getUserData(sig);
	vector<string> 	args;
	vector<Type> 	types;

	for (int i=0; i<sig->arity(); i++) {
		args.push_back(CS(sig->branch(i)));
		types.push_back(getSigType(sig->branch(i)));
	}

	if (p->needCache()) {
		return generateCacheCode(sig, p->generateCode(fClass, args, types));
	} else {
		return p->generateCode(fClass, args, types);
	}
}



//------------------------------------------------------------------------------------------------


/*****************************************************************************
						vector name property
*****************************************************************************/

/**
 * Set the vector name property of a signal, the name of the vector used to
 * store the previous values of the signal to implement a delay.
 * @param sig the signal expression.
 * @param vecname the string representing the vector name.
 * @return true is already compiled
 */
void ScalarCompiler::setVectorNameProperty(Tree sig, const string& vecname)
{
        fVectorProperty.set(sig, vecname);
}


/**
 * Get the vector name property of a signal, the name of the vector used to
 * store the previous values of the signal to implement a delay.
 * @param sig the signal expression.
 * @param vecname the string where to store the vector name.
 * @return true if the signal has this property, false otherwise
 */

bool ScalarCompiler::getVectorNameProperty(Tree sig, string& vecname)
{
    return fVectorProperty.get(sig, vecname);
}


/**
 * Compute the minimal power of 2 greater than x
 */

int ScalarCompiler::pow2limit(int x)
{
	int n = 2;
	while (n < x) { n = 2*n; }
	return n;
}

/*****************************************************************************
							   N-SAMPLE FIXED DELAY : sig = exp@delay

	case 1-sample max delay :
		Y(t-0)	Y(t-1)
		Temp	Var						gLessTempSwitch = false
		V[0]	V[1]					gLessTempSwitch = true

	case max delay < gMaxCopyDelay :
		Y(t-0)	Y(t-1)	Y(t-2)  ...
		Temp	V[0]	V[1]	...		gLessTempSwitch = false
		V[0]	V[1]	V[2]	...		gLessTempSwitch = true

	case max delay >= gMaxCopyDelay :
		Y(t-0)	Y(t-1)	Y(t-2)  ...
		Temp	V[0]	V[1]	...
		V[0]	V[1]	V[2]	...


*****************************************************************************/

/**
 * Generate code for accessing a delayed signal. The generated code depend of
 * the maximum delay attached to exp and the gLessTempSwitch.
 */

string ScalarCompiler::generateFixDelay (Tree sig, Tree exp, Tree delay)
{
	int 	mxd, d;
	string 	vecname;

    //cerr << "ScalarCompiler::generateFixDelay sig = " << *sig << endl;
    //cerr << "ScalarCompiler::generateFixDelay exp = " << *exp << endl;
    //cerr << "ScalarCompiler::generateFixDelay del = " << *delay << endl;

    CS(exp); // ensure exp is compiled to have a vector name

	mxd = fOccMarkup.retrieve(exp)->getMaxDelay();

	if (! getVectorNameProperty(exp, vecname)) {
        cerr << "No vector name for : " << ppsig(exp) << endl;
        assert(0);
    }

    if (mxd == 0) {
        // not a real vector name but a scalar name
        return vecname;

	} else if (mxd < gMaxCopyDelay) {
		if (isSigInt(delay, &d)) {
			return subst("$0[$1]", vecname, CS(delay));
		} else {
			return generateCacheCode(sig, subst("$0[$1]", vecname, CS(delay)));
		}

	} else {

		// long delay : we use a ring buffer of size 2^x
		int 	N 	= pow2limit( mxd+1 );
		return generateCacheCode(sig, subst("$0[(IOTA-$1)&$2]", vecname, CS(delay), T(N-1)));
	}
}


/**
 * Generate code for the delay mecchanism. The generated code depend of the
 * maximum delay attached to exp and the "less temporaries" switch
 */

string ScalarCompiler::generateDelayVec(Tree sig, const string& exp, const string& ctype, const string& vname, int mxd)
{
	string s = generateDelayVecNoTemp(sig, exp, ctype, vname, mxd);
	if (getSigType(sig)->variability() < kSamp) {
        return exp;
	} else {
		return s;
	}
}

/**
 * Generate code for the delay mecchanism without using temporary variables
 */

string ScalarCompiler::generateDelayVecNoTemp(Tree sig, const string& exp, const string& ctype, const string& vname, int mxd)
{
    assert(mxd > 0);

    //bool odocc = fOccMarkup.retrieve(sig)->hasOutDelayOccurences();

    if (mxd < gMaxCopyDelay) {

        // short delay : we copy
        fClass->addDeclCode(subst("$0 \t$1[$2];", ctype, vname, T(mxd+1)));
        fClass->addInitCode(subst("for (int i=0; i<$1; i++) $0[i] = 0;", vname, T(mxd+1)));
        fClass->addExecCode(subst("$0[0] = $1;", vname, exp));

        // generate post processing copy code to update delay values
        if (mxd == 1) {
            fClass->addPostCode(subst("$0[1] = $0[0];", vname));
        } else if (mxd == 2) {
            //fClass->addPostCode(subst("$0[2] = $0[1];", vname));
            fClass->addPostCode(subst("$0[2] = $0[1]; $0[1] = $0[0];", vname));
        } else {
            fClass->addPostCode(subst("for (int i=$0; i>0; i--) $1[i] = $1[i-1];", T(mxd), vname));
        }
        setVectorNameProperty(sig, vname);
        return subst("$0[0]", vname);

    } else {

        // generate code for a long delay : we use a ring buffer of size N = 2**x > mxd
        int     N = pow2limit(mxd+1);

        // we need a iota index
        ensureIotaCode();

        // declare and init
        fClass->addDeclCode(subst("$0 \t$1[$2];", ctype, vname, T(N)));
        fClass->addInitCode(subst("for (int i=0; i<$1; i++) $0[i] = 0;", vname, T(N)));

        // execute
        fClass->addExecCode(subst("$0[IOTA&$1] = $2;", vname, T(N-1), exp));
        setVectorNameProperty(sig, vname);
        return subst("$0[IOTA&$1]", vname, T(N-1));
    }
}

/**
 * Generate code for the delay mecchanism without using temporary variables
 */

void ScalarCompiler::generateDelayLine(const string& ctype, const string& vname, int mxd, const string& exp)
{
    //assert(mxd > 0);
    if (mxd == 0) {
        // cerr << "MXD==0 :  " << vname << " := " << exp << endl;
        // no need for a real vector
        fClass->addExecCode(subst("$0 \t$1 = $2;", ctype, vname, exp));


    } else if (mxd < gMaxCopyDelay) {
        // cerr << "small delay : " << vname << "[" << mxd << "]" << endl;

        // short delay : we copy
        fClass->addDeclCode(subst("$0 \t$1[$2];", ctype, vname, T(mxd+1)));
        fClass->addInitCode(subst("for (int i=0; i<$1; i++) $0[i] = 0;", vname, T(mxd+1)));
        fClass->addExecCode(subst("$0[0] = $1;", vname, exp));

        // generate post processing copy code to update delay values
        if (mxd == 1) {
            fClass->addPostCode(subst("$0[1] = $0[0];", vname));
        } else if (mxd == 2) {
            fClass->addPostCode(subst("$0[2] = $0[1]; $0[1] = $0[0];", vname));
        } else {
            fClass->addPostCode(subst("for (int i=$0; i>0; i--) $1[i] = $1[i-1];", T(mxd), vname));
        }

    } else {

        // generate code for a long delay : we use a ring buffer of size N = 2**x > mxd
        int     N = pow2limit(mxd+1);

        // we need a iota index
        ensureIotaCode();

        // declare and init
        fClass->addDeclCode(subst("$0 \t$1[$2];", ctype, vname, T(N)));
        fClass->addInitCode(subst("for (int i=0; i<$1; i++) $0[i] = 0;", vname, T(N)));

        // execute
        fClass->addExecCode(subst("$0[IOTA&$1] = $2;", vname, T(N-1), exp));
    }
}

/**
 * Generate code for a unique IOTA variable increased at each sample
 * and used to index ring buffers.
 */
void ScalarCompiler::ensureIotaCode()
{
	if (!fHasIota) {
		fHasIota = true;
		fClass->addDeclCode("int \tIOTA;");
		fClass->addInitCode("IOTA = 0;");
		fClass->addPostCode("IOTA = IOTA+1;");
	}
}<|MERGE_RESOLUTION|>--- conflicted
+++ resolved
@@ -738,11 +738,7 @@
 
 	// declaration de la table
 	fClass->addDeclCode(subst("static $0 \t$1[$2];", ctype, vname, T(size)));
-<<<<<<< HEAD
-    fClass->addStaticFields(subst("$0 \t$3::$1[$2];", ctype, vname, T(size), fClass->getClassName() ));
-=======
-	fClass->addStaticFields(subst("$0 \t$1::$2[$3];", ctype, gClassName, vname, T(size)));
->>>>>>> 033330e9
+    fClass->addStaticFields(subst("$0 \t$1::$2[$3];", ctype, fClass->getClassName(), vname, T(size) ));
 
 	// initialisation du generateur de contenu
 	fClass->addStaticInitCode(subst("$0.init(samplingFreq);", cexp));
