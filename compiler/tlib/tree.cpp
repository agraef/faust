--- conflicted
+++ resolved
@@ -187,33 +187,10 @@
 
 ostream& CTree::print (ostream& fout) const
 {
-<<<<<<< HEAD
-	if (gDetails) {
-		// print the adresse of the tree
-		fout << "<" << this << ">@";
-	}
-	/*
-	switch (node().type()) {
-		case kIntNode :
-			fout << node().getInt();
-			break;
-		case kFloatNode :
-			fout << node().getFloat();
-			break;
-		case kSymNode :
-			fout << name(node().getSym());
-			break;
-		case kPointerNode :
-			fout << node().getPointer();
-			break;
-	}
-	*/
-=======
     if (gDetails) {
         // print the adresse of the tree
-		fout << "<" << this << ">@"; 
+		fout << "<" << this << ">@";
     }
->>>>>>> e065fe17
 	fout << node();
 	int a = arity();
 	if (a > 0) {
