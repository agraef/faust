/************************************************************************
 ************************************************************************
    FAUST compiler
	Copyright (C) 2003-2004 GRAME, Centre National de Creation Musicale
    ---------------------------------------------------------------------
    This program is free software; you can redistribute it and/or modify
    it under the terms of the GNU General Public License as published by
    the Free Software Foundation; either version 2 of the License, or
    (at your option) any later version.

    This program is distributed in the hope that it will be useful,
    but WITHOUT ANY WARRANTY; without even the implied warranty of
    MERCHANTABILITY or FITNESS FOR A PARTICULAR PURPOSE.  See the
    GNU General Public License for more details.

    You should have received a copy of the GNU General Public License
    along with this program; if not, write to the Free Software
    Foundation, Inc., 675 Mass Ave, Cambridge, MA 02139, USA.
 ************************************************************************
 ************************************************************************/



/*****************************************************************************
******************************************************************************
								TREE
						Y. Orlarey, (c) Grame 2002
------------------------------------------------------------------------------
Trees are made of a Node associated with a list of branches : (Node x [CTree]).
Up to 4 branches are allowed in this implementation. A hash table is used to
maximize the sharing of trees during construction : trees at different
addresses always have a different content. Reference counting is used for
garbage collection, and smart pointers P<CTree> should be used for permanent
storage of trees.

 API:
 ----
 tree (n) 				: tree of node n with no branch
 tree (n, t1) 			: tree of node n with a branch t
 tree (n, t1,...,tm)	: tree of node n with m branches t1,...,tm

 Pattern matching :

 if (isTree (t, n)) 		... : t has node n and no branches;
 if (isTree (t, n, &t1)		... : t has node n and 1 branch, t1 is set accordingly;
 if (isTree (t, n, &t1...&tm)...: t has node n and m branches, ti's are set accordingly;

 Accessors :

 t->node()			: the node of t		{ return fNode; }
 t->arity() 		: the number of branches of t return fArity; }
 t->branch(i) 		: the ith branch of t

 Attributs :

 t->attribut() 		: return the attribut (also a tree) of t
 t->attribut(t')	: set the attribut of t to t'

 Warning :
 ---------
 Since reference counters are used for garbage collecting, one must be careful not to
 create cycles in trees The only possible source of cycles is by setting the attribut
 of a tree t to a tree t' that contains t as a subtree.

 Properties:
 -----------
	If p and q are two CTree pointers  :
		p != q  <=>  *p != *q

 History :
 ---------
 	2002-02-08 : First version
	2002-10-14 : counts for height and recursiveness added

******************************************************************************
*****************************************************************************/

#include <stdlib.h>
#include <stdio.h>
#include <string.h>
#include <limits.h>
#include "tree.hh"
#include <fstream>
#include <cstdlib>

Tabber TABBER(1);
extern Tabber TABBER;


static void error(const char * s, Tree t)
{
	//fprintf(stderr, "ERROR : %s (%p)\n", s, t);
	cerr << "ERROR : " << s << " : " << *t << endl;
}

#define ERROR(s,t) { error(s,t); exit(1); }


Tree CTree::gHashTable[kHashTableSize];
bool CTree::gDetails = false;
unsigned int  CTree::gVisitTime = 0;

// Constructor : add the tree to the hash table
CTree::CTree (unsigned int hk, const Node& n, const tvec& br)
	:	fNode(n),
		fType(0),
<<<<<<< HEAD
		fHashKey(hk),
	 	fAperture(calcTreeAperture(n,br)),
		fBranch(br)
{
=======
		fHashKey(hk), 
	 	fAperture(calcTreeAperture(n,br)), 
        fVisitTime(0),
		fBranch(br) 
{ 
>>>>>>> e86178ba
	// link dans la hash table
   	int j = hk % kHashTableSize;
	fNext = gHashTable[j];
	gHashTable[j] = this;

}

// Destructor : remove the tree form the hash table
CTree::~CTree ()
{
	int		i = fHashKey % kHashTableSize;
	Tree	t = gHashTable[i];

	//printf("Delete of "); this->print(); printf("\n");
	if (t == this) {
		gHashTable[i] = fNext;
	} else {
		Tree p;
		while (t != this) {
			p = t;
			t = t->fNext;
		}
		p->fNext = fNext;
	}
}

// equivalence
bool CTree::equiv (const Node& n, const tvec& br) const
{
	return (fNode == n) && (fBranch == br);
}

Sym PROCESS = symbol("process");




unsigned int CTree::calcTreeHash( const Node& n, const tvec& br )
{
	unsigned int 			hk = n.type() ^ n.getInt();
	tvec::const_iterator  b = br.begin();
	tvec::const_iterator  z = br.end();

	while (b != z) {
    	hk = (hk << 1) ^ (hk >> 20) ^ ((*b)->fHashKey);
		++b;
	}
	return hk;
}


Tree CTree::make(const Node& n, int ar, Tree* tbl)
{
	tvec	br(ar);

	for (int i=0; i<ar; i++)  br[i] = tbl[i];

	unsigned int 	hk  = calcTreeHash(n, br);
	Tree	t = gHashTable[hk % kHashTableSize];

	while (t && !t->equiv(n, br)) {
		t = t->fNext;
	}
	return (t) ? t : new CTree(hk, n, br);
}


Tree CTree::make(const Node& n, const tvec& br)
{
	unsigned int 	hk  = calcTreeHash(n, br);
	Tree	t = gHashTable[hk % kHashTableSize];

	while (t && !t->equiv(n, br)) {
		t = t->fNext;
	}
	return (t) ? t : new CTree(hk, n, br);
}

ostream& CTree::print (ostream& fout) const
{
    if (gDetails) {
        // print the adresse of the tree
		fout << "<" << this << ">@";
    }
	fout << node();
	int a = arity();
	if (a > 0) {
		int i; char sep;
		for (sep = '[', i = 0; i < a; sep = ',', i++) {
			fout << sep; branch(i)->print(fout);
		}
		fout << ']';
	}

	return fout;
}


void CTree::control ()
{
	printf("\ngHashTable Content :\n\n");
	for (int i = 0; i < kHashTableSize; i++) {
		Tree t = gHashTable[i];
		if (t) {
			printf ("%4d = ", i);
			while (t) {
				/*t->print();*/
				printf(" => ");
				t = t->fNext;
			}
			printf("VOID\n");
		}
	}
	printf("\nEnd gHashTable\n");

}

// if t has a node of type int, return it otherwise error
int tree2int (Tree t)
{
	double	x;
	int		i;

	if (isInt(t->node(), &i)) {
		// nothing to do
	} else if (isDouble(t->node(), &x)) {
		i = int(x);
	} else {
		ERROR("the node of the tree is not an int nor a float", t);
	}
	return i;
}

// if t has a node of type float, return it otherwise error
double tree2float (Tree t)
{
    double   x;
    int     i;

    if (isInt(t->node(), &i)) {
        x = double(i);
    } else if (isDouble(t->node(), &x)) {
        //nothing to do
    } else {
        ERROR("the node of the tree is not a float nor an int", t);
    }
    return x;
}

// if t has a node of type float, return it as a double otherwise error
double tree2double (Tree t)
{
    double   x;
    int     i;

    if (isInt(t->node(), &i)) {
        x = double(i);
    } else if (isDouble(t->node(), &x)) {
        //nothing to do
    } else {
        ERROR("the node of the tree is not a float nor an int", t);
    }
    return double(x);
}

// if t has a node of type symbol, return its name otherwise error
const char* tree2str (Tree t)
{
	Sym s;
	if (!isSym(t->node(), &s)) {
		ERROR("the node of the tree is not a symbol", t);
	}
	return name(s);
}

// if t has a node of type ptr, return it otherwise error
void* tree2ptr (Tree t)
{
	void*	x;
	if (! isPointer(t->node(), &x)) {
		ERROR("the node of the tree is not a pointer", t);
	}
	return x;
}

/*
bool isTree (const Tree& t, const Node& n)
{
	return (t->node() == n) && (t->arity() == 0);
}
*/

// Si ca ne pose pas de probl�es, c'est plus pratique
bool isTree (const Tree& t, const Node& n)
{
	return (t->node() == n);
}

bool isTree (const Tree& t, const Node& n, Tree& a)
{
	if ((t->node() == n) && (t->arity() == 1)) {
		a=t->branch(0);
		return true;
	} else {
		return false;
	}
}

bool isTree (const Tree& t, const Node& n, Tree& a, Tree& b)
{
	if ((t->node() == n) && (t->arity() == 2)) {
		a=t->branch(0);
		b=t->branch(1);
		return true;
	} else {
		return false;
	}
}

bool isTree (const Tree& t, const Node& n, Tree& a, Tree& b, Tree& c)
{
	if ((t->node() == n) && (t->arity() == 3)) {
		a=t->branch(0);
		b=t->branch(1);
		c=t->branch(2);
		return true;
	} else {
		return false;
	}
}

bool isTree (const Tree& t, const Node& n, Tree& a, Tree& b, Tree& c, Tree& d)
{
	if ((t->node() == n) && (t->arity() == 4)) {
		a=t->branch(0);
		b=t->branch(1);
		c=t->branch(2);
		d=t->branch(3);
		return true;
	} else {
		return false;
	}
}

bool isTree (const Tree& t, const Node& n, Tree& a, Tree& b, Tree& c, Tree& d, Tree& e)
{
	if ((t->node() == n) && (t->arity() == 5)) {
		a=t->branch(0);
		b=t->branch(1);
		c=t->branch(2);
		d=t->branch(3);
		e=t->branch(4);
		return true;
	} else {
		return false;
	}
}

// July 2005, support for symbol user data

void* getUserData(Tree t)
{
	Sym s;
	if (isSym(t->node(), &s)) {
		return getUserData(s);
	} else {
		return 0;
	}
}


/**
 * export the properties of a CTree as two vectors, one for the keys
 * and one for the associated values
 */

void CTree::exportProperties(vector<Tree>& keys, vector<Tree>& values)
{
    for (plist::const_iterator p = fProperties.begin(); p != fProperties.end(); p++) {
        keys.push_back(p->first);
        values.push_back(p->second);
    }
}

void dump(Tree t)
{
	cerr << *t << endl;
}<|MERGE_RESOLUTION|>--- conflicted
+++ resolved
@@ -104,18 +104,11 @@
 CTree::CTree (unsigned int hk, const Node& n, const tvec& br)
 	:	fNode(n),
 		fType(0),
-<<<<<<< HEAD
 		fHashKey(hk),
 	 	fAperture(calcTreeAperture(n,br)),
+        fVisitTime(0),
 		fBranch(br)
 {
-=======
-		fHashKey(hk), 
-	 	fAperture(calcTreeAperture(n,br)), 
-        fVisitTime(0),
-		fBranch(br) 
-{ 
->>>>>>> e86178ba
 	// link dans la hash table
    	int j = hk % kHashTableSize;
 	fNext = gHashTable[j];
