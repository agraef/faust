/************************************************************************
 ************************************************************************
    FAUST compiler
	Copyright (C) 2003-2004 GRAME, Centre National de Creation Musicale
    ---------------------------------------------------------------------
    This program is free software; you can redistribute it and/or modify
    it under the terms of the GNU General Public License as published by
    the Free Software Foundation; either version 2 of the License, or
    (at your option) any later version.

    This program is distributed in the hope that it will be useful,
    but WITHOUT ANY WARRANTY; without even the implied warranty of
    MERCHANTABILITY or FITNESS FOR A PARTICULAR PURPOSE.  See the
    GNU General Public License for more details.

    You should have received a copy of the GNU General Public License
    along with this program; if not, write to the Free Software
    Foundation, Inc., 675 Mass Ave, Cambridge, MA 02139, USA.
 ************************************************************************
 ************************************************************************/
 
#ifndef     __COMPATIBILITY__
#define     __COMPATIBILITY__

<<<<<<< HEAD
#if defined (WIN32)

#include <windows.h>
#define snprintf _snprintf
=======
>>>>>>> d27c6ae6

#ifdef WIN32
#if !defined(INT) & !defined(FLOAT)
#include <windows.h>
#else
#include <io.h>
#endif
#include <time.h>
#include <assert.h>

#undef min
#undef max

#define int64_t __int64
#define YY_NO_UNISTD_H 1

struct timezone 
{
	int  tz_minuteswest; /* minutes W of Greenwich */
	int  tz_dsttime;     /* type of dst correction */
};

#define alarm(x)
#define strdup _strdup
#define isatty _isatty
#define fileno _fileno
#define snprintf _snprintf
double  rint(double nr);
int		gettimeofday(struct timeval *tv, struct timezone *tz);
bool	chdir(const char* path);
int		mkdir(const char* path, unsigned int attribute);
char*	getcwd(char* str, unsigned int size);
int		isatty(int file);
void	getFaustPathname(char* str, unsigned int size);
void	getFaustPathname(char* str, unsigned int size);

#ifdef  NDEBUG
#undef assert
#define assert(_Expression) do { bool bTest = (_Expression) != 0; } while (0)
#endif

#define snprintf _snprintf
//#define rintf(x) floor((x)+(((x) < 0 ) ? -0.5f :0.5f))
#define FAUST_PATH_MAX 1024

#if !defined(__MINGW32__)
	double	remainder(double numerator, double denominator);
	#define S_IRWXU 0
#endif

#define S_IRWXG 0
#define S_IROTH 0
#define S_IXOTH 0
#define DIRSEP '\\'

#else

#include <unistd.h>
#define DIRSEP '/'
#define FAUST_PATH_MAX 1024

void getFaustPathname(char* str, unsigned int size);

#endif

#endif<|MERGE_RESOLUTION|>--- conflicted
+++ resolved
@@ -22,14 +22,6 @@
 #ifndef     __COMPATIBILITY__
 #define     __COMPATIBILITY__
 
-<<<<<<< HEAD
-#if defined (WIN32)
-
-#include <windows.h>
-#define snprintf _snprintf
-=======
->>>>>>> d27c6ae6
-
 #ifdef WIN32
 #if !defined(INT) & !defined(FLOAT)
 #include <windows.h>
@@ -38,7 +30,6 @@
 #endif
 #include <time.h>
 #include <assert.h>
-
 #undef min
 #undef max
 
