/************************************************************************
 ************************************************************************
    FAUST compiler
	Copyright (C) 2003-2004 GRAME, Centre National de Creation Musicale
    ---------------------------------------------------------------------
    This program is free software; you can redistribute it and/or modify
    it under the terms of the GNU General Public License as published by
    the Free Software Foundation; either version 2 of the License, or
    (at your option) any later version.

    This program is distributed in the hope that it will be useful,
    but WITHOUT ANY WARRANTY; without even the implied warranty of
    MERCHANTABILITY or FITNESS FOR A PARTICULAR PURPOSE.  See the
    GNU General Public License for more details.

    You should have received a copy of the GNU General Public License
    along with this program; if not, write to the Free Software
    Foundation, Inc., 675 Mass Ave, Cambridge, MA 02139, USA.
 ************************************************************************
 ************************************************************************/
 
#ifndef __COMPATIBILITY__
#define __COMPATIBILITY__

#define LLVM_BUILD (LLVM_31 || LLVM_32 || LLVM_33 || LLVM_34 || LLVM_35)

<<<<<<< HEAD
#ifdef _WIN32
=======

#ifdef WIN32
#include <windows.h>
>>>>>>> 926dfb0b
#include <time.h>
#include <assert.h>

#define PATH_MAX 512
//#define PATH_MAX MAX_PATH

//#define int64_t __int64
#define YY_NO_UNISTD_H 1

struct timezone 
{
	int  tz_minuteswest; /* minutes W of Greenwich */
	int  tz_dsttime;     /* type of dst correction */
};

#define alarm(x)
#define strdup _strdup
#define snprintf _snprintf
<<<<<<< HEAD
//double  rint(double nr);
=======
extern "C" {
double  rint(double nr);
>>>>>>> 926dfb0b
int		gettimeofday(struct timeval *tv, struct timezone *tz);
int chdir(const char *path);
int		mkdir(const char* path, unsigned int attribute);
char*	getcwd(char* str, int size);
int		isatty(int file);
}
void	getFaustPathname(char* str, unsigned int size);
void	getFaustPathname(char* str, unsigned int size);
char*   realpath(const char *path, char resolved_path[PATH_MAX]);
char*	basename(const char* fullpath);

#ifdef  NDEBUG
#undef assert
#define assert(_Expression) do { bool bTest = (_Expression) != 0; } while (0)
#endif

//#define sprintf sprintf_s
#define snprintf _snprintf
//#define rintf(x) floor((x)+(((x) < 0 ) ? -0.5f :0.5f))
#define FAUST_PATH_MAX 1024

#if !defined(__MINGW32__)
#if (_MSC_VER<=1700)
	double	remainder(double numerator, double denominator);
#endif

	/* missing on Windows : see http://bugs.mysql.com/bug.php?id=15936 */
	double rint(double nr);
	#define S_IRWXU 0
#endif

#define S_IRWXG 0
#define S_IROTH 0
#define S_IXOTH 0
#define DIRSEP '\\'

#undef min
#undef max

#else

#include <unistd.h>
#define DIRSEP '/'
#define FAUST_PATH_MAX 1024

void getFaustPathname(char* str, unsigned int size);

#endif

#endif<|MERGE_RESOLUTION|>--- conflicted
+++ resolved
@@ -24,20 +24,12 @@
 
 #define LLVM_BUILD (LLVM_31 || LLVM_32 || LLVM_33 || LLVM_34 || LLVM_35)
 
-<<<<<<< HEAD
-#ifdef _WIN32
-=======
-
 #ifdef WIN32
 #include <windows.h>
->>>>>>> 926dfb0b
 #include <time.h>
 #include <assert.h>
 
 #define PATH_MAX 512
-//#define PATH_MAX MAX_PATH
-
-//#define int64_t __int64
 #define YY_NO_UNISTD_H 1
 
 struct timezone 
@@ -49,12 +41,8 @@
 #define alarm(x)
 #define strdup _strdup
 #define snprintf _snprintf
-<<<<<<< HEAD
-//double  rint(double nr);
-=======
 extern "C" {
 double  rint(double nr);
->>>>>>> 926dfb0b
 int		gettimeofday(struct timeval *tv, struct timezone *tz);
 int chdir(const char *path);
 int		mkdir(const char* path, unsigned int attribute);
