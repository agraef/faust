/************************************************************************
 ************************************************************************
    FAUST compiler
	Copyright (C) 2003-2004 GRAME, Centre National de Creation Musicale
    ---------------------------------------------------------------------
    This program is free software; you can redistribute it and/or modify
    it under the terms of the GNU General Public License as published by
    the Free Software Foundation; either version 2 of the License, or
    (at your option) any later version.

    This program is distributed in the hope that it will be useful,
    but WITHOUT ANY WARRANTY; without even the implied warranty of
    MERCHANTABILITY or FITNESS FOR A PARTICULAR PURPOSE.  See the
    GNU General Public License for more details.

    You should have received a copy of the GNU General Public License
    along with this program; if not, write to the Free Software
    Foundation, Inc., 675 Mass Ave, Cambridge, MA 02139, USA.
 ************************************************************************
 ************************************************************************/


/*****************************************************************************
******************************************************************************/

/** \file tree.hh
 * A tree library with hashconsing and maximal sharing capabilities.
 *
 * A tree library with hashconsing and maximal sharing capabilities.
 *
 * <b>API:</b>
 *
 * \li tree (n) 				: tree of node n with no branch
 * \li tree (n, t1) 			: tree of node n with a branch t
 * \li tree (n, t1,...,tm)		: tree of node n with m branches t1,...,tm
 *
 * <b>Useful conversions :</b>
 *
 * \li int 			tree2int (t)	: if t has a node of type int, return it otherwise error
 * \li float 		tree2float (t)	: if t has a node of type float, return it otherwise error
 * \li const char* 	tree2str (t)	: if t has a node of type symbol, return its name otherwise error
 * \li void* 		tree2ptr (t)	: if t has a node of type ptr, return it otherwise error
 *
 * <b>Pattern matching :</b>
 *
 * \li if (isTree (t, n)) 		... 	: t has node n and no branches;
 * \li if (isTree (t, n, &t1)		... : t has node n and 1 branch, t1 is set accordingly;
 * \li if (isTree (t, n, &t1...&tm)...	: t has node n and m branches, ti's are set accordingly;
 *
 * <b>Accessors :</b>
 *
 * \li t->node()		: the node of t		{ return fNode; }
 * \li t->height() 		: lambda height such that H(x)=0, H(\x.e)=1+H(e), H(e*f)=max(H(e),H(f))
 * \li t->arity() 		: the number of branches of t { return fArity; }
 * \li t->branch(i) 	: the ith branch of t
 *
 * <b>Attributs :</b>
 *
 * \li t->attribut() 	: return the attribut (also a tree) of t
 * \li t->attribut(t')	: set the attribut of t to t'
 *
 *
 * <b>Properties:</b>
 *
 * If p and q are two CTree pointers  :
 * 		p != q  <=>  *p != *q
 *
 **/

/*****************************************************************************
******************************************************************************/



#ifndef     __TREE__
#define     __TREE__

#include "symbol.hh"
#include "node.hh"
#include <vector>
#include <map>
#include <assert.h>

//---------------------------------API---------------------------------------

class 	CTree;
typedef CTree* Tree;

typedef map<Tree, Tree>	plist;
typedef vector<Tree>	tvec;

class AudioType;

/**
 * A CTree = (Node x [CTree]) is a Node associated with a list of subtrees called branches.
 * A CTree = (Node x [CTree]) is the association of a content Node and a list of subtrees
 * called branches. In order to maximize the sharing of trees, hashconsing techniques are used.
 * Ctrees at different addresses always have a different content. A first consequence of this
 * approach is that a fast equality test on pointers can be used as an equality test on CTrees.
 * A second consequence is that a CTree can NEVER be modified. But a property list is associated
 * to each CTree that can be used to attach arbitrary information to it. Due to the maximal
 * sharing property it is therefore easy to do memoization using these property lists.
 *
 * Means are also provided to do maximal sharing on recursive trees. The idea is to start from
 * a deBruijn representation and progressively build a classical representation such that
 * alpha-equivalent recursive CTrees are necesseraly identical (and therefore shared).
 *
 * WARNING : in the current implementation CTrees are allocated but never deleted
 **/

class CTree
{
 private:
	static const int 	kHashTableSize = 2000000; //510511;	///< size of the hash table used for "hash consing"
	static Tree			gHashTable[kHashTableSize];	///< hash table used for "hash consing"

 public:
	static bool			gDetails;					///< Ctree::print() print with more details when true
    static unsigned int gVisitTime;                 ///< Should be incremented for each new visit to keep track of visited tree.

 private:
	// fields
<<<<<<< HEAD
	Tree		fNext;				///< next tree in the same hashtable entry
	Node		fNode;				///< the node content of the tree
	AudioType*	fType;				///< the type of a tree
	plist		fProperties;		///< the properties list attached to the tree
	unsigned int		fHashKey;			///< the hashtable key
	int			fAperture;			///< how "open" is a tree (synthezised field)
	tvec		fBranch;			///< the subtrees
=======
    Tree            fNext;				///< next tree in the same hashtable entry
    Node            fNode;				///< the node content of the tree
    void*           fType;				///< the type of a tree
    plist           fProperties;		///< the properties list attached to the tree
    unsigned int	fHashKey;			///< the hashtable key
    int             fAperture;			///< how "open" is a tree (synthezised field)
    unsigned int	fVisitTime;			///< keep track of visits
    tvec            fBranch;			///< the subtrees
>>>>>>> e86178ba

	CTree (unsigned int hk, const Node& n, const tvec& br); 						///< construction is private, uses tree::make instead

	bool 		equiv 				(const Node& n, const tvec& br) const;	///< used to check if an equivalent tree already exists
	static unsigned int	calcTreeHash 		(const Node& n, const tvec& br);		///< compute the hash key of a tree according to its node and branches
	static int	calcTreeAperture 	(const Node& n, const tvec& br);		///< compute how open is a tree

 public:
	~CTree ();

	static Tree make (const Node& n, int ar, Tree br[]);		///< return a new tree or an existing equivalent one
	static Tree make(const Node& n, const tvec& br);			///< return a new tree or an existing equivalent one

 	// Accessors
 	const Node& node() const		{ return fNode; 		}	///< return the content of the tree
 	int 		arity() const		{ return fBranch.size();}	///< return the number of branches (subtrees) of a tree
	Tree 		branch(int i) const	{ return fBranch[i];	}	///< return the ith branch (subtree) of a tree
 	unsigned int 		hashkey() const		{ return fHashKey; 		}	///< return the hashkey of the tree
 	int 		aperture() const	{ return fAperture; 	}	///< return how "open" is a tree in terms of free variables
 	void 		setAperture(int a) 	{ fAperture=a; 			}	///< modify the aperture of a tree


	// Print a tree and the hash table (for debugging purposes)
	ostream& 	print (ostream& fout) const; 					///< print recursively the content of a tree on a stream
	static void control ();										///< print the hash table content (for debug purpose)

	// type information
<<<<<<< HEAD
	void		setType(AudioType* t) 	{ fType = t; }
	AudioType*	getType() 		        { return fType; }
=======
	void		setType(void* t) 	{ fType = t; }
	void*		getType() 			{ return fType; }
	
    // Keep track of visited trees (WARNING : non reentrant)
    static void     startNewVisit()                 { ++gVisitTime; }
    bool            isAlreadyVisited()              { return fVisitTime==gVisitTime; }
    void            setVisited()                    { /*assert(fVisitTime!=gVisitTime);*/ fVisitTime=gVisitTime; }

>>>>>>> e86178ba

	// Property list of a tree
	CTree*		setProperty(Tree key, Tree value) { fProperties[key] = value; return this;}
	void		clearProperty(Tree key) { fProperties.erase(key); }
	void		clearProperties()		{ fProperties = plist(); }

	void		exportProperties(vector<Tree>& keys, vector<Tree>& values);

	Tree		getProperty(Tree key) {
		plist::iterator i = fProperties.find(key);
		if (i==fProperties.end()) {
			return 0;
		} else {
			return i->second;
		}
	}
};

//---------------------------------API---------------------------------------

// to build trees
inline Tree tree (const Node& n) { Tree br[1]; return CTree::make(n, 0, br); }
inline Tree tree (const Node& n, const Tree& a) { Tree br[]= {a}; return CTree::make(n, 1, br); }
inline Tree tree (const Node& n, const Tree& a, const Tree& b) { Tree br[]= {a,b}; return CTree::make(n, 2, br); }
inline Tree tree (const Node& n, const Tree& a, const Tree& b, const Tree& c) { Tree br[]= {a,b,c}; return CTree::make(n, 3, br); }
inline Tree tree (const Node& n, const Tree& a, const Tree& b, const Tree& c, const Tree& d) { Tree br[]= {a,b,c,d}; return CTree::make(n, 4, br); }

inline Tree tree (const Node& n, const Tree& a, const Tree& b, const Tree& c, const Tree& d, const Tree& e) { Tree br[]= {a,b,c,d,e}; return CTree::make(n, 5, br); }

// useful conversions
int 		tree2int (Tree t);		///< if t has a node of type int, return it otherwise error
double      tree2float (Tree t);    ///< if t has a node of type float, return it otherwise error
double      tree2double (Tree t);    ///< if t has a node of type float, return it otherwise error
const char* tree2str (Tree t);		///< if t has a node of type symbol, return its name otherwise error
void* 		tree2ptr (Tree t);		///< if t has a node of type ptr, return it otherwise error
void*		getUserData(Tree t);	///< if t has a node of type symbol, return the associated user data

// pattern matching
bool isTree (const Tree& t, const Node& n);
bool isTree (const Tree& t, const Node& n, Tree& a);
bool isTree (const Tree& t, const Node& n, Tree& a, Tree& b);
bool isTree (const Tree& t, const Node& n, Tree& a, Tree& b, Tree& c);
bool isTree (const Tree& t, const Node& n, Tree& a, Tree& b, Tree& c, Tree& d);
bool isTree (const Tree& t, const Node& n, Tree& a, Tree& b, Tree& c, Tree& d, Tree& e);

//printing
inline ostream& operator << (ostream& s, const CTree& t) { return t.print(s); }
void dump(Tree t);

//-----------------------------------------------------------------------------
// recursive trees
//-----------------------------------------------------------------------------

// creation a recursive trees

Tree rec(Tree body);						///< create a de Bruijn recursive tree
Tree rec(Tree id, Tree body);				///< create a symbolic recursive tree

bool isRec(Tree t, Tree& body);				///< is t a de Bruijn recursive tree
bool isRec(Tree t, Tree& id, Tree& body);	///< is t a symbolic recursive tree

// creation of recursive references

Tree ref(int level);						///< create a de Bruijn recursive reference
Tree ref(Tree id);							///< create a symbolic recursive reference

bool isRef(Tree t, int& level);				///< is t a de Bruijn recursive reference
bool isRef(Tree t, Tree& id);				///< is t a symbolic recursive reference


// Open vs Closed regarding de Bruijn references

inline bool isOpen(Tree t)	 { return t->aperture() > 0; }	///< t contains free de Bruijn references
inline bool isClosed(Tree t) { return t->aperture() <= 0;}	///< t dont contain free de Bruijn ref

// lift by 1 the free de Bruijn references

Tree lift(Tree t); 							////< add 1 to the free de bruijn references of t

Tree deBruijn2Sym (Tree t);					////< transform a tree from deBruijn to symbolic notation
void updateAperture (Tree t);				////< update aperture field of a tree in symbolic notation

//---------------------------------------------------------------------------

class Tabber
{
	int fIndent;
    int fPostInc;
  public:
    Tabber(int n=0) : fIndent(n), fPostInc(0)	{}
    Tabber& operator++() 			{ fPostInc++; return *this;}
	Tabber& operator--() 			{ assert(fIndent > 0); fIndent--; return *this; }

	ostream& print (ostream& fout)
                        { for (int i=0; i<fIndent; i++) fout << '\t';  fIndent+=fPostInc; fPostInc=0; return fout; }
};

//printing
inline ostream& operator << (ostream& s, Tabber& t) { return t.print(s); }

extern Tabber TABBER;


#endif<|MERGE_RESOLUTION|>--- conflicted
+++ resolved
@@ -120,24 +120,14 @@
 
  private:
 	// fields
-<<<<<<< HEAD
 	Tree		fNext;				///< next tree in the same hashtable entry
 	Node		fNode;				///< the node content of the tree
 	AudioType*	fType;				///< the type of a tree
 	plist		fProperties;		///< the properties list attached to the tree
 	unsigned int		fHashKey;			///< the hashtable key
 	int			fAperture;			///< how "open" is a tree (synthezised field)
+    unsigned int	fVisitTime;			///< keep track of visits
 	tvec		fBranch;			///< the subtrees
-=======
-    Tree            fNext;				///< next tree in the same hashtable entry
-    Node            fNode;				///< the node content of the tree
-    void*           fType;				///< the type of a tree
-    plist           fProperties;		///< the properties list attached to the tree
-    unsigned int	fHashKey;			///< the hashtable key
-    int             fAperture;			///< how "open" is a tree (synthezised field)
-    unsigned int	fVisitTime;			///< keep track of visits
-    tvec            fBranch;			///< the subtrees
->>>>>>> e86178ba
 
 	CTree (unsigned int hk, const Node& n, const tvec& br); 						///< construction is private, uses tree::make instead
 
@@ -165,19 +155,13 @@
 	static void control ();										///< print the hash table content (for debug purpose)
 
 	// type information
-<<<<<<< HEAD
 	void		setType(AudioType* t) 	{ fType = t; }
 	AudioType*	getType() 		        { return fType; }
-=======
-	void		setType(void* t) 	{ fType = t; }
-	void*		getType() 			{ return fType; }
-	
+
     // Keep track of visited trees (WARNING : non reentrant)
     static void     startNewVisit()                 { ++gVisitTime; }
     bool            isAlreadyVisited()              { return fVisitTime==gVisitTime; }
     void            setVisited()                    { /*assert(fVisitTime!=gVisitTime);*/ fVisitTime=gVisitTime; }
-
->>>>>>> e86178ba
 
 	// Property list of a tree
 	CTree*		setProperty(Tree key, Tree value) { fProperties[key] = value; return this;}
