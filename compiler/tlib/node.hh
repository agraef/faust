/************************************************************************
 ************************************************************************
    FAUST compiler
	Copyright (C) 2003-2004 GRAME, Centre National de Creation Musicale
    ---------------------------------------------------------------------
    This program is free software; you can redistribute it and/or modify
    it under the terms of the GNU General Public License as published by
    the Free Software Foundation; either version 2 of the License, or
    (at your option) any later version.

    This program is distributed in the hope that it will be useful,
    but WITHOUT ANY WARRANTY; without even the implied warranty of
    MERCHANTABILITY or FITNESS FOR A PARTICULAR PURPOSE.  See the
    GNU General Public License for more details.

    You should have received a copy of the GNU General Public License
    along with this program; if not, write to the Free Software
    Foundation, Inc., 675 Mass Ave, Cambridge, MA 02139, USA.
 ************************************************************************
 ************************************************************************/

/*****************************************************************************
******************************************************************************/

/** \file node.hh
 * A Node is a tagged unions of int, double, symbol and void* used in the implementation of CTrees.
 * Nodes are completly described by the node.h file, there is no node.cpp file.
 *
 * <b>API:</b>
 *
 * 	Node(symbol("abcd")); 	: node with symbol content
 * 	Node(10);				: node with int content
 * 	Node(3.14159);			: node with double content
 *
 * 	n->type();				: kIntNode or kDoubleNode or kSymNode
 *
 * 	n->getInt();			: int content of n
 * 	n->getDouble();			: double content of n
 * 	n->getSym();			: symbol content of n
 *
 * 	if (isInt(n, &i))	... : int i = int content of n
 * 	if (isDouble(n, &f))	... : double f = double content of n
 * 	if (isSym(n, &s))	... : Sym s = Sym content of n
 *
 */

/******************************************************************************
*****************************************************************************/

#ifndef     __NODE__
#define     __NODE__

#include <iostream>
#include "symbol.hh"
#include "garbageable.hh"
#include <sys/types.h>
#include <stdint.h>

using namespace std;

/**
 * Tags used to define the type of a Node
 */
enum { kIntNode, kDoubleNode, kSymNode, kPointerNode };

/**
 * Class Node = (type x (int + double + Sym + void*))
 */
 
class Node : public virtual Garbageable
{
	int		fType;
	union {
		int 	i;
		double 	f;
		Sym 	s;
		void* 	p;
        int64_t v;
	} fData;

 public:
	// constructeurs (assume size of field f is the biggest)
    Node () { fData.v = 0; }
	Node (int x) 				: fType(kIntNode) 		{ fData.f = 0; fData.i = x; }
	Node (double x) 			: fType(kDoubleNode) 	{ fData.f = x; }
	Node (const char* name)		: fType(kSymNode) 		{ fData.f = 0; fData.s = symbol(name); }
	Node (const string& name)	: fType(kSymNode) 		{ fData.f = 0; fData.s = symbol(name); }
	Node (Sym x) 				: fType(kSymNode) 		{ fData.f = 0; fData.s = x; }
	Node (void* x) 				: fType(kPointerNode) 	{ fData.f = 0; fData.p = x; }

    Node (const Node& n)        : fType(n.fType)        { fData = n.fData; }

	// predicats
	bool operator == (const Node& n) const { return fType == n.fType && fData.v == n.fData.v; }
	bool operator != (const Node& n) const { return fType != n.fType || fData.v != n.fData.v; }

	// accessors
	int		type() 		const 	{ return fType; }

	int		getInt() 		const 	{ return fData.i; }
	double 	getDouble() 	const 	{ return fData.f; }
	Sym 	getSym() 		const 	{ return fData.s; }
	void* 	getPointer() 	const 	{ return fData.p; }

	// conversions and promotion for numbers
	operator int() 	 const 	    { return (fType == kIntNode) ? fData.i : (fType == kDoubleNode) ? int(fData.f) : 0 ; }
    operator double() const     { return (fType == kIntNode) ? double(fData.i) : (fType == kDoubleNode) ? fData.f : 0.0 ; }

	ostream& 	print (ostream& fout) const; 					///< print a node on a stream
};

//printing
inline ostream& operator << (ostream& s, const Node& n) { return n.print(s); }

//-------------------------------------------------------------------------
// Perdicates and pattern matching
//-------------------------------------------------------------------------

// integers
inline bool isInt (const Node& n)
{
	return (n.type() == kIntNode);
}

inline bool isInt (const Node& n, int* x)
{
	if (n.type() == kIntNode) {
		*x = n.getInt();
		return true;
	} else {
		return false;
	}
}

// floats
inline bool isDouble (const Node& n)
{
	return (n.type() == kDoubleNode);
}

inline bool isDouble (const Node& n, double* x)
{
	if (n.type() == kDoubleNode) {
		*x = n.getDouble();
		return true;
	} else {
		return false;
	}
}

inline bool isZero (const Node& n)
{
	return ((n.type() == kDoubleNode) && (n.getDouble() == 0.0))
		|| ((n.type() == kIntNode) && (n.getInt() == 0));
}

inline bool isGEZero (const Node& n)
{
	return ((n.type() == kDoubleNode) && (n.getDouble() >= 0.0))
		|| ((n.type() == kIntNode) && (n.getInt() >= 0));
}

inline bool isGTZero (const Node& n)
{
	return ((n.type() == kDoubleNode) && (n.getDouble() > 0.0))
		|| ((n.type() == kIntNode) && (n.getInt() > 0));
}

inline bool isOne (const Node& n)
{
	return ((n.type() == kDoubleNode) && (n.getDouble() == 1.0))
		|| ((n.type() == kIntNode) && (n.getInt() == 1));
}

inline bool isMinusOne (const Node& n)
{
	return ((n.type() == kDoubleNode) && (n.getDouble() == -1.0))
		|| ((n.type() == kIntNode) && (n.getInt() == -1));
}

<<<<<<< HEAD
=======
bool sameMagnitude(const Node& a, const Node& b); 


>>>>>>> 7bddd8cd
// numbers in general
inline bool isNum (const Node& n)
{
	return isInt(n)||isDouble(n);
}

// symbols
inline bool isSym (const Node& n)
{
	return (n.type() == kSymNode);
}

inline bool isSym (const Node& n, Sym* x)
{
	if (n.type() == kSymNode) {
		*x = n.getSym();
		return true;
	} else {
		return false;
	}
}

// void pointer
inline bool isPointer (const Node& n)
{
	return (n.type() == kPointerNode);
}

inline bool isPointer (const Node& n, void** x)
{
	if (n.type() == kPointerNode) {
		*x = n.getPointer();
		return true;
	} else {
		return false;
	}
}

//-------------------------------------------------------------------------
// Mathematical operations on nodes
//-------------------------------------------------------------------------

// arithmetic operations

inline const Node addNode (const Node& x, const Node& y)
	{ return (isDouble(x)||isDouble(y)) ? Node(double(x)+double(y)) : Node(int(x)+int(y)); }

inline const Node subNode (const Node& x, const Node& y)
	{ return (isDouble(x)||isDouble(y)) ? Node(double(x)-double(y)) : Node(int(x)-int(y)); }

inline const Node mulNode (const Node& x, const Node& y)
	{ return (isDouble(x)||isDouble(y)) ? Node(double(x)*double(y)) : Node(int(x)*int(y)); }

inline const Node divExtendedNode (const Node& x, const Node& y)
	{ return (isDouble(x)||isDouble(y)) ? Node(double(x)/double(y))
			: (double(int(x)/int(y))==double(x)/double(y)) ? Node(int(x)/int(y))
			: Node(double(x)/double(y)); }

inline const Node remNode (const Node& x, const Node& y)
	{ return Node(int(x)%int(y)); }

// inverse functions

inline const Node minusNode (const Node& x)
	{ return subNode(0, x); }

inline const Node inverseNode (const Node& x)
    { return divExtendedNode(1.0f, x); }

// bit shifting operations

inline const Node lshNode (const Node& x, const Node& y)
	{ return Node(int(x)<<int(y)); }

inline const Node rshNode (const Node& x, const Node& y)
	{ return Node(int(x)>>int(y)); }

// boolean operations on bits

inline const Node andNode (const Node& x, const Node& y)
	{ return Node(int(x)&int(y)); }

inline const Node orNode (const Node& x, const Node& y)
	{ return Node(int(x)|int(y)); }

inline const Node xorNode (const Node& x, const Node& y)
	{ return Node(int(x)^int(y)); }

// compare operations

inline const Node gtNode (const Node& x, const Node& y)
	{ return (isDouble(x)||isDouble(y)) ? Node(double(x)>double(y)) : Node(int(x)>int(y)); }

inline const Node ltNode (const Node& x, const Node& y)
	{ return (isDouble(x)||isDouble(y)) ? Node(double(x)<double(y)) : Node(int(x)<int(y)); }

inline const Node geNode (const Node& x, const Node& y)
	{ return (isDouble(x)||isDouble(y)) ? Node(double(x)>=double(y)) : Node(int(x)>=int(y)); }

inline const Node leNode (const Node& x, const Node& y)
	{ return (isDouble(x)||isDouble(y)) ? Node(double(x)<=double(y)) : Node(int(x)<=int(y)); }
#if 1
inline const Node eqNode (const Node& x, const Node& y)
	{ return (isDouble(x)||isDouble(y)) ? Node(double(x)==double(y)) : Node(int(x)==int(y)); }

inline const Node neNode (const Node& x, const Node& y)
	{ return (isDouble(x)||isDouble(y)) ? Node(double(x)!=double(y)) : Node(int(x)!=int(y)); }
#endif

#endif<|MERGE_RESOLUTION|>--- conflicted
+++ resolved
@@ -178,12 +178,8 @@
 		|| ((n.type() == kIntNode) && (n.getInt() == -1));
 }
 
-<<<<<<< HEAD
-=======
-bool sameMagnitude(const Node& a, const Node& b); 
-
-
->>>>>>> 7bddd8cd
+bool sameMagnitude(const Node& a, const Node& b);
+
 // numbers in general
 inline bool isNum (const Node& n)
 {
