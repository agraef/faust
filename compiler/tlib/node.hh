/************************************************************************
 ************************************************************************
    FAUST compiler
	Copyright (C) 2003-2004 GRAME, Centre National de Creation Musicale
    ---------------------------------------------------------------------
    This program is free software; you can redistribute it and/or modify
    it under the terms of the GNU General Public License as published by
    the Free Software Foundation; either version 2 of the License, or
    (at your option) any later version.

    This program is distributed in the hope that it will be useful,
    but WITHOUT ANY WARRANTY; without even the implied warranty of
    MERCHANTABILITY or FITNESS FOR A PARTICULAR PURPOSE.  See the
    GNU General Public License for more details.

    You should have received a copy of the GNU General Public License
    along with this program; if not, write to the Free Software
    Foundation, Inc., 675 Mass Ave, Cambridge, MA 02139, USA.
 ************************************************************************
 ************************************************************************/

/*****************************************************************************
******************************************************************************/

/** \file node.hh
 * A Node is a tagged unions of int, double, symbol and void* used in the implementation of CTrees.
 * Nodes are completly described by the node.h file, there is no node.cpp file.
 *
 * <b>API:</b>
 *
 * 	Node(symbol("abcd")); 	: node with symbol content
 * 	Node(10);				: node with int content
 * 	Node(3.14159);			: node with double content
 *
 * 	n->type();				: kIntNode or kDoubleNode or kSymNode
 *
 * 	n->getInt();			: int content of n
 * 	n->getDouble();			: double content of n
 * 	n->getSym();			: symbol content of n
 *
 * 	if (isInt(n, &i))	... : int i = int content of n
 * 	if (isDouble(n, &f))	... : double f = double content of n
 * 	if (isSym(n, &s))	... : Sym s = Sym content of n
 *
 */

/******************************************************************************
*****************************************************************************/

#ifndef     __NODE__
#define     __NODE__

#include <iostream>
#include "symbol.hh"
<<<<<<< HEAD
#include "garbageable.hh"
=======
#include <sys/types.h>
>>>>>>> 55f60da1

using namespace std;

/**
 * Tags used to define the type of a Node
 */
enum { kIntNode, kDoubleNode, kSymNode, kPointerNode };

/**
 * Class Node = (type x (int + double + Sym + void*))
 */
 
class Node : public virtual Garbageable
{
	int		fType;
	union {
		int 	i;
		double 	f;
		Sym 	s;
		void* 	p;
        int64_t v;
	} fData;

 public:
	// constructeurs (assume size of field f is the biggest)
    Node () {}
	Node (int x) 				: fType(kIntNode) 		{ fData.f = 0; fData.i = x; }
	Node (double x) 			: fType(kDoubleNode) 	{ fData.f = x; }
	Node (const char* name)		: fType(kSymNode) 		{ fData.f = 0; fData.s = symbol(name); }
	Node (const string& name)	: fType(kSymNode) 		{ fData.f = 0; fData.s = symbol(name); }
	Node (Sym x) 				: fType(kSymNode) 		{ fData.f = 0; fData.s = x; }
	Node (void* x) 				: fType(kPointerNode) 	{ fData.f = 0; fData.p = x; }

    Node (const Node& n)        : fType(n.fType)        { fData = n.fData; }

	// predicats
	bool operator == (const Node& n) const { return fType == n.fType && fData.v == n.fData.v; }
	bool operator != (const Node& n) const { return fType != n.fType || fData.v != n.fData.v; }

	// accessors
	int		type() 		const 	{ return fType; }

	int		getInt() 		const 	{ return fData.i; }
	double 	getDouble() 	const 	{ return fData.f; }
	Sym 	getSym() 		const 	{ return fData.s; }
	void* 	getPointer() 	const 	{ return fData.p; }

	// conversions and promotion for numbers
	operator int() 	 const 	    { return (fType == kIntNode) ? fData.i : (fType == kDoubleNode) ? int(fData.f) : 0 ; }
    operator double() const     { return (fType == kIntNode) ? double(fData.i) : (fType == kDoubleNode) ? fData.f : 0.0 ; }

	ostream& 	print (ostream& fout) const; 					///< print a node on a stream
};

//printing
inline ostream& operator << (ostream& s, const Node& n) { return n.print(s); }

//-------------------------------------------------------------------------
// Perdicates and pattern matching
//-------------------------------------------------------------------------

// integers
inline bool isInt (const Node& n)
{
	return (n.type() == kIntNode);
}

inline bool isInt (const Node& n, int* x)
{
	if (n.type() == kIntNode) {
		*x = n.getInt();
		return true;
	} else {
		return false;
	}
}

// floats
inline bool isDouble (const Node& n)
{
	return (n.type() == kDoubleNode);
}

inline bool isDouble (const Node& n, double* x)
{
	if (n.type() == kDoubleNode) {
		*x = n.getDouble();
		return true;
	} else {
		return false;
	}
}

inline bool isZero (const Node& n)
{
	return (n.type() == kDoubleNode) && (n.getDouble() == 0.0)
		|| (n.type() == kIntNode) && (n.getInt() == 0);
}

inline bool isGEZero (const Node& n)
{
	return (n.type() == kDoubleNode) && (n.getDouble() >= 0.0)
		|| (n.type() == kIntNode) && (n.getInt() >= 0);
}

inline bool isGTZero (const Node& n)
{
	return (n.type() == kDoubleNode) && (n.getDouble() > 0.0)
		|| (n.type() == kIntNode) && (n.getInt() > 0);
}

inline bool isOne (const Node& n)
{
	return (n.type() == kDoubleNode) && (n.getDouble() == 1.0)
		|| (n.type() == kIntNode) && (n.getInt() == 1);
}

inline bool isMinusOne (const Node& n)
{
	return (n.type() == kDoubleNode) && (n.getDouble() == -1.0)
		|| (n.type() == kIntNode) && (n.getInt() == -1);
}

// numbers in general
inline bool isNum (const Node& n)
{
	return isInt(n)||isDouble(n);
}

// symbols
inline bool isSym (const Node& n)
{
	return (n.type() == kSymNode);
}

inline bool isSym (const Node& n, Sym* x)
{
	if (n.type() == kSymNode) {
		*x = n.getSym();
		return true;
	} else {
		return false;
	}
}

// void pointer
inline bool isPointer (const Node& n)
{
	return (n.type() == kPointerNode);
}

inline bool isPointer (const Node& n, void** x)
{
	if (n.type() == kPointerNode) {
		*x = n.getPointer();
		return true;
	} else {
		return false;
	}
}

//-------------------------------------------------------------------------
// Mathematical operations on nodes
//-------------------------------------------------------------------------

// arithmetic operations

inline const Node addNode (const Node& x, const Node& y)
	{ return (isDouble(x)||isDouble(y)) ? Node(double(x)+double(y)) : Node(int(x)+int(y)); }

inline const Node subNode (const Node& x, const Node& y)
	{ return (isDouble(x)||isDouble(y)) ? Node(double(x)-double(y)) : Node(int(x)-int(y)); }

inline const Node mulNode (const Node& x, const Node& y)
	{ return (isDouble(x)||isDouble(y)) ? Node(double(x)*double(y)) : Node(int(x)*int(y)); }

inline const Node divExtendedNode (const Node& x, const Node& y)
	{ return  (isDouble(x)||isDouble(y)) ? Node(double(x)/double(y))
			: (double(int(x)/int(y))==double(x)/double(y)) ? Node(int(x)/int(y))
			: Node(double(x)/double(y)); }

inline const Node remNode (const Node& x, const Node& y)
	{ return Node(int(x)%int(y)); }

// inverse functions

inline const Node minusNode (const Node& x)
	{ return subNode(0, x); }

inline const Node inverseNode (const Node& x)
    { return divExtendedNode(1.0f, x); }

// bit shifting operations

inline const Node lshNode (const Node& x, const Node& y)
	{ return Node(int(x)<<int(y)); }

inline const Node rshNode (const Node& x, const Node& y)
	{ return Node(int(x)>>int(y)); }

// boolean operations on bits

inline const Node andNode (const Node& x, const Node& y)
	{ return Node(int(x)&int(y)); }

inline const Node orNode (const Node& x, const Node& y)
	{ return Node(int(x)|int(y)); }

inline const Node xorNode (const Node& x, const Node& y)
	{ return Node(int(x)^int(y)); }

// compare operations

inline const Node gtNode (const Node& x, const Node& y)
	{ return (isDouble(x)||isDouble(y)) ? Node(double(x)>double(y)) : Node(int(x)>int(y)); }

inline const Node ltNode (const Node& x, const Node& y)
	{ return (isDouble(x)||isDouble(y)) ? Node(double(x)<double(y)) : Node(int(x)<int(y)); }

inline const Node geNode (const Node& x, const Node& y)
	{ return (isDouble(x)||isDouble(y)) ? Node(double(x)>=double(y)) : Node(int(x)>=int(y)); }

inline const Node leNode (const Node& x, const Node& y)
	{ return (isDouble(x)||isDouble(y)) ? Node(double(x)<=double(y)) : Node(int(x)<=int(y)); }
#if 1
inline const Node eqNode (const Node& x, const Node& y)
	{ return (isDouble(x)||isDouble(y)) ? Node(double(x)==double(y)) : Node(int(x)==int(y)); }

inline const Node neNode (const Node& x, const Node& y)
	{ return (isDouble(x)||isDouble(y)) ? Node(double(x)!=double(y)) : Node(int(x)!=int(y)); }
#endif

#endif<|MERGE_RESOLUTION|>--- conflicted
+++ resolved
@@ -52,11 +52,8 @@
 
 #include <iostream>
 #include "symbol.hh"
-<<<<<<< HEAD
 #include "garbageable.hh"
-=======
 #include <sys/types.h>
->>>>>>> 55f60da1
 
 using namespace std;
 
