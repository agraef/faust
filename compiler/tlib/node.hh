/************************************************************************
 ************************************************************************
    FAUST compiler
	Copyright (C) 2003-2004 GRAME, Centre National de Creation Musicale
    ---------------------------------------------------------------------
    This program is free software; you can redistribute it and/or modify
    it under the terms of the GNU General Public License as published by
    the Free Software Foundation; either version 2 of the License, or
    (at your option) any later version.

    This program is distributed in the hope that it will be useful,
    but WITHOUT ANY WARRANTY; without even the implied warranty of
    MERCHANTABILITY or FITNESS FOR A PARTICULAR PURPOSE.  See the
    GNU General Public License for more details.

    You should have received a copy of the GNU General Public License
    along with this program; if not, write to the Free Software
    Foundation, Inc., 675 Mass Ave, Cambridge, MA 02139, USA.
 ************************************************************************
 ************************************************************************/



/*****************************************************************************
******************************************************************************/

/** \file node.hh
 * A Node is a tagged unions of int, double, symbol and void* used in the implementation of CTrees.
 * Nodes are completly described by the node.h file, there is no node.cpp file.
 *
 * <b>API:</b>
 *
 * 	Node(symbol("abcd")); 	: node with symbol content
 * 	Node(10);				: node with int content
 * 	Node(3.14159);			: node with double content
 *
 * 	n->type();				: kIntNode or kDoubleNode or kSymNode
 *
 * 	n->getInt();			: int content of n
 * 	n->getDouble();			: double content of n
 * 	n->getSym();			: symbol content of n
 *
 * 	if (isInt(n, &i))	... : int i = int content of n
 * 	if (isDouble(n, &f))	... : double f = double content of n
 * 	if (isSym(n, &s))	... : Sym s = Sym content of n
 *
 */

/******************************************************************************
*****************************************************************************/


#ifndef     __NODE__
#define     __NODE__

#include <iostream>
#include "symbol.hh"
#include "garbageable.hh"

using namespace std;

/**
 * Tags used to define the type of a Node
 */
enum { kIntNode, kDoubleNode, kSymNode, kPointerNode };

/**
 * Class Node = (type x (int + double + Sym + void*))
 */
 
class Node : public virtual Garbageable
{
	int		fType;
	union {
		int 	i;
		double 	f;
		Sym 	s;
		void* 	p;
        int64_t v;
	} fData;

 public:
	// constructeurs (assume size of field f is the biggest)
    Node () {}
	Node (int x) 				: fType(kIntNode) 		{ fData.f = 0; fData.i = x; }
	Node (double x) 			: fType(kDoubleNode) 	{ fData.f = x; }
	Node (const char* name)		: fType(kSymNode) 		{ fData.f = 0; fData.s = symbol(name); }
	Node (const string& name)	: fType(kSymNode) 		{ fData.f = 0; fData.s = symbol(name); }
	Node (Sym x) 				: fType(kSymNode) 		{ fData.f = 0; fData.s = x; }
	Node (void* x) 				: fType(kPointerNode) 	{ fData.f = 0; fData.p = x; }

    Node (const Node& n)        : fType(n.fType)        { fData = n.fData; }

	// predicats
<<<<<<< HEAD
    
	bool operator == (const Node& n) const { return fType == n.fType && fData.v == n.fData.v; }
	bool operator != (const Node& n) const { return fType != n.fType || fData.v != n.fData.v; }
 
=======
	bool operator == (const Node& n) const { return fType == n.fType && fData.v == n.fData.v; }
	bool operator != (const Node& n) const { return fType != n.fType || fData.v != n.fData.v; }

>>>>>>> 82906710
	// accessors
	int		type() 		const 	{ return fType; }

	int		getInt() 		const 	{ return fData.i; }
	double 	getDouble() 	const 	{ return fData.f; }
	Sym 	getSym() 		const 	{ return fData.s; }
	void* 	getPointer() 	const 	{ return fData.p; }

	// conversions and promotion for numbers
	operator int() 	 const 	    { return (fType == kIntNode) ? fData.i : (fType == kDoubleNode) ? int(fData.f) : 0 ; }
    operator double() const     { return (fType == kIntNode) ? double(fData.i) : (fType == kDoubleNode) ? fData.f : 0.0 ; }

	ostream& 	print (ostream& fout) const; 					///< print a node on a stream
};

//printing
inline ostream& operator << (ostream& s, const Node& n) { return n.print(s); }

//-------------------------------------------------------------------------
// Perdicates and pattern matching
//-------------------------------------------------------------------------

// integers
inline bool isInt (const Node& n)
{
	return (n.type() == kIntNode);
}

inline bool isInt (const Node& n, int* x)
{
	if (n.type() == kIntNode) {
		*x = n.getInt();
		return true;
	} else {
		return false;
	}
}

// floats
inline bool isDouble (const Node& n)
{
	return (n.type() == kDoubleNode);
}

inline bool isDouble (const Node& n, double* x)
{
	if (n.type() == kDoubleNode) {
		*x = n.getDouble();
		return true;
	} else {
		return false;
	}
}

inline bool isZero (const Node& n)
{
	return (n.type() == kDoubleNode) && (n.getDouble() == 0.0)
		|| (n.type() == kIntNode) && (n.getInt() == 0);
}

inline bool isGEZero (const Node& n)
{
	return (n.type() == kDoubleNode) && (n.getDouble() >= 0.0)
		|| (n.type() == kIntNode) && (n.getInt() >= 0);
}

inline bool isGTZero (const Node& n)
{
	return (n.type() == kDoubleNode) && (n.getDouble() > 0.0)
		|| (n.type() == kIntNode) && (n.getInt() > 0);
}

inline bool isOne (const Node& n)
{
	return (n.type() == kDoubleNode) && (n.getDouble() == 1.0)
		|| (n.type() == kIntNode) && (n.getInt() == 1);
}

inline bool isMinusOne (const Node& n)
{
	return (n.type() == kDoubleNode) && (n.getDouble() == -1.0)
		|| (n.type() == kIntNode) && (n.getInt() == -1);
}

// numbers in general
inline bool isNum (const Node& n)
{
	return isInt(n)||isDouble(n);
}

// symbols
inline bool isSym (const Node& n)
{
	return (n.type() == kSymNode);
}

inline bool isSym (const Node& n, Sym* x)
{
	if (n.type() == kSymNode) {
		*x = n.getSym();
		return true;
	} else {
		return false;
	}
}

// void pointer
inline bool isPointer (const Node& n)
{
	return (n.type() == kPointerNode);
}

inline bool isPointer (const Node& n, void** x)
{
	if (n.type() == kPointerNode) {
		*x = n.getPointer();
		return true;
	} else {
		return false;
	}
}

//-------------------------------------------------------------------------
// Mathematical operations on nodes
//-------------------------------------------------------------------------

// arithmetic operations

inline const Node addNode (const Node& x, const Node& y)
	{ return (isDouble(x)||isDouble(y)) ? Node(double(x)+double(y)) : Node(int(x)+int(y)); }

inline const Node subNode (const Node& x, const Node& y)
	{ return (isDouble(x)||isDouble(y)) ? Node(double(x)-double(y)) : Node(int(x)-int(y)); }

inline const Node mulNode (const Node& x, const Node& y)
	{ return (isDouble(x)||isDouble(y)) ? Node(double(x)*double(y)) : Node(int(x)*int(y)); }

inline const Node divExtendedNode (const Node& x, const Node& y)
	{ return  (isDouble(x)||isDouble(y)) ? Node(double(x)/double(y))
			: (double(int(x)/int(y))==double(x)/double(y)) ? Node(int(x)/int(y))
			: Node(double(x)/double(y)); }

inline const Node remNode (const Node& x, const Node& y)
	{ return Node(int(x)%int(y)); }

// inverse functions

inline const Node minusNode (const Node& x)
	{ return subNode(0, x); }

inline const Node inverseNode (const Node& x)
    { return divExtendedNode(1.0f, x); }

// bit shifting operations

inline const Node lshNode (const Node& x, const Node& y)
	{ return Node(int(x)<<int(y)); }

inline const Node rshNode (const Node& x, const Node& y)
	{ return Node(int(x)>>int(y)); }

// boolean operations on bits

inline const Node andNode (const Node& x, const Node& y)
	{ return Node(int(x)&int(y)); }

inline const Node orNode (const Node& x, const Node& y)
	{ return Node(int(x)|int(y)); }

inline const Node xorNode (const Node& x, const Node& y)
	{ return Node(int(x)^int(y)); }

// compare operations

inline const Node gtNode (const Node& x, const Node& y)
	{ return (isDouble(x)||isDouble(y)) ? Node(double(x)>double(y)) : Node(int(x)>int(y)); }

inline const Node ltNode (const Node& x, const Node& y)
	{ return (isDouble(x)||isDouble(y)) ? Node(double(x)<double(y)) : Node(int(x)<int(y)); }

inline const Node geNode (const Node& x, const Node& y)
	{ return (isDouble(x)||isDouble(y)) ? Node(double(x)>=double(y)) : Node(int(x)>=int(y)); }

inline const Node leNode (const Node& x, const Node& y)
	{ return (isDouble(x)||isDouble(y)) ? Node(double(x)<=double(y)) : Node(int(x)<=int(y)); }
#if 1
inline const Node eqNode (const Node& x, const Node& y)
	{ return (isDouble(x)||isDouble(y)) ? Node(double(x)==double(y)) : Node(int(x)==int(y)); }

inline const Node neNode (const Node& x, const Node& y)
	{ return (isDouble(x)||isDouble(y)) ? Node(double(x)!=double(y)) : Node(int(x)!=int(y)); }
#endif

#endif<|MERGE_RESOLUTION|>--- conflicted
+++ resolved
@@ -92,16 +92,9 @@
     Node (const Node& n)        : fType(n.fType)        { fData = n.fData; }
 
 	// predicats
-<<<<<<< HEAD
-    
 	bool operator == (const Node& n) const { return fType == n.fType && fData.v == n.fData.v; }
 	bool operator != (const Node& n) const { return fType != n.fType || fData.v != n.fData.v; }
- 
-=======
-	bool operator == (const Node& n) const { return fType == n.fType && fData.v == n.fData.v; }
-	bool operator != (const Node& n) const { return fType != n.fType || fData.v != n.fData.v; }
-
->>>>>>> 82906710
+
 	// accessors
 	int		type() 		const 	{ return fType; }
 
