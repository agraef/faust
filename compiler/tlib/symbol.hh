/************************************************************************
 ************************************************************************
    FAUST compiler
	Copyright (C) 2003-2004 GRAME, Centre National de Creation Musicale
    ---------------------------------------------------------------------
    This program is free software; you can redistribute it and/or modify
    it under the terms of the GNU General Public License as published by
    the Free Software Foundation; either version 2 of the License, or
    (at your option) any later version.

    This program is distributed in the hope that it will be useful,
    but WITHOUT ANY WARRANTY; without even the implied warranty of
    MERCHANTABILITY or FITNESS FOR A PARTICULAR PURPOSE.  See the
    GNU General Public License for more details.

    You should have received a copy of the GNU General Public License
    along with this program; if not, write to the Free Software
    Foundation, Inc., 675 Mass Ave, Cambridge, MA 02139, USA.
 ************************************************************************
 ************************************************************************/
 
/** \file symbol.hh
 * A library to create and manipulate symbols with a unique name. 
 * A library of functions to create and manipulate symbols with a unique name.
 * 
 *  <b>API:</b>
 *
 *   - Sym q = symbol("abcd");     <i>returns the symbol of name "abcd"</i>
 *   - const char* s = name(q);    <i>returns the name of symbol q</i>
 *   - Sym q = unique("TOTO");	   <i>returns a new unique symbol of name "TOTOnnn"</i>  
 *
 *  <b>Properties:</b>
 *
 *     If p and q are two symbols then : 
 *  	   p != q  <=>  name(p) != name(q)
 *
 */ 
 
#ifndef     __SYMBOL__
#define     __SYMBOL__

#include <string>
#include <map>

#include "garbageable.hh"

using namespace std;

//--------------------------------SYMBOL-------------------------------------

/**
 * Symbols are unique objects with a name stored in a hash table.
 */
class Symbol : public virtual Garbageable {
	
 private:
		 
	static const int 	kHashTableSize = 511;					///< Size of the hash table (a prime number is recommended)
    static Symbol*		gSymbolTable[kHashTableSize];			///< Hash table used to store the symbols
    static map<const char*, unsigned int> gPrefixCounters;
	
 // Fields
    char*			fName;										///< Name of the symbol
    unsigned int	fHash;										///< Hash key computed from the name and used to determine the hash table entry
    Symbol*			fNext;										///< Next symbol in the hash table entry
	void*			fData;										///< Field to user disposal to store additional data
	
 // Constructors & destructors
<<<<<<< HEAD
    Symbol (const char* str, unsigned int hsh, Symbol* nxt); 	///< Constructs a new symbol ready to be placed in the hash table
    virtual ~Symbol ();											
=======
    Symbol (char* str, unsigned int hsh, Symbol* nxt);          ///< Constructs a new symbol ready to be placed in the hash table
   ~Symbol ();													///< The Destructor is never used
>>>>>>> 2bebfaa4
	
 // Others
	bool			equiv (unsigned int hash, const char* str) const ;	///< Check if the name of the symbol is equal to string \p str
	static unsigned int 	calcHashKey (const char* str);				///< Compute the 32-bits hash key of string \p str

 // Static methods
	static Symbol*		get (const string& str);				///< Get the symbol of name \p str
	static Symbol* 		get (const char* str);					///< Get the symbol of name \p str
	static Symbol* 		prefix (const char* str);				///< Creates a new symbol of name prefixed by \p str
	static bool 		isnew (const char* str);				///< Returns \b true if no symbol of name \p str exists
	
 public:
	ostream& 				print (ostream& fout) const; 								///< print a symbol on a stream

	friend Symbol*			symbol (const char* str);
	friend Symbol*			symbol (const string& str);
	friend Symbol*			unique (const char* str);
	friend const char* 	name (Symbol* sym);
	
	friend void* 			getUserData (Symbol* sym);
	friend void 			setUserData (Symbol* sym, void* d);
    
    static void init ();
		
};

inline Symbol*			symbol (const char* str) 	{ return Symbol::get(str); } 	///< Returns (and creates if new) the symbol of name \p str
inline Symbol*			symbol (const string& str) 	{ return Symbol::get(str); }	///< Returns (and creates if new) the symbol of name \p str
inline Symbol*			unique (const char* str) 	{ return Symbol::prefix(str);}	///< Returns a new unique symbol of name strxxx
inline const char* 	name (Symbol* sym) 			{ return sym->fName; }			///< Returns the name of a symbol
	
inline void* 			getUserData (Symbol* sym) 			{ return sym->fData; }		///< Returns user data
inline void 			setUserData (Symbol* sym, void* d) 	{ sym->fData=d; }			///< Set user data

inline ostream& operator << (ostream& s, const Symbol& n) { return n.print(s); }

typedef Symbol* Sym;

#endif    <|MERGE_RESOLUTION|>--- conflicted
+++ resolved
@@ -66,13 +66,8 @@
 	void*			fData;										///< Field to user disposal to store additional data
 	
  // Constructors & destructors
-<<<<<<< HEAD
-    Symbol (const char* str, unsigned int hsh, Symbol* nxt); 	///< Constructs a new symbol ready to be placed in the hash table
-    virtual ~Symbol ();											
-=======
     Symbol (char* str, unsigned int hsh, Symbol* nxt);          ///< Constructs a new symbol ready to be placed in the hash table
    ~Symbol ();													///< The Destructor is never used
->>>>>>> 2bebfaa4
 	
  // Others
 	bool			equiv (unsigned int hash, const char* str) const ;	///< Check if the name of the symbol is equal to string \p str
