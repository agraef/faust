--- conflicted
+++ resolved
@@ -52,25 +52,10 @@
 
 // Control Sliders
 //--------------------
-<<<<<<< HEAD
-// Damp : filtrage des aigus des echos (surtout actif pour des grandes valeurs de RoomSize)
-// RoomSize : taille de la piece
-// Dry : signal original
-// Wet : signal avec reverbration
-
-dampSlider 		= hslider("Damp",0.99, 0, 1, 0.025)*scaledamp;
-roomsizeSlider 	= hslider("RoomSize", 0.99, 0, 1, 0.025)*scaleroom + offsetroom;
-wetSlider 		= hslider("Wet", 0.99, 0, 1, 0.025);
-drySlider 		= hslider("Dry", 0, 0, 1, 0.025);
-combfeed 		= roomsizeSlider;
-
-
-=======
 // Damp : filters the high frequencies of the echoes (especially active for great values of RoomSize)
 // RoomSize : size of the reverberation room
 // Dry : original signal
 // Wet : reverberated signal
->>>>>>> cf29e104
 
 dampSlider      = hslider("Damp",0.5, 0, 1, 0.025)*scaledamp;
 roomsizeSlider  = hslider("RoomSize", 0.5, 0, 1, 0.025)*scaleroom + offsetroom;
@@ -114,7 +99,6 @@
 
 fxctrl(g,w,Fx) =  _,_ <: (*(g),*(g) : Fx : *(w),*(w)), *(1-w), *(1-w) +> _,_;
 
-
 // Freeverb
 //---------
 
