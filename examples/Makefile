--- conflicted
+++ resolved
@@ -6,17 +6,6 @@
 LIB := $(if $(wildcard $(ck2)),/usr/local/lib,$(LIB))
 LIB := $(if $(wildcard $(ck3)),$(FAUST_LIB_PATH),$(LIB))
 
-<<<<<<< HEAD
-LLVM_VERSION = $(shell llvm-config --version)
-
-ifeq ($(LLVM_VERSION), 2.9)
-LLVM_VERSION  = LLVM_29
-endif
-
-ifeq ($(LLVM_VERSION), 3.0)
-LLVM_VERSION  = LLVM_30
-endif
-=======
 # Directory containing Faust include files:
 ck11 := /opt/local/include/faust/misc.h
 ck12 := /usr/local/include/faust/misc.h
@@ -24,7 +13,16 @@
 FAUSTINC := $(if $(wildcard $(ck11)),/opt/local/include/faust,"")
 FAUSTINC := $(if $(wildcard $(ck12)),/usr/local/include/faust,$(FAUSTINC))
 FAUSTINC := $(if $(wildcard $(ck13)),/usr/include/faust,$(FAUSTINC))
->>>>>>> 6ed1ad3e
+
+LLVM_VERSION = $(shell llvm-config --version)
+
+ifeq ($(LLVM_VERSION), 2.9)
+LLVM_VERSION  = LLVM_29
+endif
+
+ifeq ($(LLVM_VERSION), 3.0)
+LLVM_VERSION  = LLVM_30
+endif
 
 ifeq ($(OSC),1)
  OSCCTRL := -DOSCCTRL -I$(FAUSTINC)/osclib
