--- conflicted
+++ resolved
@@ -8,11 +8,7 @@
 
 $(DEST)%$(EXT) : %.dsp 
 	faust $(VEC) -a $(ARCH) $< -o $@.cpp
-<<<<<<< HEAD
-	$(CXX) $(CXXFLAGS) $@.cpp $(LIB) -o $@
-=======
 	$(CXX) $@.cpp $(CXXFLAGS) $(LIB) -o $@
->>>>>>> b845245b
 	
 
 clean :
