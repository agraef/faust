--- conflicted
+++ resolved
@@ -4,22 +4,16 @@
 declare copyright "Romain Michon";
 declare version "1.0";
 declare licence "STK-4.3"; // Synthesis Tool Kit 4.3 (MIT style license);
-declare description "A number of different struck bar instruments. Presets numbers: 0->Marimba, 1->Vibraphone, 2->Agogo, 3->Wood1, 4->Reso, 5->Wood2, 6->Beats, 7->2Fix; 8->Clump";
+declare description "A number of different struck bar instruments. Presets numbers: 0->Marimba, 1->Vibraphone, 2->Agogo, 3->Wood1, 4->Reso, 5->Wood2, 6->Beats, 7->2Fix; 8->Clump"; 
 
 import("music.lib");
 import("instrument.lib");
 
 //==================== GUI SPECIFICATION ================
 
-<<<<<<< HEAD
-freq = nentry("h:Basic Parameters/freq [1][unit:Hz] [tooltip:Tone frequency]",440,20,20000,1);
-gain = nentry("h:Basic Parameters/gain [1][tooltip:Gain (value between 0 and 1)]",0.8,0,1,0.01);
-gate = button("h:Basic Parameters/gate [1][tooltip:noteOn = 1, noteOff = 0]");
-=======
 freq = nentry("h:Basic_Parameters/freq [1][unit:Hz] [tooltip:Tone frequency]",440,20,20000,1);
 gain = nentry("h:Basic_Parameters/gain [1][tooltip:Gain (value between 0 and 1)]",0.8,0,1,0.01); 
 gate = button("h:Basic_Parameters/gate [1][tooltip:noteOn = 1, noteOff = 0]"); 
->>>>>>> 8755b161
 
 stickHardness = hslider("h:Physical_and_Nonlinearity/v:Physical_Parameters/Stick_Hardness
 [2][tooltip:A value between 0 and 1]",0.25,0,1,0.01);
@@ -28,15 +22,6 @@
 presetNumber = nentry("h:Physical_and_Nonlinearity/v:Physical_Parameters/Preset
 [2][tooltip:0->Marimba, 1->Vibraphone, 2->Agogo, 3->Wood1, 4->Reso, 5->Wood2, 6->Beats, 7->2Fix; 8->Clump]",1,0,8,1);
 
-<<<<<<< HEAD
-typeModulation = nentry("h:Physical and Nonlinearity/v:Nonlinear Filter Parameters/Modulation Type
-[3][tooltip: 0=theta is modulated by the incoming signal; 1=theta is modulated by the averaged incoming signal;
-2=theta is modulated by the squared incoming signal; 3=theta is modulated by a sine wave of frequency freqMod;
-4=theta is modulated by a sine wave of frequency freq;]",0,0,4,1);
-nonLinearity = hslider("h:Physical and Nonlinearity/v:Nonlinear Filter Parameters/Nonlinearity
-[3][tooltip:Nonlinearity factor (value between 0 and 1)]",0,0,1,0.01);
-frequencyMod = hslider("h:Physical and Nonlinearity/v:Nonlinear Filter Parameters/Modulation Frequency
-=======
 typeModulation = nentry("h:Physical_and_Nonlinearity/v:Nonlinear_Filter_Parameters/Modulation_Type 
 [3][tooltip: 0=theta is modulated by the incoming signal; 1=theta is modulated by the averaged incoming signal;
 2=theta is modulated by the squared incoming signal; 3=theta is modulated by a sine wave of frequency freqMod;
@@ -44,16 +29,11 @@
 nonLinearity = hslider("h:Physical_and_Nonlinearity/v:Nonlinear_Filter_Parameters/Nonlinearity 
 [3][tooltip:Nonlinearity factor (value between 0 and 1)]",0,0,1,0.01);
 frequencyMod = hslider("h:Physical_and_Nonlinearity/v:Nonlinear_Filter_Parameters/Modulation_Frequency 
->>>>>>> 8755b161
 [3][unit:Hz][tooltip:Frequency of the sine wave for the modulation of theta (works if Modulation Type=3)]",220,20,1000,0.1);
 nonLinAttack = hslider("h:Physical_and_Nonlinearity/v:Nonlinear_Filter_Parameters/Nonlinearity_Attack
 [3][unit:s][Attack duration of the nonlinearity]",0.1,0,2,0.01);
 
-<<<<<<< HEAD
-vibratoFreq = hslider("h:Envelopes and Vibrato/v:Vibrato Parameters/Vibrato Freq
-=======
 vibratoFreq = hslider("h:Envelopes_and_Vibrato/v:Vibrato_Parameters/Vibrato_Freq 
->>>>>>> 8755b161
 [4][unit:Hz]",6,1,15,0.1);
 vibratoGain = hslider("h:Envelopes_and_Vibrato/v:Vibrato_Parameters/Vibrato_Gain
 [4][tooltip:A value between 0 and 1]",0.1,0,1,0.01);
@@ -64,44 +44,44 @@
 //nonlinearities are created by the nonlinear passive allpass ladder filter declared in filter.lib
 
 //nonlinear filter order
-nlfOrder = 6;
+nlfOrder = 6; 
 
-//nonLinearModultor is declared in instrument.lib, it adapts allpassnn from filter.lib
+//nonLinearModultor is declared in instrument.lib, it adapts allpassnn from filter.lib 
 //for using it with waveguide instruments
 NLFM =  nonLinearModulator((nonLinearity : smooth(0.999)),1,freq,
      typeModulation,(frequencyMod : smooth(0.999)),nlfOrder);
 
 //----------------------- Synthesis parameters computing and functions declaration ----------------------------
 
-//stereoizer is declared in instrument.lib and implement a stereo spacialisation in function of
-//the frequency period in number of samples
+//stereoizer is declared in instrument.lib and implement a stereo spacialisation in function of 
+//the frequency period in number of samples 
 stereo = stereoizer(SR/freq);
 
 //check if the vibraphone is used
 vibratoOn = presetNumber == 1;
 
 //vibrato
-vibrato = 1 + osc(vibratoFreq)*vibratoGain*vibratoOn;
+vibrato = 1 + osc(vibratoFreq)*vibratoGain*vibratoOn; 
 
 //filter bank output gain
 directGain = loadPreset(presetNumber,3,2);
 
-//modal values for the filter bank
+//modal values for the filter bank 
 loadPreset = ffunction(float loadPreset (int,int,int), <modalBar.h>,"");
-
+ 
 //filter bank using biquad filters
 biquadBank = _ <: sum(i, 4, oneFilter(i))
 	with{
 		condition(x) = x<0 <: *(-x),((-(1))*-1)*x*freq :> +;
 		dampCondition = (gate < 1) & (reson != 1);
-
+		
 		//the filter coefficients are interpolated when changing of preset
-		oneFilter(j,y) = (loadPreset(presetNumber,0,j : smooth(0.999)) : condition),
-						loadPreset(presetNumber,1,j : smooth(0.999))*(1-(gain*0.03*dampCondition)),
+		oneFilter(j,y) = (loadPreset(presetNumber,0,j : smooth(0.999)) : condition), 
+						loadPreset(presetNumber,1,j : smooth(0.999))*(1-(gain*0.03*dampCondition)), 
 						y*(loadPreset(presetNumber,2,j) : smooth(0.999)) : bandPassH;
 	};
 
-//one pole filter with pole set at 0.9 for pre-filtering, onePole is declared in instrument.lib
+//one pole filter with pole set at 0.9 for pre-filtering, onePole is declared in instrument.lib 
 sourceFilter = onePole(b0,a1)
 	with{
 		b0 = 1 - 0.9;
@@ -109,21 +89,21 @@
 	};
 
 //excitation signal
-excitation = counterSamples < (marmstk1TableSize*rate1) : *(marmstk1Wave*gate)
+excitation = counterSamples < (marmstk1TableSize*rate) : *(marmstk1Wave*gate)
 	   with{
 		//readMarmstk1 and marmstk1TableSize are both declared in instrument.lib
 		marmstk1 = time%marmstk1TableSize : int : readMarmstk1;
-
+		
 		dataRate(readRate) = readRate : (+ : decimal) ~ _ : *(float(marmstk1TableSize));
-
+		
 		//the reading rate of the stick table is defined in function of the stickHardness
-		rate1 = 0.25*pow(4,stickHardness);
-
+		rate = 0.25*pow(4,stickHardness);
+		
 		counterSamples = (*(gate)+1)~_ : -(1);
-		marmstk1Wave = rdtable(marmstk1TableSize,marmstk1,int(dataRate(rate1)*gate));
+		marmstk1Wave = rdtable(marmstk1TableSize,marmstk1,int(dataRate(rate)*gate));
 	   };
 
-process = excitation : sourceFilter : *(gain) <:
+process = excitation : sourceFilter : *(gain) <: 
 	//resonance
 	(biquadBank <: -(*(directGain))) + (directGain*_) :
 	//vibrato for the vibraphone
