--- conflicted
+++ resolved
@@ -70,13 +70,9 @@
 // Standard Callback to store a server response in strinstream
 static size_t store_Response(void *buf, size_t size, size_t nmemb, void* userp);
     
-<<<<<<< HEAD
 static CURLcode send_request(CURL* curl, const string& ipadd, const string& request, string& response);
     
 class remote_dsp_factory{
-=======
-class EXPORT remote_dsp_factory{
->>>>>>> 16865e60
     
 private:
     
