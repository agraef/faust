//
//  Server.h
//  
//
//  Created by Sarah Denoux on 13/05/13.
//  Copyright (c) 2013 __MyCompanyName__. All rights reserved.
//

#ifndef _SERVER_h
#define _SERVER_h

#include <sstream>
#include <iostream>
#include <fstream>
#include <fcntl.h>
#include <stdlib.h>
#include <list>
#include <map>
#include <vector>

<<<<<<< HEAD
#ifdef __APPLE__
=======
#include <microhttpd.h>
>>>>>>> 0cb2aa37
#include <dns_sd.h>
#endif

#include "faust/audio/netjack-dsp.h"
#include "faust/llvm-dsp.h"
#include "../TMutex.h"

#define POSTBUFFERSIZE 512
#define GET 0
#define POST 1

class Server;

using namespace std;

class server_netjackaudio : public netjackaudio_midicontrol {  

    int fNumberRestartAttempts;

    public:
    
        server_netjackaudio(int celt, const std::string& master_ip, int master_port, int mtu, int latency)
            :netjackaudio_midicontrol(celt, master_ip, master_port, mtu, latency)
        {
            fNumberRestartAttempts = 0;
        }
        
        void error_cb(int error_code)
        {
            switch (error_code) {
            
                case SOCKET_ERROR:
                    printf("NetJack : SOCKET_ERROR\n");
                    break;
                    
                case SYNC_PACKET_ERROR:
                    printf("NetJack : SYNC_PACKET_ERROR\n");
                    break;

                 case DATA_PACKET_ERROR:
                    printf("NetJack : DATA_PACKET_ERROR\n");
                    break;
            }
        }
    
        /*
        virtual int restart_cb()
        {
            printf("NetJack : restart_cb\n");
            return 0;
        }
        */

};

// Structured handled by libmicrohttp related to a connection
struct connection_info_struct {
    
    int                 fConnectiontype;    // GET or POST
    
    MHD_PostProcessor*  fPostprocessor;     // the POST processor used internally by microhttpd
    int                 fAnswercode;        // used internally by microhttpd to see where things went wrong or right
    
    std::string         fAnswerstring;      // the answer sent to the user after upload
    
    //-----DATAS RECEIVED TO CREATE NEW DSP FACTORY---------
    string              fNameApp;
    string              fFaustCode;
    string              fFactoryKey;
    vector<string>      fCompilationOptions;
    string              fOptLevel;
    
    llvm_dsp_factory*   fLLVMFactory;
    //---------------------------------------------
    
    //------DATAS RECEIVED TO CREATE NEW DSP INSTANCE-------
    string              fIP;
    string              fPort;
    string              fCV;
    string              fMTU;
    string              fLatency;
    string              fSHAKey;
    string              fInstanceKey;
    //--------------------------------------------- 
    
    void init(){
        
        fFaustCode = "";
        fFactoryKey = "";
        fOptLevel = "";
        
        fIP = "";
        fPort = "";
        fCV = "";
        fMTU = "";
        fLatency = "";
        fSHAKey = "";
    }
};
    
#include <netdb.h>
#include <arpa/inet.h>

string searchIP();

// Structure wrapping llvm_dsp with all its needed elements (audio/interface/...)
//
struct slave_dsp{
    
    string          fInstanceKey;
    
    string          fName;
    
    //    NETJACK PARAMETERS
    string          fIP;
    string          fPort;
    string          fCV;
    string          fMTU;
    string          fLatency;
    
    server_netjackaudio*   fAudio; //NETJACK SLAVE 
    
    llvm_dsp*              fDSP;   //Real DSP Instance 
    
//    llvm_dsp_factory*     fSlaveFactory;   //RelatedFactory
    
    //To be sure not access the same resources at the same time, the mutex of the server has to be accessible here
    //So that the server himself is kept
    Server*         fServer;
    
    slave_dsp(llvm_dsp_factory* smartFactory, const string& compression, const string& ip, const string& port, const string& mtu, const string& latency, Server* server);
    ~slave_dsp();
    
    bool start_audio();
    void stop_audio();
    
    string  key(){return fInstanceKey;}
    void    setKey(const string& key){fInstanceKey = key;}
    string name(){return fName;}
    void    setName(string name){fName = name;}
};
    
// Same Prototype LLVM/REMOTE dsp are using for allocation/desallocation
slave_dsp* createSlaveDSPInstance(llvm_dsp_factory* smartFactory, const string& compression, const string& ip, const string& port, const string& mtu, const string& latency, Server* server);
void deleteSlaveDSPInstance(slave_dsp* smartPtr);
    
class Server{
        
    string          fError;
	string 			fNameRegisterService;
        
public :
        
    Server();
    ~Server();
        
    TMutex          fLocker;
        
// Factories that can be instanciated. 
// The remote client asking for a new DSP Instance has to send an index corresponding to an existing factory
//    SHAKey, pair<NameApp, Factory>
    map<string, pair<string, llvm_dsp_factory*> >         fAvailableFactories;
        
// List of Dsp Currently Running. Use to keep track of Audio that would have lost their connection
    list<slave_dsp*>          fRunningDsp;
        
    struct          MHD_Daemon* fDaemon; //Running http daemon
        
#ifdef __APPLE
    DNSServiceRef*  fRegistrationService;
#endif    
	int             fPort; //Port on which server started
    
//  Start server on specified port 
    bool            start(int port = 7777);
    void            stop();
        
// Callback of another thread to wait netjack audio connection without blocking the server
    static void*    start_audioSlave(void *);
            
// Creates the html to send back
    int             send_page(MHD_Connection *connection, const char *page, int length, int status_code, const char * type = 0);
        
    void            stop_NotActive_DSP();
        
    connection_info_struct* allocate_connection_struct(MHD_Connection *connection, const char *method);
        
// Reaction to any kind of connection to the Server
    static int      answer_to_connection(void *cls, MHD_Connection *connection, const char *url, const char *method, const char *version, const char *upload_data, size_t *upload_data_size, void **con_cls);
        
        
// Reaction to a GET request
    int             answer_get(MHD_Connection* connection, const char* url);
        
// Reaction to a POST request
    int             answer_post(MHD_Connection *connection, const char *url, const char *upload_data, size_t *upload_data_size, void **con_cls);
        
// Callback that processes the data send to the server
    static int iterate_post(void *coninfo_cls, MHD_ValueKind kind, const char *key, const char *filename, const char *content_type, const char *transfer_encoding, const char *data, uint64_t off, size_t size);
        
    static void request_completed(void *cls, MHD_Connection *connection, void **con_cls, MHD_RequestTerminationCode toe);

        
// Reaction to a /GetJson request --> Creates llvm_dsp_factory & json interface
    bool        compile_Data(connection_info_struct* con_info);
// Reaction to a /GetJsonFromKey --> GetJson form available factory
    bool        getJsonFromKey(connection_info_struct* con_info);
        
// Reaction to a /CreateInstance request --> Creates llvm_dsp_instance & netjack slave
    bool        createInstance(connection_info_struct* con_info);
    
    bool        startAudio(const string& shakey);
    
    void        stopAudio(const string& shakey);
    
// Register Service as Available
    void        registration();
};
    
#endif
    
    
    
    <|MERGE_RESOLUTION|>--- conflicted
+++ resolved
@@ -18,11 +18,9 @@
 #include <map>
 #include <vector>
 
-<<<<<<< HEAD
+#include <microhttpd.h>
+
 #ifdef __APPLE__
-=======
-#include <microhttpd.h>
->>>>>>> 0cb2aa37
 #include <dns_sd.h>
 #endif
 
