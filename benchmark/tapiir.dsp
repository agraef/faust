declare name 		"tapiir";
declare version 	"1.0";
declare author 		"Grame";
declare license 	"BSD";
declare copyright 	"(c)GRAME 2006";

//======================================================
//
// 					TAPIIR
//	  (from Maarten de Boer's Tapiir)
//
//======================================================

<<<<<<< HEAD
import("stdfaust.lib");
=======
import("signal.lib");
import("delay.lib");
import("math.lib");


dsize 		= 524288;

>>>>>>> 7bddd8cd

dsize = 524288;

// user interface
//---------------

tap(n) = vslider("tap %n", 0,0,1,0.1);
in(n) = vslider("input %n", 1,0,1,0.1);
gain = vslider("gain", 1,0,1,0.1);
del = vslider("delay (sec)", 0, 0, 5, 0.01) * ma.SR;

// mixer and matrix
//-----------------------------------------------------------

mixer(taps,lines) 	= par(i,taps,*(tap(i))),
						par(i,lines,*(in(i)))
						:>  *(gain);

matrix(taps,lines) 	= (si.bus(lines+taps)
						<: tgroup("",
								par(i, taps,
									hgroup("Tap %i",
										mixer(taps,lines) : de.delay(dsize,del))))
					  ) ~ si.bus(taps);

// tapiir
//--------

tapiir(taps,lines) 	= vgroup("Tapiir",
							si.bus(lines)
							<: (matrix(taps,lines), si.bus(lines))
							<: vgroup( "outputs", par( i, lines, hgroup("output %i", mixer(taps,lines)) ) )
						);

process 			= tapiir(6,2);<|MERGE_RESOLUTION|>--- conflicted
+++ resolved
@@ -11,9 +11,6 @@
 //
 //======================================================
 
-<<<<<<< HEAD
-import("stdfaust.lib");
-=======
 import("signal.lib");
 import("delay.lib");
 import("math.lib");
@@ -21,39 +18,46 @@
 
 dsize 		= 524288;
 
->>>>>>> 7bddd8cd
 
-dsize = 524288;
 
 // user interface
 //---------------
 
-tap(n) = vslider("tap %n", 0,0,1,0.1);
-in(n) = vslider("input %n", 1,0,1,0.1);
-gain = vslider("gain", 1,0,1,0.1);
-del = vslider("delay (sec)", 0, 0, 5, 0.01) * ma.SR;
 
-// mixer and matrix
+tap(n)  	= vslider("tap %n", 0,0,1,0.1);
+in(n)  		= vslider("input %n", 1,0,1,0.1);
+gain  		= vslider("gain", 1,0,1,0.1);
+del 		= vslider("delay (sec)", 0, 0, 5, 0.01) * SR;
+
+
+// bus, mixer and matrix
 //-----------------------------------------------------------
 
-mixer(taps,lines) 	= par(i,taps,*(tap(i))),
+//bus(n) 				= 	par(i,n,_);
+
+mixer(taps,lines) 	= 	par(i,taps,*(tap(i))),
 						par(i,lines,*(in(i)))
 						:>  *(gain);
 
-matrix(taps,lines) 	= (si.bus(lines+taps)
+
+matrix(taps,lines) 	= ( bus(lines+taps)
 						<: tgroup("",
 								par(i, taps,
 									hgroup("Tap %i",
-										mixer(taps,lines) : de.delay(dsize,del))))
-					  ) ~ si.bus(taps);
+										mixer(taps,lines) : delay(dsize,del))))
+					  ) ~ bus(taps);
+
 
 // tapiir
 //--------
 
-tapiir(taps,lines) 	= vgroup("Tapiir",
-							si.bus(lines)
-							<: (matrix(taps,lines), si.bus(lines))
+tapiir(taps,lines) 	= 	vgroup("Tapiir",
+							bus(lines)
+							<: (matrix(taps,lines), bus(lines))
 							<: vgroup( "outputs", par( i, lines, hgroup("output %i", mixer(taps,lines)) ) )
 						);
 
-process 			= tapiir(6,2);+
+
+process 			=  tapiir(6,2);
+
