--- conflicted
+++ resolved
@@ -1,16 +1,10 @@
 import("delay.lib");
-<<<<<<< HEAD
-
-smooth(c) = *(1-c) : +~*(c);
-db2linear(n) = pow(10, n/20.0);
-=======
 import("signal.lib");
 import("basic.lib");
->>>>>>> 7bddd8cd
 
 line(i) =  vgroup("line %i", fdelay5(128, d) : *(g) )
     with {  g = vslider("gain (dB)", -60, -60, 4, 0.1) : db2linear : smooth(0.995);
             d = nentry("delay (samp)", 10, 10, 128, 0.1) : smooth(0.995);  };
 
-process = hgroup("", par(i, 8, line(i)));
+process = hgroup("", par(i, 8, line(i)) );
  