
#ifndef __osc_dsp__
#define __osc_dsp__

#include <stdio.h>
#include "faust/audio/audio.h"
#include "faust/audio/dsp.h"
#include "OSCIO.h"

/******************************************************************************
*******************************************************************************

							OSC AUDIO INTERFACE

*******************************************************************************
*******************************************************************************/

#define kMaxBuffer 4096

class oscdsp : public audio, public oscfaust::OSCIO {
	dsp*	 fDsp;
	float ** fInBuffers, **fOutBuffers;

 public:
<<<<<<< HEAD
 
    oscdsp(const char * dst, int argc, char *argv[]) : OSCIO(dst), fDsp(0), fInBuffers(0), fOutBuffers(0)
    {
        for (int i = 1; i < argc-1; i++)
            if (!strcmp(argv[i], "-iodst")) setDest (argv[i+1]);
    }
    virtual ~oscdsp() { stop(); }
=======
    oscdsp(const char * dst, int argc, char *argv[]) : OSCIO(dst), fDsp(0), fInBuffers(0), fOutBuffers(0)
    {
        for (int i = 1; i < argc-1; i++) {
            if (!strcmp(argv[i], "-iodst")) setDest (argv[i+1]);
        }
    }
	virtual ~oscdsp() { stop(); }
>>>>>>> b184e9dc

	virtual bool init(const char*name, dsp* DSP) 
    {
		fDsp = DSP;
		fDsp->init(44100);
		fInBuffers  = new float*[numInputs()];
		fOutBuffers = new float*[numOutputs()];
		for (int i= 0; i < numInputs(); i++)
			fInBuffers[i] = new float[kMaxBuffer];
		for (int i= 0; i < numOutputs(); i++)
			fOutBuffers [i] = new float[kMaxBuffer];
		return true;
	}

	virtual bool start()	{ return true; }
	virtual void stop()		{}

	void compute(int nframes) 
    {
		fDsp->compute(nframes, fInBuffers, fOutBuffers);
		for (int i= 0; i < numOutputs(); i++)
			send( nframes, fOutBuffers [i], i);
	}

<<<<<<< HEAD
	void receive(int nvalues, float * val) 
=======
	void receive(int nvalues, float* val) 
>>>>>>> b184e9dc
    {
		int inChans = numInputs();
		if (!inChans) {
			compute(nvalues);
			return;
		}

		for (int i=0; i < nvalues; i++) {
			int c = i % inChans;
			int frame = i / inChans;
			fInBuffers[c][frame] = val[i];
		}
		compute (nvalues / inChans);
	}
	int	numOutputs() const	{ return fDsp ? fDsp->getNumOutputs() : 0; }
	int	numInputs() const	{ return fDsp ? fDsp->getNumInputs() : 0; }
};

#endif<|MERGE_RESOLUTION|>--- conflicted
+++ resolved
@@ -18,19 +18,10 @@
 #define kMaxBuffer 4096
 
 class oscdsp : public audio, public oscfaust::OSCIO {
-	dsp*	 fDsp;
+	dsp* fDsp;
 	float ** fInBuffers, **fOutBuffers;
 
  public:
-<<<<<<< HEAD
- 
-    oscdsp(const char * dst, int argc, char *argv[]) : OSCIO(dst), fDsp(0), fInBuffers(0), fOutBuffers(0)
-    {
-        for (int i = 1; i < argc-1; i++)
-            if (!strcmp(argv[i], "-iodst")) setDest (argv[i+1]);
-    }
-    virtual ~oscdsp() { stop(); }
-=======
     oscdsp(const char * dst, int argc, char *argv[]) : OSCIO(dst), fDsp(0), fInBuffers(0), fOutBuffers(0)
     {
         for (int i = 1; i < argc-1; i++) {
@@ -38,7 +29,6 @@
         }
     }
 	virtual ~oscdsp() { stop(); }
->>>>>>> b184e9dc
 
 	virtual bool init(const char*name, dsp* DSP) 
     {
@@ -63,11 +53,7 @@
 			send( nframes, fOutBuffers [i], i);
 	}
 
-<<<<<<< HEAD
-	void receive(int nvalues, float * val) 
-=======
 	void receive(int nvalues, float* val) 
->>>>>>> b184e9dc
     {
 		int inChans = numInputs();
 		if (!inChans) {
