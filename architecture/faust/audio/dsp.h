--- conflicted
+++ resolved
@@ -56,12 +56,9 @@
 
 class dsp {
 
-<<<<<<< HEAD
-=======
  protected:
 	int fSamplingFreq;
     
->>>>>>> 2d9ef512
  public:
 	dsp() {}
 	virtual ~dsp() {}
