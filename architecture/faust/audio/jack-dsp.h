--- conflicted
+++ resolved
@@ -4,38 +4,6 @@
 	is governed by its own copyright and license. Please check individually
 	each section for license and copyright information.
 *************************************************************************/
-<<<<<<< HEAD
-
-/*******************BEGIN ARCHITECTURE SECTION (part 1/2)****************/
-
-/************************************************************************
-    FAUST Architecture File
-	Copyright (C) 2003-2011 GRAME, Centre National de Creation Musicale
-    ---------------------------------------------------------------------
-    This Architecture section is free software; you can redistribute it
-    and/or modify it under the terms of the GNU General Public License
-	as published by the Free Software Foundation; either version 3 of
-	the License, or (at your option) any later version.
-
-    This program is distributed in the hope that it will be useful,
-    but WITHOUT ANY WARRANTY; without even the implied warranty of
-    MERCHANTABILITY or FITNESS FOR A PARTICULAR PURPOSE.  See the
-    GNU General Public License for more details.
-
-    You should have received a copy of the GNU General Public License
-	along with this program; If not, see <http://www.gnu.org/licenses/>.
-
-	EXCEPTION : As a special exception, you may create a larger work
-	that contains this FAUST architecture section and distribute
-	that work under terms of your choice, so long as this FAUST
-	architecture section is not modified.
-
-
- ************************************************************************
- ************************************************************************/
-=======
->>>>>>> a1be8d44
-
 /*******************BEGIN ARCHITECTURE SECTION (part 1/2)****************/
 
 /************************************************************************
@@ -313,13 +281,15 @@
     void default_connections()
     {
         // To avoid feedback at launch time, don't connect hardware inputs
-        /*char** physicalOutPorts = (char**)jack_get_ports(fClient, NULL, JACK_DEFAULT_AUDIO_TYPE, JackPortIsPhysical|JackPortIsOutput);
-         if (physicalOutPorts != NULL) {
+        /*
+        char** physicalOutPorts = (char**)jack_get_ports(fClient, NULL, JACK_DEFAULT_AUDIO_TYPE, JackPortIsPhysical|JackPortIsOutput);
+        if (physicalOutPorts != NULL) {
             for (int i = 0; i < fNumInChans && physicalOutPorts[i]; i++) {
             jack_connect(fClient, physicalOutPorts[i], jack_port_name(fInputPorts[i]));
-         }
+        }
             jack_free(physicalOutPorts);
-         }*/
+        }
+        */
         
         char** physicalInPorts = (char**)jack_get_ports(fClient, NULL, JACK_DEFAULT_AUDIO_TYPE, JackPortIsPhysical|JackPortIsInput);
         if (physicalInPorts != NULL) {
