--- conflicted
+++ resolved
@@ -216,18 +216,14 @@
     
     public: 
     
-<<<<<<< HEAD
     #ifdef LLVM_DSP
-        mydsp_poly(int buffer_size, int max_polyphony, llvm_dsp* dsp = NULL)
+        mydsp_poly(int max_polyphony, llvm_dsp* dsp = NULL)
         {
             llvm_dsp_voice_factory factory(dsp);
-            init(buffer_size, max_polyphony, &factory);
+            init( max_polyphony, &factory);
         }
     #else
-        mydsp_poly(int buffer_size, int max_polyphony)
-=======
-        mydsp_poly(int max_polyphony)
->>>>>>> 56a8479a
+         mydsp_poly(int max_polyphony)
         {
             mydsp_voice_factory factory;
             init(max_polyphony, &factory);
