/************************************************************************

	IMPORTANT NOTE : this file contains two clearly delimited sections :
	the ARCHITECTURE section (in two parts) and the USER section. Each section
	is governed by its own copyright and license. Please check individually
	each section for license and copyright information.
*************************************************************************/

/*******************BEGIN ARCHITECTURE SECTION (part 1/2)****************/

/************************************************************************
    FAUST Architecture File
	Copyright (C) 2003-2011 GRAME, Centre National de Creation Musicale
    ---------------------------------------------------------------------
    This Architecture section is free software; you can redistribute it
    and/or modify it under the terms of the GNU General Public License
	as published by the Free Software Foundation; either version 3 of
	the License, or (at your option) any later version.

    This program is distributed in the hope that it will be useful,
    but WITHOUT ANY WARRANTY; without even the implied warranty of
    MERCHANTABILITY or FITNESS FOR A PARTICULAR PURPOSE.  See the
    GNU General Public License for more details.

    You should have received a copy of the GNU General Public License
	along with this program; If not, see <http://www.gnu.org/licenses/>.

	EXCEPTION : As a special exception, you may create a larger work
	that contains this FAUST architecture section and distribute
	that work under terms of your choice, so long as this FAUST
	architecture section is not modified.


 ************************************************************************
 ************************************************************************/

#ifndef __netjack_dsp__
#define __netjack_dsp__

#include <stdio.h>
#include "faust/audio/audio.h"
#include "faust/audio/dsp.h"
#include "faust/gui/ControlUI.h"

#include <stdio.h>
#include <jack/net.h>
#include <string>
#include <assert.h>

class netjackaudio : public audio
{

    protected:
    
        dsp* fDsp;
        jack_net_slave_t* fNet;
        int fNetFormat;
        std::string fMasterIP;
        int fMasterPort;
        int fMTU;
        int fLatency;
        jack_master_t fResult;

    #ifdef RESTART_CB_API
        static int net_restart(void* arg) 
        {
            printf("Network failure, restart...\n");
            return static_cast<netjackaudio*>(arg)->restart_cb();
        }
    #else 
        static void net_shutdown(void* arg) 
        {
            printf("Network failure, shutdown...\n");
            static_cast<netjackaudio*>(arg)->shutdown_cb();
        }
    #endif
    
        static int net_sample_rate(jack_nframes_t nframes, void* arg) 
        {
            return static_cast<netjackaudio*>(arg)->set_sample_rate(nframes);
        }
        
        static int net_buffer_size(jack_nframes_t nframes, void* arg) 
        {
            return static_cast<netjackaudio*>(arg)->set_buffer_size(nframes);
        }
        
        static void net_error(int error_code, void* arg)
        {
            return static_cast<netjackaudio*>(arg)->error_cb(error_code);
        }
        
        static int net_process(jack_nframes_t buffer_size,
                               int,
                               float** audio_inputs,
                               int,
                               void** midi_inputs,
                               int,
                               float** audio_outputs,
                               int,
                               void** midi_outputs,
                               void* arg) 
        {
            static_cast<netjackaudio*>(arg)->process(buffer_size, audio_inputs, audio_outputs, midi_inputs, midi_outputs);
            return 0;
        }

        bool init_aux(const char* name, dsp* DSP, int audio_inputs, int audio_outputs, int midi_inputs, int midi_outputs) 
        {
            if (init_aux(name, audio_inputs, audio_outputs, midi_inputs, midi_outputs)){
                set_dsp_aux(DSP);
                return true;
            } else {
                return false;
            }
        }
    
        bool init_aux(const char* name, int audio_inputs, int audio_outputs, int midi_inputs, int midi_outputs) 
        {
            jack_slave_t request = {
                audio_inputs,
                audio_outputs,
                midi_inputs, 
                midi_outputs,
                fMTU,
                2,
                (fNetFormat > 0) ? JackOpusEncoder : ((fNetFormat == -1) ? JackFloatEncoder : JackIntEncoder),
                (fNetFormat > 0) ? fNetFormat : 0,
                fLatency
            };
      
            if ((fNet = jack_net_slave_open(fMasterIP.c_str(), fMasterPort, name, &request, &fResult)) == 0) {
                printf("jack remote server not running ?\n");
                return false;
            }

            jack_set_net_slave_process_callback(fNet, net_process, this);
        #ifdef RESTART_CB_API
            jack_set_net_slave_restart_callback(fNet, net_restart, this);
        #else
            jack_set_net_slave_shutdown_callback(fNet, net_shutdown, this);
        #endif
            jack_set_net_slave_sample_rate_callback(fNet, net_sample_rate, this);
            
            jack_set_net_slave_buffer_size_callback(fNet, net_buffer_size, this);
            
            jack_set_net_slave_error_callback(fNet, net_error, this);

            return true;
        }
    
<<<<<<< HEAD
        void set_dsp_aux(dsp* DSP) 
        {
            fDsp = DSP;
            fDsp->init(fResult.sample_rate);
        }
        
=======
>>>>>>> 9f4c40a0
        // Possibly to be redefined by subclasses
        
        virtual int restart_cb()
        {
            return 0;
        }
       
        virtual void shutdown_cb()
        {}
        
        virtual void error_cb(int error_code)
        {}
       
        virtual int set_sample_rate(jack_nframes_t nframes)
        {
            return 0;
        }
        
        virtual int set_buffer_size(jack_nframes_t nframes)
        {
            return 0;
        }

        virtual void process(int count, float** audio_inputs, float** audio_outputs, void** midi_inputs, void** midi_outputs)
        {
             AVOIDDENORMALS;
             fDsp->compute(count, audio_inputs, audio_outputs);
        }

    public:

        netjackaudio(int net_format, const std::string& master_ip, int master_port, int mtu, int latency = 2)
            : fDsp(0), fNet(0), fNetFormat(net_format), fMasterIP(master_ip), fMasterPort(master_port), fMTU(mtu), fLatency(latency)
        {}
        
        virtual ~netjackaudio() 
        {
            if (fNet) {
                stop();
                jack_net_slave_close(fNet);
            }
        }

        virtual bool init(const char* name, dsp* DSP) 
        {
            return init_aux(name, DSP, DSP->getNumInputs(), DSP->getNumOutputs(), 0, 0);
        }

        virtual bool start() 
        {
            if (jack_net_slave_activate(fNet)) {
                printf("cannot activate net");
                return false;
            }
            return true;
        }

        virtual void stop() 
        {
            if (fNet) {
                jack_net_slave_deactivate(fNet);
            }
        }
        
        void set_dsp(dsp* DSP) 
        {
            fDsp = DSP;
            fDsp->init(fResult.sample_rate);
        }
        
        virtual int get_buffer_size() { return fResult.buffer_size; }
        virtual int get_sample_rate() { return fResult.sample_rate; }

};

/*
A special NetJack client that uses one more audio input/output to transmit control values.
*/

class netjackaudio_control : public netjackaudio, public ControlUI {  
        
    protected:
        
        virtual void process(int count, float** audio_inputs, float** audio_outputs, void** midi_inputs, void** midi_outputs)
        {
            AVOIDDENORMALS;
            
            float** inputs_tmp = (float**)alloca(fDsp->getNumInputs()*sizeof(float*));
            float** outputs_tmp = (float**)alloca(fDsp->getNumOutputs()*sizeof(float*));
            
            for(int i = 0; i < fDsp->getNumInputs();i++) {
                inputs_tmp[i] = audio_inputs[i+1];
            }
            
            for(int i = 0; i < fDsp->getNumOutputs();i++) {
                outputs_tmp[i] = audio_outputs[i+1];
            }
            
            // Control buffer always use buffer_size, even if uncomplete data buffer (count < buffer_size) is received
            decode_control(audio_inputs[0], fResult.buffer_size);
            
            // "count" may be less than buffer_size
            fDsp->compute(count, inputs_tmp, outputs_tmp);
            
            // Control buffer always use buffer_size, even if uncomplete data buffer (count < buffer_size) is received
            encode_control(audio_outputs[0], fResult.buffer_size);
        }
        
    public:
        
        netjackaudio_control(int net_format, const std::string& master_ip, int master_port, int mtu, int latency)
            :netjackaudio(net_format, master_ip, master_port, mtu, latency)
        {}
        
        virtual ~netjackaudio_control() 
        {}
        
        bool is_connexion_active()
        {
            return jack_net_slave_is_active(fNet);
        }
    
        virtual bool init(const char* name, dsp* DSP) 
        {
            DSP->buildUserInterface(this);
            return init_aux(name, DSP, DSP->getNumInputs() + 1, DSP->getNumOutputs() + 1, 0, 0); // One more audio port for control
        }
    
        virtual int restart_cb()
        {
            return -1;
        }
    
};

class netjackaudio_midicontrol : public netjackaudio, public ControlUI {  
        
    protected:
        
        virtual void process(int count, float** audio_inputs, float** audio_outputs, void** midi_inputs, void** midi_outputs)
        {
            AVOIDDENORMALS;
            
            float** inputs_tmp = (float**)alloca(fDsp->getNumInputs()*sizeof(float*));
            float** outputs_tmp = (float**)alloca(fDsp->getNumOutputs()*sizeof(float*));
            
            for(int i = 0; i < fDsp->getNumInputs();i++) {
                inputs_tmp[i] = audio_inputs[i];
            }
            
            for(int i = 0; i < fDsp->getNumOutputs();i++) {
                outputs_tmp[i] = audio_outputs[i];
            }
            
            // Control buffer always use buffer_size, even if uncomplete data buffer (count < buffer_size) is received
            decode_midi_control(midi_inputs[0], fResult.buffer_size);
            
            // "count" may be less than buffer_size
            fDsp->compute(count, inputs_tmp, outputs_tmp);
            
            // Control buffer always use buffer_size, even if uncomplete data buffer (count < buffer_size) is received
            encode_midi_control(midi_outputs[0], fResult.buffer_size);
        }
        
    public:
        
        netjackaudio_midicontrol(int net_format, const std::string& master_ip, int master_port, int mtu, int latency)
            :netjackaudio(net_format, master_ip, master_port, mtu, latency)
        {}
        
        virtual ~netjackaudio_midicontrol() 
        {}
        
        bool is_connexion_active()
        {
            return jack_net_slave_is_active(fNet);
        }
    
        virtual bool init(const char* name, dsp* DSP) 
        {
            DSP->buildUserInterface(this);
            return init_aux(name, DSP, DSP->getNumInputs(), DSP->getNumOutputs(), 1, 1); // One MIDI channel for control in both direction
        }
    
        virtual int restart_cb()
        {
            return -1;
        }
    
};

#endif

/********************END ARCHITECTURE SECTION (part 2/2)****************/
<|MERGE_RESOLUTION|>--- conflicted
+++ resolved
@@ -41,8 +41,6 @@
 #include "faust/audio/audio.h"
 #include "faust/audio/dsp.h"
 #include "faust/gui/ControlUI.h"
-
-#include <stdio.h>
 #include <jack/net.h>
 #include <string>
 #include <assert.h>
@@ -108,7 +106,7 @@
         bool init_aux(const char* name, dsp* DSP, int audio_inputs, int audio_outputs, int midi_inputs, int midi_outputs) 
         {
             if (init_aux(name, audio_inputs, audio_outputs, midi_inputs, midi_outputs)){
-                set_dsp_aux(DSP);
+                set_dsp(DSP);
                 return true;
             } else {
                 return false;
@@ -149,15 +147,6 @@
             return true;
         }
     
-<<<<<<< HEAD
-        void set_dsp_aux(dsp* DSP) 
-        {
-            fDsp = DSP;
-            fDsp->init(fResult.sample_rate);
-        }
-        
-=======
->>>>>>> 9f4c40a0
         // Possibly to be redefined by subclasses
         
         virtual int restart_cb()
