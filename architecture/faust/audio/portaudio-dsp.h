<<<<<<< HEAD
/************************************************************************
 
 IMPORTANT NOTE : this file contains two clearly delimited sections :
 the ARCHITECTURE section (in two parts) and the USER section. Each section
 is governed by its own copyright and license. Please check individually
 each section for license and copyright information.
 *************************************************************************/

/*******************BEGIN ARCHITECTURE SECTION (part 1/2)****************/

/************************************************************************
 FAUST Architecture File
 Copyright (C) 2003-2011 GRAME, Centre National de Creation Musicale
 ---------------------------------------------------------------------
 This Architecture section is free software; you can redistribute it
 and/or modify it under the terms of the GNU General Public License
 as published by the Free Software Foundation; either version 3 of
 the License, or (at your option) any later version.
 
 This program is distributed in the hope that it will be useful,
 but WITHOUT ANY WARRANTY; without even the implied warranty of
 MERCHANTABILITY or FITNESS FOR A PARTICULAR PURPOSE.  See the
 GNU General Public License for more details.
 
 You should have received a copy of the GNU General Public License
 along with this program; If not, see <http://www.gnu.org/licenses/>.
 
 EXCEPTION : As a special exception, you may create a larger work
 that contains this FAUST architecture section and distribute
 that work under terms of your choice, so long as this FAUST
 architecture section is not modified.
 
 
 ************************************************************************
 ************************************************************************/

#ifndef __portaudio_dsp__
#define __portaudio_dsp__

#include <stdio.h>
#include <assert.h>
#include <portaudio.h>
#include <stdlib.h>
#include <map>

#include "faust/audio/audio.h"
#include "faust/audio/dsp-adapter.h"

static int audioCallback(const void* ibuf, void* obuf, unsigned long frames, const PaStreamCallbackTimeInfo*, PaStreamCallbackFlags, void* drv);

static bool pa_error(int err)
{
	if (err != paNoError) {
		printf("PortAudio error: %s\n", Pa_GetErrorText(err));
        return true;
    } else {
        return false;
    }
}

/******************************************************************************
 *******************************************************************************
 
 PORT AUDIO INTERFACE
 
 *******************************************************************************
 *******************************************************************************/

class portaudio : public audio {
    
    protected:
        
        dsp* fDsp;
        PaStream* fAudioStream;
        long fSampleRate;
        long fBufferSize;
        PaStreamParameters fInputParameters;
        PaStreamParameters fOutputParameters;
        
        //----------------------------------------------------------------------------
        // 	number of physical input and output channels of the PA device
        //----------------------------------------------------------------------------
        int	fDevNumInChans;
        int	fDevNumOutChans;
        
    public:
        
        portaudio(long srate, long bsize) : fDsp(0), fAudioStream(0),
        fSampleRate(srate), fBufferSize(bsize), fDevNumInChans(0), fDevNumOutChans(0) {}
        virtual ~portaudio() 
        {   
            stop(); 
            Pa_Terminate();
        }
        
        virtual bool init(const char* name, dsp* DSP)
        {
            if (init(name, DSP->getNumInputs(), DSP->getNumOutputs())){
                set_dsp_aux(DSP);
                return true;
            } else {
                return false;
            }
        }
        
        bool init(const char* name, int numInputs, int numOutputs)
        {            
            if (pa_error(Pa_Initialize())) {
                return false;
            }
            
            const PaDeviceInfo*	idev = Pa_GetDeviceInfo(Pa_GetDefaultInputDevice());
            const PaDeviceInfo*	odev = Pa_GetDeviceInfo(Pa_GetDefaultOutputDevice());
            
            printf("DEVICE = %p || %p\n", idev, odev);
            
            //In case there is no audio device, the function fails
            
            if(idev == NULL)
                fDevNumInChans = 0;
            else{
                fDevNumInChans = idev->maxInputChannels;
                
                fInputParameters.device = Pa_GetDefaultInputDevice();
                fInputParameters.sampleFormat = paFloat32 | paNonInterleaved;
                fInputParameters.channelCount = fDevNumInChans;
                fInputParameters.hostApiSpecificStreamInfo = 0;
            }
            
            if(odev == NULL)
                fDevNumOutChans = 0;
            else{
                fDevNumOutChans = odev->maxOutputChannels;
                
                fOutputParameters.device = Pa_GetDefaultOutputDevice();
                fOutputParameters.sampleFormat = paFloat32 | paNonInterleaved;;
                fOutputParameters.channelCount = fDevNumOutChans;
                fOutputParameters.hostApiSpecificStreamInfo = 0;
            }
            
            //A DSP that has only outputs or only inputs forces the presence of an output or input device
            if(numInputs == 0 && numOutputs != 0 && fDevNumOutChans == 0){
                printf("Devices not adaptated to DSP\n");
                return false;
            }
            
            if(numInputs != 0 && numOutputs == 0 && fDevNumInChans == 0){
                printf("Devices not adaptated to DSP\n");
                return false;
            }
            
            //If no device exists : the function fails
            PaError err;
            if ((err = Pa_IsFormatSupported(
                                            ((fDevNumInChans > 0) ? &fInputParameters : 0),
                                            ((fDevNumOutChans > 0) ? &fOutputParameters : 0), fSampleRate)) != 0) {
                printf("stream format is not supported err = %d\n", err);
                return false;
            }
            
            return true;
        }
        
        void set_dsp_aux(dsp* DSP){
            
            fDsp = DSP;
            if (fDsp->getNumInputs() > fDevNumInChans || fDsp->getNumOutputs() > fDevNumOutChans) {
                printf("DSP has %d inputs and %d outputs, physical inputs = %d physical outputs = %d \n", 
                       fDsp->getNumInputs(), fDsp->getNumOutputs(), 
                       fDevNumInChans, fDevNumOutChans);
                fDsp = new dsp_adapter(fDsp, fDevNumInChans, fDevNumOutChans, fBufferSize);
                printf("adapter\n");
            }
            
            fDsp->init(fSampleRate);
        }
        
        virtual bool start() 
        {
            if (pa_error(Pa_OpenStream(&fAudioStream, ((fDevNumInChans > 0) ? &fInputParameters : 0),
                                       ((fDevNumOutChans > 0) ? &fOutputParameters : 0), fSampleRate, fBufferSize, paNoFlag, audioCallback, this))) {
                return false;
            }    
            
            if (pa_error(Pa_StartStream(fAudioStream))) {
                return false;
            }
            return true;
        }
        
        virtual void stop() 
        {
            if (fAudioStream) {
                Pa_StopStream(fAudioStream);
                Pa_CloseStream(fAudioStream);
                fAudioStream = 0;
            }
        }
        
        virtual int processAudio(float** ibuf, float** obuf, unsigned long frames) 
        {
            // process samples
            fDsp->compute(frames, ibuf, obuf);
            return paContinue;
        }
        
        virtual int get_buffer_size() { 
            return fBufferSize; 
        }
        
        virtual int get_sample_rate() { 
            return fSampleRate; 
        }
};

//----------------------------------------------------------------------------
// Port Audio Callback
//----------------------------------------------------------------------------
static int audioCallback(const void* ibuf, void* obuf, unsigned long frames, const PaStreamCallbackTimeInfo*,  PaStreamCallbackFlags, void* drv)
{
	portaudio* pa = (portaudio*)drv;
	return pa->processAudio((float**)ibuf, (float**)obuf, frames);
}

#endif
=======
/************************************************************************
 
 IMPORTANT NOTE : this file contains two clearly delimited sections :
 the ARCHITECTURE section (in two parts) and the USER section. Each section
 is governed by its own copyright and license. Please check individually
 each section for license and copyright information.
 *************************************************************************/

/*******************BEGIN ARCHITECTURE SECTION (part 1/2)****************/

/************************************************************************
 FAUST Architecture File
 Copyright (C) 2003-2011 GRAME, Centre National de Creation Musicale
 ---------------------------------------------------------------------
 This Architecture section is free software; you can redistribute it
 and/or modify it under the terms of the GNU General Public License
 as published by the Free Software Foundation; either version 3 of
 the License, or (at your option) any later version.
 
 This program is distributed in the hope that it will be useful,
 but WITHOUT ANY WARRANTY; without even the implied warranty of
 MERCHANTABILITY or FITNESS FOR A PARTICULAR PURPOSE.  See the
 GNU General Public License for more details.
 
 You should have received a copy of the GNU General Public License
 along with this program; If not, see <http://www.gnu.org/licenses/>.
 
 EXCEPTION : As a special exception, you may create a larger work
 that contains this FAUST architecture section and distribute
 that work under terms of your choice, so long as this FAUST
 architecture section is not modified.
 
 
 ************************************************************************
 ************************************************************************/

#ifndef __portaudio_dsp__
#define __portaudio_dsp__

#include <stdio.h>
#include <assert.h>
#include <portaudio.h>
#include <stdlib.h>
#include <map>

#include "faust/audio/audio.h"
#include "faust/audio/dsp-adapter.h"

static int audioCallback(const void* ibuf, void* obuf, unsigned long frames, const PaStreamCallbackTimeInfo*, PaStreamCallbackFlags, void* drv);

static bool pa_error(int err)
{
	if (err != paNoError) {
		printf("PortAudio error: %s\n", Pa_GetErrorText(err));
        return true;
    } else {
        return false;
    }
}

/******************************************************************************
 *******************************************************************************
 
 PORT AUDIO INTERFACE
 
 *******************************************************************************
 *******************************************************************************/

class portaudio : public audio {
    
    protected:
        
        dsp* fDsp;
        PaStream* fAudioStream;
        long fSampleRate;
        long fBufferSize;
        PaStreamParameters fInputParameters;
        PaStreamParameters fOutputParameters;
        
        //----------------------------------------------------------------------------
        // 	number of physical input and output channels of the PA device
        //----------------------------------------------------------------------------
        int	fDevNumInChans;
        int	fDevNumOutChans;
        
    public:
        
        portaudio(long srate, long bsize) : fDsp(0), fAudioStream(0),
        fSampleRate(srate), fBufferSize(bsize), fDevNumInChans(0), fDevNumOutChans(0) {}
        virtual ~portaudio() 
        {   
            stop(); 
            Pa_Terminate();
        }
        
        virtual bool init(const char* name, dsp* DSP)
        {
            if (init(name, DSP->getNumInputs(), DSP->getNumOutputs())){
                set_dsp_aux(DSP);
                return true;
            } else {
                return false;
            }
        }
        
        bool init(const char* /*name*/, int numInputs, int numOutputs)
        {            
            if (pa_error(Pa_Initialize())) {
                return false;
            }
            
            const PaDeviceInfo*	idev = Pa_GetDeviceInfo(Pa_GetDefaultInputDevice());
            const PaDeviceInfo*	odev = Pa_GetDeviceInfo(Pa_GetDefaultOutputDevice());
            
            printf("DEVICE = %p || %p\n", idev, odev);
            
            //In case there is no audio device, the function fails
            
            if(idev == NULL)
                fDevNumInChans = 0;
            else{
                fDevNumInChans = idev->maxInputChannels;
                
                fInputParameters.device = Pa_GetDefaultInputDevice();
                fInputParameters.sampleFormat = paFloat32 | paNonInterleaved;
                fInputParameters.channelCount = fDevNumInChans;
                fInputParameters.hostApiSpecificStreamInfo = 0;
            }
            
            if(odev == NULL)
                fDevNumOutChans = 0;
            else{
                fDevNumOutChans = odev->maxOutputChannels;
                
                fOutputParameters.device = Pa_GetDefaultOutputDevice();
                fOutputParameters.sampleFormat = paFloat32 | paNonInterleaved;;
                fOutputParameters.channelCount = fDevNumOutChans;
                fOutputParameters.hostApiSpecificStreamInfo = 0;
            }
            
            //A DSP that has only outputs or only inputs forces the presence of an output or input device
            if(numInputs == 0 && numOutputs != 0 && fDevNumOutChans == 0){
                printf("Devices not adaptated to DSP\n");
                return false;
            }
            
            if(numInputs != 0 && numOutputs == 0 && fDevNumInChans == 0){
                printf("Devices not adaptated to DSP\n");
                return false;
            }
            
            //If no device exists : the function fails
            PaError err;
            if ((err = Pa_IsFormatSupported(
                                            ((fDevNumInChans > 0) ? &fInputParameters : 0),
                                            ((fDevNumOutChans > 0) ? &fOutputParameters : 0), fSampleRate)) != 0) {
                printf("stream format is not supported err = %d\n", err);
                return false;
            }
            
            return true;
        }
        
        void set_dsp_aux(dsp* DSP){
            
            fDsp = DSP;
            if (fDsp->getNumInputs() > fDevNumInChans || fDsp->getNumOutputs() > fDevNumOutChans) {
                printf("DSP has %d inputs and %d outputs, physical inputs = %d physical outputs = %d \n", 
                       fDsp->getNumInputs(), fDsp->getNumOutputs(), 
                       fDevNumInChans, fDevNumOutChans);
                fDsp = new dsp_adapter(fDsp, fDevNumInChans, fDevNumOutChans, fBufferSize);
                printf("adapter\n");
            }
            
            fDsp->init(fSampleRate);
        }
        
        virtual bool start() 
        {
            if (pa_error(Pa_OpenStream(&fAudioStream, ((fDevNumInChans > 0) ? &fInputParameters : 0),
                                       ((fDevNumOutChans > 0) ? &fOutputParameters : 0), fSampleRate, fBufferSize, paNoFlag, audioCallback, this))) {
                return false;
            }    
            
            if (pa_error(Pa_StartStream(fAudioStream))) {
                return false;
            }
            return true;
        }
        
        virtual void stop() 
        {
            if (fAudioStream) {
                Pa_StopStream(fAudioStream);
                Pa_CloseStream(fAudioStream);
                fAudioStream = 0;
            }
        }
        
        virtual int processAudio(float** ibuf, float** obuf, unsigned long frames) 
        {
            // process samples
            fDsp->compute(frames, ibuf, obuf);
            return paContinue;
        }
        
        virtual int get_buffer_size() { 
            return fBufferSize; 
        }
        
        virtual int get_sample_rate() { 
            return fSampleRate; 
        }
};

//----------------------------------------------------------------------------
// Port Audio Callback
//----------------------------------------------------------------------------
static int audioCallback(const void* ibuf, void* obuf, unsigned long frames, const PaStreamCallbackTimeInfo*,  PaStreamCallbackFlags, void* drv)
{
	portaudio* pa = (portaudio*)drv;
	return pa->processAudio((float**)ibuf, (float**)obuf, frames);
}

#endif
>>>>>>> fa52e2fe
<|MERGE_RESOLUTION|>--- conflicted
+++ resolved
@@ -1,4 +1,3 @@
-<<<<<<< HEAD
 /************************************************************************
  
  IMPORTANT NOTE : this file contains two clearly delimited sections :
@@ -104,7 +103,7 @@
             }
         }
         
-        bool init(const char* name, int numInputs, int numOutputs)
+        bool init(const char* /*name*/, int numInputs, int numOutputs)
         {            
             if (pa_error(Pa_Initialize())) {
                 return false;
@@ -223,231 +222,4 @@
 	return pa->processAudio((float**)ibuf, (float**)obuf, frames);
 }
 
-#endif
-=======
-/************************************************************************
- 
- IMPORTANT NOTE : this file contains two clearly delimited sections :
- the ARCHITECTURE section (in two parts) and the USER section. Each section
- is governed by its own copyright and license. Please check individually
- each section for license and copyright information.
- *************************************************************************/
-
-/*******************BEGIN ARCHITECTURE SECTION (part 1/2)****************/
-
-/************************************************************************
- FAUST Architecture File
- Copyright (C) 2003-2011 GRAME, Centre National de Creation Musicale
- ---------------------------------------------------------------------
- This Architecture section is free software; you can redistribute it
- and/or modify it under the terms of the GNU General Public License
- as published by the Free Software Foundation; either version 3 of
- the License, or (at your option) any later version.
- 
- This program is distributed in the hope that it will be useful,
- but WITHOUT ANY WARRANTY; without even the implied warranty of
- MERCHANTABILITY or FITNESS FOR A PARTICULAR PURPOSE.  See the
- GNU General Public License for more details.
- 
- You should have received a copy of the GNU General Public License
- along with this program; If not, see <http://www.gnu.org/licenses/>.
- 
- EXCEPTION : As a special exception, you may create a larger work
- that contains this FAUST architecture section and distribute
- that work under terms of your choice, so long as this FAUST
- architecture section is not modified.
- 
- 
- ************************************************************************
- ************************************************************************/
-
-#ifndef __portaudio_dsp__
-#define __portaudio_dsp__
-
-#include <stdio.h>
-#include <assert.h>
-#include <portaudio.h>
-#include <stdlib.h>
-#include <map>
-
-#include "faust/audio/audio.h"
-#include "faust/audio/dsp-adapter.h"
-
-static int audioCallback(const void* ibuf, void* obuf, unsigned long frames, const PaStreamCallbackTimeInfo*, PaStreamCallbackFlags, void* drv);
-
-static bool pa_error(int err)
-{
-	if (err != paNoError) {
-		printf("PortAudio error: %s\n", Pa_GetErrorText(err));
-        return true;
-    } else {
-        return false;
-    }
-}
-
-/******************************************************************************
- *******************************************************************************
- 
- PORT AUDIO INTERFACE
- 
- *******************************************************************************
- *******************************************************************************/
-
-class portaudio : public audio {
-    
-    protected:
-        
-        dsp* fDsp;
-        PaStream* fAudioStream;
-        long fSampleRate;
-        long fBufferSize;
-        PaStreamParameters fInputParameters;
-        PaStreamParameters fOutputParameters;
-        
-        //----------------------------------------------------------------------------
-        // 	number of physical input and output channels of the PA device
-        //----------------------------------------------------------------------------
-        int	fDevNumInChans;
-        int	fDevNumOutChans;
-        
-    public:
-        
-        portaudio(long srate, long bsize) : fDsp(0), fAudioStream(0),
-        fSampleRate(srate), fBufferSize(bsize), fDevNumInChans(0), fDevNumOutChans(0) {}
-        virtual ~portaudio() 
-        {   
-            stop(); 
-            Pa_Terminate();
-        }
-        
-        virtual bool init(const char* name, dsp* DSP)
-        {
-            if (init(name, DSP->getNumInputs(), DSP->getNumOutputs())){
-                set_dsp_aux(DSP);
-                return true;
-            } else {
-                return false;
-            }
-        }
-        
-        bool init(const char* /*name*/, int numInputs, int numOutputs)
-        {            
-            if (pa_error(Pa_Initialize())) {
-                return false;
-            }
-            
-            const PaDeviceInfo*	idev = Pa_GetDeviceInfo(Pa_GetDefaultInputDevice());
-            const PaDeviceInfo*	odev = Pa_GetDeviceInfo(Pa_GetDefaultOutputDevice());
-            
-            printf("DEVICE = %p || %p\n", idev, odev);
-            
-            //In case there is no audio device, the function fails
-            
-            if(idev == NULL)
-                fDevNumInChans = 0;
-            else{
-                fDevNumInChans = idev->maxInputChannels;
-                
-                fInputParameters.device = Pa_GetDefaultInputDevice();
-                fInputParameters.sampleFormat = paFloat32 | paNonInterleaved;
-                fInputParameters.channelCount = fDevNumInChans;
-                fInputParameters.hostApiSpecificStreamInfo = 0;
-            }
-            
-            if(odev == NULL)
-                fDevNumOutChans = 0;
-            else{
-                fDevNumOutChans = odev->maxOutputChannels;
-                
-                fOutputParameters.device = Pa_GetDefaultOutputDevice();
-                fOutputParameters.sampleFormat = paFloat32 | paNonInterleaved;;
-                fOutputParameters.channelCount = fDevNumOutChans;
-                fOutputParameters.hostApiSpecificStreamInfo = 0;
-            }
-            
-            //A DSP that has only outputs or only inputs forces the presence of an output or input device
-            if(numInputs == 0 && numOutputs != 0 && fDevNumOutChans == 0){
-                printf("Devices not adaptated to DSP\n");
-                return false;
-            }
-            
-            if(numInputs != 0 && numOutputs == 0 && fDevNumInChans == 0){
-                printf("Devices not adaptated to DSP\n");
-                return false;
-            }
-            
-            //If no device exists : the function fails
-            PaError err;
-            if ((err = Pa_IsFormatSupported(
-                                            ((fDevNumInChans > 0) ? &fInputParameters : 0),
-                                            ((fDevNumOutChans > 0) ? &fOutputParameters : 0), fSampleRate)) != 0) {
-                printf("stream format is not supported err = %d\n", err);
-                return false;
-            }
-            
-            return true;
-        }
-        
-        void set_dsp_aux(dsp* DSP){
-            
-            fDsp = DSP;
-            if (fDsp->getNumInputs() > fDevNumInChans || fDsp->getNumOutputs() > fDevNumOutChans) {
-                printf("DSP has %d inputs and %d outputs, physical inputs = %d physical outputs = %d \n", 
-                       fDsp->getNumInputs(), fDsp->getNumOutputs(), 
-                       fDevNumInChans, fDevNumOutChans);
-                fDsp = new dsp_adapter(fDsp, fDevNumInChans, fDevNumOutChans, fBufferSize);
-                printf("adapter\n");
-            }
-            
-            fDsp->init(fSampleRate);
-        }
-        
-        virtual bool start() 
-        {
-            if (pa_error(Pa_OpenStream(&fAudioStream, ((fDevNumInChans > 0) ? &fInputParameters : 0),
-                                       ((fDevNumOutChans > 0) ? &fOutputParameters : 0), fSampleRate, fBufferSize, paNoFlag, audioCallback, this))) {
-                return false;
-            }    
-            
-            if (pa_error(Pa_StartStream(fAudioStream))) {
-                return false;
-            }
-            return true;
-        }
-        
-        virtual void stop() 
-        {
-            if (fAudioStream) {
-                Pa_StopStream(fAudioStream);
-                Pa_CloseStream(fAudioStream);
-                fAudioStream = 0;
-            }
-        }
-        
-        virtual int processAudio(float** ibuf, float** obuf, unsigned long frames) 
-        {
-            // process samples
-            fDsp->compute(frames, ibuf, obuf);
-            return paContinue;
-        }
-        
-        virtual int get_buffer_size() { 
-            return fBufferSize; 
-        }
-        
-        virtual int get_sample_rate() { 
-            return fSampleRate; 
-        }
-};
-
-//----------------------------------------------------------------------------
-// Port Audio Callback
-//----------------------------------------------------------------------------
-static int audioCallback(const void* ibuf, void* obuf, unsigned long frames, const PaStreamCallbackTimeInfo*,  PaStreamCallbackFlags, void* drv)
-{
-	portaudio* pa = (portaudio*)drv;
-	return pa->processAudio((float**)ibuf, (float**)obuf, frames);
-}
-
-#endif
->>>>>>> fa52e2fe
+#endif