/************************************************************************
	IMPORTANT NOTE : this file contains two clearly delimited sections :
	the ARCHITECTURE section (in two parts) and the USER section. Each section
	is governed by its own copyright and license. Please check individually
	each section for license and copyright information.
*************************************************************************/

/*******************BEGIN ARCHITECTURE SECTION (part 1/2)****************/

/************************************************************************
    FAUST Architecture File
	Copyright (C) 2003-2011 GRAME, Centre National de Creation Musicale
    ---------------------------------------------------------------------
    This Architecture section is free software; you can redistribute it
    and/or modify it under the terms of the GNU General Public License
	as published by the Free Software Foundation; either version 3 of
	the License, or (at your option) any later version.

    This program is distributed in the hope that it will be useful,
    but WITHOUT ANY WARRANTY; without even the implied warranty of
    MERCHANTABILITY or FITNESS FOR A PARTICULAR PURPOSE.  See the
    GNU General Public License for more details.

    You should have received a copy of the GNU General Public License
	along with this program; If not, see <http://www.gnu.org/licenses/>.

	EXCEPTION : As a special exception, you may create a larger work
	that contains this FAUST architecture section and distribute
	that work under terms of your choice, so long as this FAUST
	architecture section is not modified.


 ************************************************************************
 ************************************************************************/

#ifndef __coreaudio_dsp__
#define __coreaudio_dsp__

#include <math.h>
#include <stdlib.h>
#include <stdio.h>

#include <vector>
#include <iostream>
#include <libgen.h>

#include <AudioToolbox/AudioConverter.h>
#include <CoreAudio/CoreAudio.h>
#include <AudioUnit/AudioUnit.h>
#include <CoreServices/CoreServices.h>

#include "faust/audio/audio.h"
#include "faust/audio/dsp.h"

using namespace std;

/******************************************************************************
*******************************************************************************

							COREAUDIO INTERFACE

*******************************************************************************
*******************************************************************************/

#define OPEN_ERR -1
#define CLOSE_ERR -1
#define NO_ERR 0

#define WAIT_COUNTER 60

typedef	UInt8	CAAudioHardwareDeviceSectionID;
#define	kAudioDeviceSectionInput	((CAAudioHardwareDeviceSectionID)0x01)
#define	kAudioDeviceSectionOutput	((CAAudioHardwareDeviceSectionID)0x00)
#define	kAudioDeviceSectionGlobal	((CAAudioHardwareDeviceSectionID)0x00)
#define	kAudioDeviceSectionWildcard	((CAAudioHardwareDeviceSectionID)0xFF)

class TCoreAudioRenderer
{
    private:
    
        int	fDevNumInChans;
        int	fDevNumOutChans;
        
        float** fInChannel;
        float** fOutChannel;
        
        dsp* fDSP;
   
		AudioBufferList* fInputData;
		AudioDeviceID fDeviceID;
		AudioUnit fAUHAL;
        AudioObjectID fPluginID;    // Used for aggregate device
        bool fState;

		OSStatus GetDefaultDevice(int inChan, int outChan, int samplerate, AudioDeviceID* id);

        OSStatus CreateAggregateDevice(AudioDeviceID captureDeviceID, AudioDeviceID playbackDeviceID, int samplerate, AudioDeviceID* outAggregateDevice);
        OSStatus CreateAggregateDeviceAux(vector<AudioDeviceID> captureDeviceID, vector<AudioDeviceID> playbackDeviceID, int samplerate, AudioDeviceID* outAggregateDevice);
        OSStatus DestroyAggregateDevice();

        OSStatus GetDeviceNameFromID(AudioDeviceID id, char* name);

        int SetupSampleRateAux(AudioDeviceID inDevice, int samplerate);

		static OSStatus Render(void *inRefCon,
                               AudioUnitRenderActionFlags *ioActionFlags,
                               const AudioTimeStamp *inTimeStamp,
                               UInt32 inBusNumber,
                               UInt32 inNumberFrames,
                               AudioBufferList *ioData);

        static OSStatus SRNotificationCallback(AudioDeviceID inDevice,
                                            UInt32 inChannel,
                                            Boolean	isInput,
                                            AudioDevicePropertyID inPropertyID,
                                            void* inClientData);
    
        void compute(int inNumberFrames)
        {
            fDSP->compute(inNumberFrames, fInChannel, fOutChannel);
        }
      
    public:

        TCoreAudioRenderer()
            :fInputData(0),fDeviceID(0),fAUHAL(0),fPluginID(0),fState(false),fDevNumInChans(0),fDevNumOutChans(0),fDSP(0)
        {}
        virtual ~TCoreAudioRenderer()
        {}

        long OpenDefault(dsp* dsp, long inChan, long outChan, long bufferSize, long sampleRate);
        long Close();

        long Start();
        long Stop();

};

typedef TCoreAudioRenderer * TCoreAudioRendererPtr;

static void PrintStreamDesc(AudioStreamBasicDescription *inDesc)
{
    cout << "- - - - - - - - - - - - - - - - - - - -" << endl;
    cout << "  Sample Rate: "		<< inDesc->mSampleRate  << endl;
    cout << "  Format ID:%.*s\n"	<< sizeof(inDesc->mFormatID) << (char*)&inDesc->mFormatID << endl;
    cout << "  Format Flags "		<< inDesc->mFormatFlags << endl;
    cout << "  Bytes per Packet: "	<< inDesc->mBytesPerPacket << endl;
    cout << "  Frames per Packet: "	<< inDesc->mFramesPerPacket << endl;
    cout << "  Bytes per Frame: "	<< inDesc->mBytesPerFrame << endl;
    cout << "  Channels per Frame: "<< inDesc->mChannelsPerFrame << endl;
    cout << "  Bits per Channel: "	<< inDesc->mBitsPerChannel << endl;
    cout << "- - - - - - - - - - - - - - - - - - - -" << endl;
}

static void printError(OSStatus err)
{
    switch (err) {
        case kAudioHardwareNoError:
            printf("error code : kAudioHardwareNoError\n");
            break;
		case kAudioConverterErr_FormatNotSupported:
            printf("error code : kAudioConverterErr_FormatNotSupported\n");
            break;
        case kAudioConverterErr_OperationNotSupported:
            printf("error code : kAudioConverterErr_OperationNotSupported\n");
            break;
        case kAudioConverterErr_PropertyNotSupported:
            printf("error code : kAudioConverterErr_PropertyNotSupported\n");
            break;
        case kAudioConverterErr_InvalidInputSize:
            printf("error code : kAudioConverterErr_InvalidInputSize\n");
            break;
        case kAudioConverterErr_InvalidOutputSize:
            printf("error code : kAudioConverterErr_InvalidOutputSize\n");
            break;
        case kAudioConverterErr_UnspecifiedError:
            printf("error code : kAudioConverterErr_UnspecifiedError\n");
            break;
        case kAudioConverterErr_BadPropertySizeError:
            printf("error code : kAudioConverterErr_BadPropertySizeError\n");
            break;
        case kAudioConverterErr_RequiresPacketDescriptionsError:
            printf("error code : kAudioConverterErr_RequiresPacketDescriptionsError\n");
            break;
        case kAudioConverterErr_InputSampleRateOutOfRange:
            printf("error code : kAudioConverterErr_InputSampleRateOutOfRange\n");
            break;
        case kAudioConverterErr_OutputSampleRateOutOfRange:
            printf("error code : kAudioConverterErr_OutputSampleRateOutOfRange\n");
            break;
		case kAudioHardwareNotRunningError:
            printf("error code : kAudioHardwareNotRunningError\n");
            break;
        case kAudioHardwareUnknownPropertyError:
            printf("error code : kAudioHardwareUnknownPropertyError\n");
            break;
        case kAudioHardwareIllegalOperationError:
            printf("error code : kAudioHardwareIllegalOperationError\n");
            break;
        case kAudioHardwareBadDeviceError:
            printf("error code : kAudioHardwareBadDeviceError\n");
            break;
        case kAudioHardwareBadStreamError:
            printf("error code : kAudioHardwareBadStreamError\n");
            break;
        case kAudioDeviceUnsupportedFormatError:
            printf("error code : kAudioDeviceUnsupportedFormatError\n");
            break;
        case kAudioDevicePermissionsError:
            printf("error code : kAudioDevicePermissionsError\n");
            break;
        default:
            printf("error code : unknown\n");
            break;
    }
}

OSStatus TCoreAudioRenderer::Render(void *inRefCon,
                                     AudioUnitRenderActionFlags *ioActionFlags,
                                     const AudioTimeStamp *inTimeStamp,
                                     UInt32,
                                     UInt32 inNumberFrames,
                                     AudioBufferList *ioData)
{
    TCoreAudioRendererPtr renderer = (TCoreAudioRendererPtr)inRefCon;
    AudioUnitRender(renderer->fAUHAL, ioActionFlags, inTimeStamp, 1, inNumberFrames, renderer->fInputData);
    for (int i = 0; i < renderer->fDevNumInChans; i++) {
        renderer->fInChannel[i] = (float*)renderer->fInputData->mBuffers[i].mData;
    }
    for (int i = 0; i < renderer->fDevNumOutChans; i++) {
        renderer->fOutChannel[i] = (float*)ioData->mBuffers[i].mData;
    }
    renderer->compute((int)inNumberFrames);
	return 0;
}

static CFStringRef GetDeviceName(AudioDeviceID id)
{
    UInt32 size = sizeof(CFStringRef);
    CFStringRef UIname;
    OSStatus err = AudioDeviceGetProperty(id, 0, false, kAudioDevicePropertyDeviceUID, &size, &UIname);
    return (err == noErr) ? UIname : NULL;
}

OSStatus TCoreAudioRenderer::GetDeviceNameFromID(AudioDeviceID id, char* name)
{
    UInt32 size = 256;
    return AudioDeviceGetProperty(id, 0, false, kAudioDevicePropertyDeviceName, &size, name);
}

OSStatus TCoreAudioRenderer::GetDefaultDevice(int inChan, int outChan, int samplerate, AudioDeviceID* id)
{
    UInt32 theSize = sizeof(UInt32);
    AudioDeviceID inDefault;
    AudioDeviceID outDefault;
	OSStatus res;

    if ((res = AudioHardwareGetProperty(kAudioHardwarePropertyDefaultInputDevice,
                                        &theSize, &inDefault)) != noErr)
        return res;

    if ((res = AudioHardwareGetProperty(kAudioHardwarePropertyDefaultOutputDevice,
                                        &theSize, &outDefault)) != noErr)
        return res;

	// Duplex mode
	if (inChan > 0 && outChan > 0) {
		// Get the device only if default input and output are the same
		if (inDefault == outDefault) {
			*id = inDefault;
			return noErr;
		} else {
            printf("GetDefaultDevice : input = %uld and output = %uld are not the same, create aggregate device...\n", inDefault, outDefault);
            if (CreateAggregateDevice(inDefault, outDefault, samplerate, id) != noErr)
                return kAudioHardwareBadDeviceError;
       	}
	} else if (inChan > 0) {
		*id = inDefault;
		return noErr;
	} else if (outChan > 0) {
		*id = outDefault;
		return noErr;
	} else {
		return kAudioHardwareBadDeviceError;
	}

	return noErr;
}

OSStatus TCoreAudioRenderer::CreateAggregateDevice(AudioDeviceID captureDeviceID, AudioDeviceID playbackDeviceID, int samplerate, AudioDeviceID* outAggregateDevice)
{
    OSStatus err = noErr;
    AudioObjectID sub_device[32];
    UInt32 outSize = sizeof(sub_device);

    err = AudioDeviceGetProperty(captureDeviceID, 0, kAudioDeviceSectionGlobal, kAudioAggregateDevicePropertyActiveSubDeviceList, &outSize, sub_device);
    vector<AudioDeviceID> captureDeviceIDArray;

    if (err != noErr) {
        printf("Input device does not have subdevices\n");
        captureDeviceIDArray.push_back(captureDeviceID);
    } else {
        int num_devices = outSize / sizeof(AudioObjectID);
        printf("Input device has %d subdevices\n", num_devices);
        for (int i = 0; i < num_devices; i++) {
            captureDeviceIDArray.push_back(sub_device[i]);
        }
    }

    err = AudioDeviceGetProperty(playbackDeviceID, 0, kAudioDeviceSectionGlobal, kAudioAggregateDevicePropertyActiveSubDeviceList, &outSize, sub_device);
    vector<AudioDeviceID> playbackDeviceIDArray;

    if (err != noErr) {
        printf("Output device does not have subdevices\n");
        playbackDeviceIDArray.push_back(playbackDeviceID);
    } else {
        int num_devices = outSize / sizeof(AudioObjectID);
        printf("Output device has %d subdevices\n", num_devices);
        for (int i = 0; i < num_devices; i++) {
            playbackDeviceIDArray.push_back(sub_device[i]);
        }
    }

    return CreateAggregateDeviceAux(captureDeviceIDArray, playbackDeviceIDArray, samplerate, outAggregateDevice);
}


OSStatus TCoreAudioRenderer::SRNotificationCallback(AudioDeviceID inDevice,
                                                    UInt32 /*inChannel*/,
                                                    Boolean	/*isInput*/,
                                                    AudioDevicePropertyID inPropertyID,
                                                    void* inClientData)
{
    TCoreAudioRenderer* driver = (TCoreAudioRenderer*)inClientData;

    switch (inPropertyID) {

        case kAudioDevicePropertyNominalSampleRate: {
            printf("JackCoreAudioDriver::SRNotificationCallback kAudioDevicePropertyNominalSampleRate\n");
            driver->fState = true;
            // Check new sample rate
            Float64 sampleRate;
            UInt32 outSize =  sizeof(Float64);
            OSStatus err = AudioDeviceGetProperty(inDevice, 0, kAudioDeviceSectionGlobal, kAudioDevicePropertyNominalSampleRate, &outSize, &sampleRate);
            if (err != noErr) {
                printf("Cannot get current sample rate\n");
                printError(err);
            } else {
                printf("SRNotificationCallback : checked sample rate = %f\n", sampleRate);
            }
            break;
        }
    }

    return noErr;
}

int TCoreAudioRenderer::SetupSampleRateAux(AudioDeviceID inDevice, int samplerate)
{
    OSStatus err = noErr;
    UInt32 outSize;
    Float64 sampleRate;

    // Get sample rate
    outSize =  sizeof(Float64);
    err = AudioDeviceGetProperty(inDevice, 0, kAudioDeviceSectionGlobal, kAudioDevicePropertyNominalSampleRate, &outSize, &sampleRate);
    if (err != noErr) {
        printf("Cannot get current sample rate\n");
        printError(err);
        return -1;
    } else {
        printf("Current sample rate = %f\n", sampleRate);
    }

    // If needed, set new sample rate
    if (samplerate != (int)sampleRate) {
        sampleRate = (Float64)samplerate;

        // To get SR change notification
        err = AudioDeviceAddPropertyListener(inDevice, 0, true, kAudioDevicePropertyNominalSampleRate, SRNotificationCallback, this);
        if (err != noErr) {
            printf("Error calling AudioDeviceAddPropertyListener with kAudioDevicePropertyNominalSampleRate\n");
            printError(err);
            return -1;
        }
        err = AudioDeviceSetProperty(inDevice, NULL, 0, kAudioDeviceSectionGlobal, kAudioDevicePropertyNominalSampleRate, outSize, &sampleRate);
        if (err != noErr) {
            printf("Cannot set sample rate = %d\n", samplerate);
            printError(err);
            return -1;
        }

        // Waiting for SR change notification
        int count = 0;
        while (!fState && count++ < WAIT_COUNTER) {
            usleep(100000);
            printf("Wait count = %d\n", count);
        }

        // Check new sample rate
        outSize =  sizeof(Float64);
        err = AudioDeviceGetProperty(inDevice, 0, kAudioDeviceSectionGlobal, kAudioDevicePropertyNominalSampleRate, &outSize, &sampleRate);
        if (err != noErr) {
            printf("Cannot get current sample rate\n");
            printError(err);
        } else {
            printf("Checked sample rate = %f\n", sampleRate);
        }

        // Remove SR change notification
        AudioDeviceRemovePropertyListener(inDevice, 0, true, kAudioDevicePropertyNominalSampleRate, SRNotificationCallback);
    }

    return 0;
}

OSStatus TCoreAudioRenderer::CreateAggregateDeviceAux(vector<AudioDeviceID> captureDeviceID, vector<AudioDeviceID> playbackDeviceID, int samplerate, AudioDeviceID* outAggregateDevice)
{
    OSStatus osErr = noErr;
    UInt32 outSize;
    Boolean outWritable;

    bool fClockDriftCompensate = true;

    // Prepare sub-devices for clock drift compensation
    // Workaround for bug in the HAL : until 10.6.2
    AudioObjectPropertyAddress theAddressOwned = { kAudioObjectPropertyOwnedObjects, kAudioObjectPropertyScopeGlobal, kAudioObjectPropertyElementMaster };
    AudioObjectPropertyAddress theAddressDrift = { kAudioSubDevicePropertyDriftCompensation, kAudioObjectPropertyScopeGlobal, kAudioObjectPropertyElementMaster };
    UInt32 theQualifierDataSize = sizeof(AudioObjectID);
    AudioClassID inClass = kAudioSubDeviceClassID;
    void* theQualifierData = &inClass;
    UInt32 subDevicesNum = 0;

    //---------------------------------------------------------------------------
    // Setup SR of both devices otherwise creating AD may fail...
    //---------------------------------------------------------------------------
    UInt32 keptclockdomain = 0;
    UInt32 clockdomain = 0;
    outSize = sizeof(UInt32);
    bool need_clock_drift_compensation = false;

    for (UInt32 i = 0; i < captureDeviceID.size(); i++) {
        if (SetupSampleRateAux(captureDeviceID[i], samplerate) < 0) {
            printf("TCoreAudioRenderer::CreateAggregateDevice : cannot set SR of input device\n");
        } else  {
            // Check clock domain
            osErr = AudioDeviceGetProperty(captureDeviceID[i], 0, kAudioDeviceSectionGlobal, kAudioDevicePropertyClockDomain, &outSize, &clockdomain);
            if (osErr != 0) {
                printf("TCoreAudioRenderer::CreateAggregateDevice : kAudioDevicePropertyClockDomain error\n");
                printError(osErr);
            } else {
                keptclockdomain = (keptclockdomain == 0) ? clockdomain : keptclockdomain;
                printf("TCoreAudioRenderer::CreateAggregateDevice : input clockdomain = %d\n", clockdomain);
                if (clockdomain != 0 && clockdomain != keptclockdomain) {
                    printf("TCoreAudioRenderer::CreateAggregateDevice : devices do not share the same clock!! clock drift compensation would be needed...\n");
                    need_clock_drift_compensation = true;
                }
            }
        }
    }

    for (UInt32 i = 0; i < playbackDeviceID.size(); i++) {
        if (SetupSampleRateAux(playbackDeviceID[i], samplerate) < 0) {
            printf("TCoreAudioRenderer::CreateAggregateDevice : cannot set SR of output device\n");
        } else {
            // Check clock domain
            osErr = AudioDeviceGetProperty(playbackDeviceID[i], 0, kAudioDeviceSectionGlobal, kAudioDevicePropertyClockDomain, &outSize, &clockdomain);
            if (osErr != 0) {
                printf("TCoreAudioRenderer::CreateAggregateDevice : kAudioDevicePropertyClockDomain error\n");
                printError(osErr);
            } else {
                keptclockdomain = (keptclockdomain == 0) ? clockdomain : keptclockdomain;
                printf("TCoreAudioRenderer::CreateAggregateDevice : output clockdomain = %d", clockdomain);
                if (clockdomain != 0 && clockdomain != keptclockdomain) {
                    printf("TCoreAudioRenderer::CreateAggregateDevice : devices do not share the same clock!! clock drift compensation would be needed...\n");
                    need_clock_drift_compensation = true;
                }
            }
        }
    }

    // If no valid clock domain was found, then assume we have to compensate...
    if (keptclockdomain == 0) {
        need_clock_drift_compensation = true;
    }

    //---------------------------------------------------------------------------
    // Start to create a new aggregate by getting the base audio hardware plugin
    //---------------------------------------------------------------------------

    char device_name[256];
    for (UInt32 i = 0; i < captureDeviceID.size(); i++) {
        GetDeviceNameFromID(captureDeviceID[i], device_name);
        printf("Separated input = '%s' \n", device_name);
    }

    for (UInt32 i = 0; i < playbackDeviceID.size(); i++) {
        GetDeviceNameFromID(playbackDeviceID[i], device_name);
        printf("Separated output = '%s' \n", device_name);
    }

    osErr = AudioHardwareGetPropertyInfo(kAudioHardwarePropertyPlugInForBundleID, &outSize, &outWritable);
    if (osErr != noErr) {
        printf("TCoreAudioRenderer::CreateAggregateDevice : AudioHardwareGetPropertyInfo kAudioHardwarePropertyPlugInForBundleID error\n");
        printError(osErr);
        return osErr;
    }

    AudioValueTranslation pluginAVT;

    CFStringRef inBundleRef = CFSTR("com.apple.audio.CoreAudio");

    pluginAVT.mInputData = &inBundleRef;
    pluginAVT.mInputDataSize = sizeof(inBundleRef);
    pluginAVT.mOutputData = &fPluginID;
    pluginAVT.mOutputDataSize = sizeof(fPluginID);

    osErr = AudioHardwareGetProperty(kAudioHardwarePropertyPlugInForBundleID, &outSize, &pluginAVT);
    if (osErr != noErr) {
        printf("TCoreAudioRenderer::CreateAggregateDevice : AudioHardwareGetProperty kAudioHardwarePropertyPlugInForBundleID error\n");
        printError(osErr);
        return osErr;
    }

    //-------------------------------------------------
    // Create a CFDictionary for our aggregate device
    //-------------------------------------------------

    CFMutableDictionaryRef aggDeviceDict = CFDictionaryCreateMutable(NULL, 0, &kCFTypeDictionaryKeyCallBacks, &kCFTypeDictionaryValueCallBacks);

    CFStringRef AggregateDeviceNameRef = CFSTR("JackDuplex");
    CFStringRef AggregateDeviceUIDRef = CFSTR("com.grame.JackDuplex");

    // add the name of the device to the dictionary
    CFDictionaryAddValue(aggDeviceDict, CFSTR(kAudioAggregateDeviceNameKey), AggregateDeviceNameRef);

    // add our choice of UID for the aggregate device to the dictionary
    CFDictionaryAddValue(aggDeviceDict, CFSTR(kAudioAggregateDeviceUIDKey), AggregateDeviceUIDRef);

    // add a "private aggregate key" to the dictionary
    int value = 1;
    CFNumberRef AggregateDeviceNumberRef = CFNumberCreate(NULL, kCFNumberIntType, &value);

    SInt32 system;
    Gestalt(gestaltSystemVersion, &system);

    printf("TCoreAudioRenderer::CreateAggregateDevice : system version = %x limit = %x\n", system, 0x00001054);

    // Starting with 10.5.4 systems, the AD can be internal... (better)
    if (system < 0x00001054) {
        printf("TCoreAudioRenderer::CreateAggregateDevice : public aggregate device....\n");
    } else {
        printf("TCoreAudioRenderer::CreateAggregateDevice : private aggregate device....\n");
        CFDictionaryAddValue(aggDeviceDict, CFSTR(kAudioAggregateDeviceIsPrivateKey), AggregateDeviceNumberRef);
    }

    // Prepare sub-devices for clock drift compensation
    CFMutableArrayRef subDevicesArrayClock = NULL;

    /*
    if (fClockDriftCompensate) {
        if (need_clock_drift_compensation) {
            jack_info("Clock drift compensation activated...");
            subDevicesArrayClock = CFArrayCreateMutable(NULL, 0, &kCFTypeArrayCallBacks);

            for (UInt32 i = 0; i < captureDeviceID.size(); i++) {
                CFStringRef UID = GetDeviceName(captureDeviceID[i]);
                if (UID) {
                    CFMutableDictionaryRef subdeviceAggDeviceDict = CFDictionaryCreateMutable(NULL, 0, &kCFTypeDictionaryKeyCallBacks, &kCFTypeDictionaryValueCallBacks);
                    CFDictionaryAddValue(subdeviceAggDeviceDict, CFSTR(kAudioSubDeviceUIDKey), UID);
                    CFDictionaryAddValue(subdeviceAggDeviceDict, CFSTR(kAudioSubDeviceDriftCompensationKey), AggregateDeviceNumberRef);
                    //CFRelease(UID);
                    CFArrayAppendValue(subDevicesArrayClock, subdeviceAggDeviceDict);
                }
            }

            for (UInt32 i = 0; i < playbackDeviceID.size(); i++) {
                CFStringRef UID = GetDeviceName(playbackDeviceID[i]);
                if (UID) {
                    CFMutableDictionaryRef subdeviceAggDeviceDict = CFDictionaryCreateMutable(NULL, 0, &kCFTypeDictionaryKeyCallBacks, &kCFTypeDictionaryValueCallBacks);
                    CFDictionaryAddValue(subdeviceAggDeviceDict, CFSTR(kAudioSubDeviceUIDKey), UID);
                    CFDictionaryAddValue(subdeviceAggDeviceDict, CFSTR(kAudioSubDeviceDriftCompensationKey), AggregateDeviceNumberRef);
                    //CFRelease(UID);
                    CFArrayAppendValue(subDevicesArrayClock, subdeviceAggDeviceDict);
                }
            }

            // add sub-device clock array for the aggregate device to the dictionary
            CFDictionaryAddValue(aggDeviceDict, CFSTR(kAudioAggregateDeviceSubDeviceListKey), subDevicesArrayClock);
        } else {
            jack_info("Clock drift compensation was asked but is not needed (devices use the same clock domain)");
        }
    }
    */

    //-------------------------------------------------
    // Create a CFMutableArray for our sub-device list
    //-------------------------------------------------

    // we need to append the UID for each device to a CFMutableArray, so create one here
    CFMutableArrayRef subDevicesArray = CFArrayCreateMutable(NULL, 0, &kCFTypeArrayCallBacks);

    vector<CFStringRef> captureDeviceUID;
    for (UInt32 i = 0; i < captureDeviceID.size(); i++) {
        CFStringRef ref = GetDeviceName(captureDeviceID[i]);
        if (ref == NULL)
            return -1;
        captureDeviceUID.push_back(ref);
        // input sub-devices in this example, so append the sub-device's UID to the CFArray
        CFArrayAppendValue(subDevicesArray, ref);
   }

    vector<CFStringRef> playbackDeviceUID;
    for (UInt32 i = 0; i < playbackDeviceID.size(); i++) {
        CFStringRef ref = GetDeviceName(playbackDeviceID[i]);
        if (ref == NULL)
            return -1;
        playbackDeviceUID.push_back(ref);
        // output sub-devices in this example, so append the sub-device's UID to the CFArray
        CFArrayAppendValue(subDevicesArray, ref);
    }

    //-----------------------------------------------------------------------
    // Feed the dictionary to the plugin, to create a blank aggregate device
    //-----------------------------------------------------------------------

    AudioObjectPropertyAddress pluginAOPA;
    pluginAOPA.mSelector = kAudioPlugInCreateAggregateDevice;
    pluginAOPA.mScope = kAudioObjectPropertyScopeGlobal;
    pluginAOPA.mElement = kAudioObjectPropertyElementMaster;
    UInt32 outDataSize;

    osErr = AudioObjectGetPropertyDataSize(fPluginID, &pluginAOPA, 0, NULL, &outDataSize);
    if (osErr != noErr) {
        printf("TCoreAudioRenderer::CreateAggregateDevice : AudioObjectGetPropertyDataSize error\n");
        printError(osErr);
        goto error;
    }

    osErr = AudioObjectGetPropertyData(fPluginID, &pluginAOPA, sizeof(aggDeviceDict), &aggDeviceDict, &outDataSize, outAggregateDevice);
    if (osErr != noErr) {
        printf("TCoreAudioRenderer::CreateAggregateDevice : AudioObjectGetPropertyData error\n");
        printError(osErr);
        goto error;
    }

    // pause for a bit to make sure that everything completed correctly
    // this is to work around a bug in the HAL where a new aggregate device seems to disappear briefly after it is created
    CFRunLoopRunInMode(kCFRunLoopDefaultMode, 0.1, false);

    //-------------------------
    // Set the sub-device list
    //-------------------------

    pluginAOPA.mSelector = kAudioAggregateDevicePropertyFullSubDeviceList;
    pluginAOPA.mScope = kAudioObjectPropertyScopeGlobal;
    pluginAOPA.mElement = kAudioObjectPropertyElementMaster;
    outDataSize = sizeof(CFMutableArrayRef);
    osErr = AudioObjectSetPropertyData(*outAggregateDevice, &pluginAOPA, 0, NULL, outDataSize, &subDevicesArray);
    if (osErr != noErr) {
        printf("TCoreAudioRenderer::CreateAggregateDevice : AudioObjectSetPropertyData for sub-device list error\n");
        printError(osErr);
        goto error;
    }

    // pause again to give the changes time to take effect
    CFRunLoopRunInMode(kCFRunLoopDefaultMode, 0.1, false);

    //-----------------------
    // Set the master device
    //-----------------------

    // set the master device manually (this is the device which will act as the master clock for the aggregate device)
    // pass in the UID of the device you want to use
    pluginAOPA.mSelector = kAudioAggregateDevicePropertyMasterSubDevice;
    pluginAOPA.mScope = kAudioObjectPropertyScopeGlobal;
    pluginAOPA.mElement = kAudioObjectPropertyElementMaster;
    outDataSize = sizeof(CFStringRef);
    osErr = AudioObjectSetPropertyData(*outAggregateDevice, &pluginAOPA, 0, NULL, outDataSize, &captureDeviceUID[0]);  // First apture is master...
    if (osErr != noErr) {
        printf("TCoreAudioRenderer::CreateAggregateDevice : AudioObjectSetPropertyData for master device error\n");
        printError(osErr);
        goto error;
    }

    // pause again to give the changes time to take effect
    CFRunLoopRunInMode(kCFRunLoopDefaultMode, 0.1, false);

    // Prepare sub-devices for clock drift compensation
    // Workaround for bug in the HAL : until 10.6.2

    if (fClockDriftCompensate) {
        if (need_clock_drift_compensation) {
            printf("Clock drift compensation activated...\n");

            // Get the property data size
            osErr = AudioObjectGetPropertyDataSize(*outAggregateDevice, &theAddressOwned, theQualifierDataSize, theQualifierData, &outSize);
            if (osErr != noErr) {
                printf("TCoreAudioRenderer::CreateAggregateDevice kAudioObjectPropertyOwnedObjects error\n");
                printError(osErr);
            }

            //	Calculate the number of object IDs
            subDevicesNum = outSize / sizeof(AudioObjectID);
            printf("TCoreAudioRenderer::CreateAggregateDevice clock drift compensation, number of sub-devices = %d\n", subDevicesNum);
            AudioObjectID subDevices[subDevicesNum];
            outSize = sizeof(subDevices);

            osErr = AudioObjectGetPropertyData(*outAggregateDevice, &theAddressOwned, theQualifierDataSize, theQualifierData, &outSize, subDevices);
            if (osErr != noErr) {
                printf("TCoreAudioRenderer::CreateAggregateDevice kAudioObjectPropertyOwnedObjects error\n");
                printError(osErr);
            }

            // Set kAudioSubDevicePropertyDriftCompensation property...
            for (UInt32 index = 0; index < subDevicesNum; ++index) {
                UInt32 theDriftCompensationValue = 1;
                osErr = AudioObjectSetPropertyData(subDevices[index], &theAddressDrift, 0, NULL, sizeof(UInt32), &theDriftCompensationValue);
                if (osErr != noErr) {
                    printf("TCoreAudioRenderer::CreateAggregateDevice kAudioSubDevicePropertyDriftCompensation error\n");
                    printError(osErr);
                }
            }
        } else {
            printf("Clock drift compensation was asked but is not needed (devices use the same clock domain)\n");
        }
    }

    // pause again to give the changes time to take effect
    CFRunLoopRunInMode(kCFRunLoopDefaultMode, 0.1, false);

    //----------
    // Clean up
    //----------

    // release the private AD key
    CFRelease(AggregateDeviceNumberRef);

    // release the CF objects we have created - we don't need them any more
    CFRelease(aggDeviceDict);
    CFRelease(subDevicesArray);

    if (subDevicesArrayClock)
        CFRelease(subDevicesArrayClock);

    // release the device UID
    for (UInt32 i = 0; i < captureDeviceUID.size(); i++) {
        CFRelease(captureDeviceUID[i]);
    }

    for (UInt32 i = 0; i < playbackDeviceUID.size(); i++) {
        CFRelease(playbackDeviceUID[i]);
    }

    printf("New aggregate device %d\n", *outAggregateDevice);
    return noErr;

error:
    DestroyAggregateDevice();
    return -1;
}

OSStatus TCoreAudioRenderer::DestroyAggregateDevice()
{
    OSStatus osErr = noErr;
    AudioObjectPropertyAddress pluginAOPA;
    pluginAOPA.mSelector = kAudioPlugInDestroyAggregateDevice;
    pluginAOPA.mScope = kAudioObjectPropertyScopeGlobal;
    pluginAOPA.mElement = kAudioObjectPropertyElementMaster;
    UInt32 outDataSize;

    if (fPluginID > 0)   {

        osErr = AudioObjectGetPropertyDataSize(fPluginID, &pluginAOPA, 0, NULL, &outDataSize);
        if (osErr != noErr) {
            printf("TCoreAudioRenderer::DestroyAggregateDevice : AudioObjectGetPropertyDataSize error\n");
            printError(osErr);
            return osErr;
        }

        osErr = AudioObjectGetPropertyData(fPluginID, &pluginAOPA, 0, NULL, &outDataSize, &fDeviceID);
        if (osErr != noErr) {
            printf("TCoreAudioRenderer::DestroyAggregateDevice : AudioObjectGetPropertyData error\n");
            printError(osErr);
            return osErr;
        }

    }

    return noErr;
}


long TCoreAudioRenderer::OpenDefault(dsp* dsp, long inChan, long outChan, long bufferSize, long samplerate)
{
	OSStatus err = noErr;
    ComponentResult err1;
    UInt32 outSize;
    UInt32 enableIO;
	Boolean isWritable;
	AudioStreamBasicDescription srcFormat, dstFormat, sampleRate;
    long in_nChannels, out_nChannels;
    
    fDSP = dsp;
    fDevNumInChans = inChan;
    fDevNumOutChans = outChan;
    
    fInChannel = new float*[fDevNumInChans];
    fOutChannel = new float*[fDevNumOutChans];

    printf("OpenDefault inChan = %ld outChan = %ld bufferSize = %ld samplerate = %ld\n", inChan, outChan, bufferSize, samplerate);

    SInt32 major;
    SInt32 minor;
    Gestalt(gestaltSystemVersionMajor, &major);
    Gestalt(gestaltSystemVersionMinor, &minor);

    // Starting with 10.6 systems, the HAL notification thread is created internally
    if (major == 10 && minor >= 6) {
        CFRunLoopRef theRunLoop = NULL;
        AudioObjectPropertyAddress theAddress = { kAudioHardwarePropertyRunLoop, kAudioObjectPropertyScopeGlobal, kAudioObjectPropertyElementMaster };
        OSStatus osErr = AudioObjectSetPropertyData (kAudioObjectSystemObject, &theAddress, 0, NULL, sizeof(CFRunLoopRef), &theRunLoop);
        if (osErr != noErr) {
            printf("TCoreAudioRenderer::Open kAudioHardwarePropertyRunLoop error\n");
            printError(osErr);
        }
    }

	if (GetDefaultDevice(inChan, outChan, samplerate,&fDeviceID) != noErr) {
		printf("Cannot open default device\n");
		return OPEN_ERR;
	}

	// Setting buffer size
    outSize = sizeof(UInt32);
    err = AudioDeviceSetProperty(fDeviceID, NULL, 0, false, kAudioDevicePropertyBufferFrameSize, outSize, &bufferSize);
    if (err != noErr) {
        printf("Cannot set buffer size %ld\n", bufferSize);
        printError(err);
        return OPEN_ERR;
    }

    // Setting sample rate
    outSize = sizeof(AudioStreamBasicDescription);
    err = AudioDeviceGetProperty(fDeviceID, 0, false, kAudioDevicePropertyStreamFormat, &outSize, &sampleRate);
    if (err != noErr) {
        printf("Cannot get current sample rate\n");
        printError(err);
        return OPEN_ERR;
    }

    if (samplerate != long(sampleRate.mSampleRate)) {
        sampleRate.mSampleRate = (Float64)(samplerate);
        err = AudioDeviceSetProperty(fDeviceID, NULL, 0, false, kAudioDevicePropertyStreamFormat, outSize, &sampleRate);
        if (err != noErr) {
            printf("Cannot set sample rate = %ld\n", samplerate);
            printError(err);
            return OPEN_ERR;
        }
    }

    // AUHAL
    ComponentDescription cd = {kAudioUnitType_Output, kAudioUnitSubType_HALOutput, kAudioUnitManufacturer_Apple, 0, 0};
    Component HALOutput = FindNextComponent(NULL, &cd);

    err1 = OpenAComponent(HALOutput, &fAUHAL);
    if (err1 != noErr) {
		printf("Error calling OpenAComponent\n");
        printError(err1);
        goto error;
	}

    err1 = AudioUnitInitialize(fAUHAL);
    if (err1 != noErr) {
		printf("Cannot initialize AUHAL unit\n");
		printError(err1);
        goto error;
	}

    enableIO = 1;
    err1 = AudioUnitSetProperty(fAUHAL, kAudioOutputUnitProperty_EnableIO, kAudioUnitScope_Output, 0, &enableIO, sizeof(enableIO));
    if (err1 != noErr) {
        printf("Error calling AudioUnitSetProperty - kAudioOutputUnitProperty_EnableIO, kAudioUnitScope_Output\n");
        printError(err1);
        goto error;
    }

    enableIO = 1;
    err1 = AudioUnitSetProperty(fAUHAL, kAudioOutputUnitProperty_EnableIO, kAudioUnitScope_Input, 1, &enableIO, sizeof(enableIO));
    if (err1 != noErr) {
        printf("Error calling AudioUnitSetProperty - kAudioOutputUnitProperty_EnableIO, kAudioUnitScope_Input\n");
        printError(err1);
        goto error;
    }

    err1 = AudioUnitSetProperty(fAUHAL, kAudioOutputUnitProperty_CurrentDevice, kAudioUnitScope_Global, 0, &fDeviceID, sizeof(AudioDeviceID));
    if (err1 != noErr) {
        printf("Error calling AudioUnitSetProperty - kAudioOutputUnitProperty_CurrentDevice\n");
        printError(err1);
        goto error;
    }

    err1 = AudioUnitSetProperty(fAUHAL, kAudioUnitProperty_MaximumFramesPerSlice, kAudioUnitScope_Global, 1, (UInt32*)&bufferSize, sizeof(UInt32));
    if (err1 != noErr) {
        printf("Error calling AudioUnitSetProperty - kAudioUnitProperty_MaximumFramesPerSlice\n");
        printError(err1);
        goto error;
    }

    err1 = AudioUnitSetProperty(fAUHAL, kAudioUnitProperty_MaximumFramesPerSlice, kAudioUnitScope_Global, 0, (UInt32*)&bufferSize, sizeof(UInt32));
    if (err1 != noErr) {
        printf("Error calling AudioUnitSetProperty - kAudioUnitProperty_MaximumFramesPerSlice\n");
        printError(err1);
        goto error;
    }

    err1 = AudioUnitGetPropertyInfo(fAUHAL, kAudioOutputUnitProperty_ChannelMap, kAudioUnitScope_Input, 1, &outSize, &isWritable);
    if (err1 != noErr) {
        printf("Error calling AudioUnitSetProperty - kAudioOutputUnitProperty_ChannelMap-INFO 1\n");
        printError(err1);
    }

    in_nChannels = (err1 == noErr) ? outSize / sizeof(SInt32) : 0;
    printf("in_nChannels = %ld\n", in_nChannels);

    err1 = AudioUnitGetPropertyInfo(fAUHAL, kAudioOutputUnitProperty_ChannelMap, kAudioUnitScope_Output, 0, &outSize, &isWritable);
    if (err1 != noErr) {
        printf("Error calling AudioUnitSetProperty - kAudioOutputUnitProperty_ChannelMap-INFO 0\n");
        printError(err1);
    }

    out_nChannels = (err1 == noErr) ? outSize / sizeof(SInt32) : 0;
    printf("out_nChannels = %ld\n", out_nChannels);

    /*
    Just ignore this case : seems to work without any further change...

    if (outChan > out_nChannels) {
        printf("This device hasn't required output channels\n");
        goto error;
    }
    if (inChan > in_nChannels) {
        printf("This device hasn't required input channels\n");
        goto error;
    }
    */

    if (outChan < out_nChannels) {
        SInt32 chanArr[out_nChannels];
        for (int i = 0;	i < out_nChannels; i++) {
            chanArr[i] = -1;
        }
        for (int i = 0; i < outChan; i++) {
            chanArr[i] = i;
        }
        err1 = AudioUnitSetProperty(fAUHAL, kAudioOutputUnitProperty_ChannelMap, kAudioUnitScope_Output, 0, chanArr, sizeof(SInt32) * out_nChannels);
        if (err1 != noErr) {
            printf("Error calling AudioUnitSetProperty - kAudioOutputUnitProperty_ChannelMap 0\n");
            printError(err1);
        }
    }

    if (inChan < in_nChannels) {
        SInt32 chanArr[in_nChannels];
        for (int i = 0; i < in_nChannels; i++) {
            chanArr[i] = -1;
        }
        for (int i = 0; i < inChan; i++) {
            chanArr[i] = i;
        }
        AudioUnitSetProperty(fAUHAL, kAudioOutputUnitProperty_ChannelMap , kAudioUnitScope_Input, 1, chanArr, sizeof(SInt32) * in_nChannels);
        if (err1 != noErr) {
            printf("Error calling AudioUnitSetProperty - kAudioOutputUnitProperty_ChannelMap 1\n");
            printError(err1);
        }
    }

    if (inChan > 0) {
        outSize = sizeof(AudioStreamBasicDescription);
        err1 = AudioUnitGetProperty(fAUHAL, kAudioUnitProperty_StreamFormat, kAudioUnitScope_Output, 1, &srcFormat, &outSize);
        if (err1 != noErr) {
            printf("Error calling AudioUnitGetProperty - kAudioUnitProperty_StreamFormat kAudioUnitScope_Output\n");
            printError(err1);
        }
        PrintStreamDesc(&srcFormat);

        srcFormat.mSampleRate = samplerate;
        srcFormat.mFormatID = kAudioFormatLinearPCM;
        srcFormat.mFormatFlags = kAudioFormatFlagsNativeFloatPacked | kLinearPCMFormatFlagIsNonInterleaved;
        srcFormat.mBytesPerPacket = sizeof(float);
        srcFormat.mFramesPerPacket = 1;
        srcFormat.mBytesPerFrame = sizeof(float);
        srcFormat.mChannelsPerFrame = inChan;
        srcFormat.mBitsPerChannel = 32;

        PrintStreamDesc(&srcFormat);

        err1 = AudioUnitSetProperty(fAUHAL, kAudioUnitProperty_StreamFormat, kAudioUnitScope_Output, 1, &srcFormat, sizeof(AudioStreamBasicDescription));
        if (err1 != noErr) {
            printf("Error calling AudioUnitSetProperty - kAudioUnitProperty_StreamFormat kAudioUnitScope_Output\n");
            printError(err1);
        }
    }

    if (outChan > 0) {
        outSize = sizeof(AudioStreamBasicDescription);
        err1 = AudioUnitGetProperty(fAUHAL, kAudioUnitProperty_StreamFormat, kAudioUnitScope_Input, 0, &dstFormat, &outSize);
        if (err1 != noErr) {
            printf("Error calling AudioUnitGetProperty - kAudioUnitProperty_StreamFormat kAudioUnitScope_Output\n");
            printError(err1);
        }
        PrintStreamDesc(&dstFormat);

        dstFormat.mSampleRate = samplerate;
        dstFormat.mFormatID = kAudioFormatLinearPCM;
        dstFormat.mFormatFlags = kAudioFormatFlagsNativeFloatPacked | kLinearPCMFormatFlagIsNonInterleaved;
        dstFormat.mBytesPerPacket = sizeof(float);
        dstFormat.mFramesPerPacket = 1;
        dstFormat.mBytesPerFrame = sizeof(float);
        dstFormat.mChannelsPerFrame = outChan;
        dstFormat.mBitsPerChannel = 32;

        PrintStreamDesc(&dstFormat);

        err1 = AudioUnitSetProperty(fAUHAL, kAudioUnitProperty_StreamFormat, kAudioUnitScope_Input, 0, &dstFormat, sizeof(AudioStreamBasicDescription));
        if (err1 != noErr) {
            printf("Error calling AudioUnitSetProperty - kAudioUnitProperty_StreamFormat kAudioUnitScope_Output\n");
            printError(err1);
        }
    }

    if (inChan > 0 && outChan == 0) {
        AURenderCallbackStruct output;
        output.inputProc = Render;
        output.inputProcRefCon = this;
        err1 = AudioUnitSetProperty(fAUHAL, kAudioOutputUnitProperty_SetInputCallback, kAudioUnitScope_Global, 0, &output, sizeof(output));
        if (err1 != noErr) {
            printf("Error calling AudioUnitSetProperty - kAudioUnitProperty_SetRenderCallback 1\n");
            printError(err1);
            goto error;
        }
    } else {
        AURenderCallbackStruct output;
        output.inputProc = Render;
        output.inputProcRefCon = this;
        err1 = AudioUnitSetProperty(fAUHAL, kAudioUnitProperty_SetRenderCallback, kAudioUnitScope_Input, 0, &output, sizeof(output));
        if (err1 != noErr) {
            printf("Error calling AudioUnitSetProperty - kAudioUnitProperty_SetRenderCallback 0\n");
            printError(err1);
            goto error;
        }
    }

    fInputData = (AudioBufferList*)malloc(sizeof(UInt32) + inChan * sizeof(AudioBuffer));
    if (fInputData == 0) {
		printf("Cannot allocate memory for input buffers\n");
        goto error;
	}
    fInputData->mNumberBuffers = inChan;

    // Prepare buffers
    for (int i = 0; i < inChan; i++) {
        fInputData->mBuffers[i].mNumberChannels = 1;
        fInputData->mBuffers[i].mData = malloc(bufferSize * sizeof(float));
        fInputData->mBuffers[i].mDataByteSize = bufferSize * sizeof(float);
    }

    return NO_ERR;

error:
    AudioUnitUninitialize(fAUHAL);
    CloseComponent(fAUHAL);
    return OPEN_ERR;
}

long TCoreAudioRenderer::Close()
{
<<<<<<< HEAD
=======
    if (!fAUHAL) {
        return CLOSE_ERR;
    }
    
>>>>>>> 30d1a19e
    for (int i = 0; i < fDevNumInChans; i++) {
        free(fInputData->mBuffers[i].mData);
    }
	free(fInputData);
	AudioUnitUninitialize(fAUHAL);
    CloseComponent(fAUHAL);
    DestroyAggregateDevice();
    
    delete[] fInChannel;
    delete[] fOutChannel;
    return NO_ERR;
}

long TCoreAudioRenderer::Start()
{
    if (!fAUHAL) {
        return OPEN_ERR;
    }
    
	OSStatus err = AudioOutputUnitStart(fAUHAL);

    if (err != noErr) {
        printf("Error while opening device : device open error \n");
        return OPEN_ERR;
    } else {
        return NO_ERR;
	}
}

long TCoreAudioRenderer::Stop()
{
    if (!fAUHAL) {
        return OPEN_ERR;
    }
    
    OSStatus err = AudioOutputUnitStop(fAUHAL);

    if (err != noErr) {
        printf("Error while closing device : device close error \n");
        return OPEN_ERR;
    } else {
        return NO_ERR;
	}
}



/******************************************************************************
*******************************************************************************

							CORE AUDIO INTERFACE

*******************************************************************************
*******************************************************************************/
class coreaudio : public audio {

    TCoreAudioRenderer audio_device;
	long			fSampleRate, fFramesPerBuf;

 public:
			 coreaudio(long srate, long fpb) : fSampleRate(srate), fFramesPerBuf(fpb) {}
	virtual ~coreaudio() {}

	virtual bool init(const char* /*name*/, dsp* DSP) {
		DSP->init(fSampleRate);
		if (audio_device.OpenDefault(DSP, DSP->getNumInputs(), DSP->getNumOutputs(), fFramesPerBuf, fSampleRate) < 0) {
			printf("Cannot open CoreAudio device\n");
			return false;
		}
        return true;
    }

	virtual bool start() {
		if (audio_device.Start() < 0) {
			printf("Cannot start CoreAudio device\n");
			return false;
		}
		return true;
	}

	virtual void stop() {
		audio_device.Stop();
		audio_device.Close();
	}

};

#endif

/********************END ARCHITECTURE SECTION (part 2/2)****************/

<|MERGE_RESOLUTION|>--- conflicted
+++ resolved
@@ -1075,13 +1075,10 @@
 
 long TCoreAudioRenderer::Close()
 {
-<<<<<<< HEAD
-=======
     if (!fAUHAL) {
         return CLOSE_ERR;
     }
     
->>>>>>> 30d1a19e
     for (int i = 0; i < fDevNumInChans; i++) {
         free(fInputData->mBuffers[i].mData);
     }
