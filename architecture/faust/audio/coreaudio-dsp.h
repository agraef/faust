--- conflicted
+++ resolved
@@ -920,82 +920,6 @@
 
         virtual ~TCoreAudioRenderer()
         {}
-<<<<<<< HEAD
-    
-    int OpenDefault(dsp* DSP, int inChan, int outChan, int bufferSize, int& samplerate){
-        OpenDefault(inChan, outChan, bufferSize, samplerate);
-        set_dsp(DSP);
-    }
-    
-    int OpenDefault(int inChan, int outChan, int bufferSize, int& samplerate)
-    {
-        OSStatus err;
-        UInt32 outSize;
-        UInt32 enableIO;
-        Boolean isWritable;
-        AudioStreamBasicDescription srcFormat, dstFormat, sampleRate;
-        int in_nChannels = 0;
-        int out_nChannels = 0;
-        
-        fDevNumInChans = inChan;
-        fDevNumOutChans = outChan;
-        
-        fInChannel = new float*[fDevNumInChans];
-        fOutChannel = new float*[fDevNumOutChans];
-        
-        fClients++;
-        
-        //printf("OpenDefault inChan = %ld outChan = %ld bufferSize = %ld samplerate = %ld\n", inChan, outChan, bufferSize, samplerate);
-        
-        SInt32 major;
-        SInt32 minor;
-        Gestalt(gestaltSystemVersionMajor, &major);
-        Gestalt(gestaltSystemVersionMinor, &minor);
-        
-        // Starting with 10.6 systems, the HAL notification thread is created internally
-        if (major == 10 && minor >= 6) {
-            CFRunLoopRef theRunLoop = NULL;
-            AudioObjectPropertyAddress theAddress = { kAudioHardwarePropertyRunLoop, kAudioObjectPropertyScopeGlobal, kAudioObjectPropertyElementMaster };
-            OSStatus osErr = AudioObjectSetPropertyData (kAudioObjectSystemObject, &theAddress, 0, NULL, sizeof(CFRunLoopRef), &theRunLoop);
-            if (osErr != noErr) {
-                printf("TCoreAudioRenderer::Open kAudioHardwarePropertyRunLoop error\n");
-                printError(osErr);
-            }
-        }
-        
-        if (GetDefaultDeviceAndSampleRate(inChan, outChan, samplerate, &fDeviceID) != noErr) {
-            printf("Cannot open default device\n");
-            return OPEN_ERR;
-        }
-         
-        // Setting buffer size
-        if (SetupBufferSize(bufferSize) < 0) {
-            return OPEN_ERR;
-        }
-        
-        // AUHAL
-    
-    #ifdef MAC_OS_X_VERSION_10_5
-        ComponentDescription cd = {kAudioUnitType_Output, kAudioUnitSubType_HALOutput, kAudioUnitManufacturer_Apple, 0, 0};
-        Component HALOutput = FindNextComponent(NULL, &cd);
-        err = OpenAComponent(HALOutput, &fAUHAL);
-        if (err != noErr) {
-            printf("Error calling OpenAComponent\n");
-            printError(err);
-            goto error;
-        }
-    #else 
-        AudioComponentDescription cd = {kAudioUnitType_Output, kAudioUnitSubType_HALOutput, kAudioUnitManufacturer_Apple, 0, 0};
-        AudioComponent HALOutput = AudioComponentFindNext(NULL, &cd);
-        err = AudioComponentInstanceNew(HALOutput, &fAUHAL);
-        if (err != noErr) {
-            printf("Error calling AudioComponentInstanceNew\n");
-            printError(err);
-            goto error;
-        }
-    #endif
-=======
->>>>>>> 97942054
         
         int GetBufferSize() {return fBufferSize;}
         int GetSampleRate() {return fSampleRate;}
@@ -1300,37 +1224,6 @@
                     goto error;
                 }
             }
-<<<<<<< HEAD
-        }
-        
-        return NO_ERR;
-        
-    error:
-        AudioUnitUninitialize(fAUHAL);
-        CloseComponent(fAUHAL);
-        return OPEN_ERR;
-    }
-    
-    void set_dsp(dsp* DSP){
-        fDSP = DSP;
-    }
-    
-    int Close()
-    {
-        fClients--;
-        
-        if (!fAUHAL) {
-            return CLOSE_ERR;
-        }
-        
-        for (int i = 0; i < fDevNumInChans; i++) {
-            free(fInputData->mBuffers[i].mData);
-        }
-        free(fInputData);
-        AudioUnitUninitialize(fAUHAL);
-        // It seems that CloseComponent can not be called when an aggregated devcie has been created....
-        if (fAggregateDeviceID == -1) {
-=======
             
             if (inChan > 0) {
                 fInputData = (AudioBufferList*)malloc(sizeof(UInt32) + inChan * sizeof(AudioBuffer));
@@ -1350,7 +1243,6 @@
             
         error:
             AudioUnitUninitialize(fAUHAL);
->>>>>>> 97942054
             CloseComponent(fAUHAL);
             return OPEN_ERR;
         }
@@ -1443,15 +1335,10 @@
 
 	virtual bool init(const char* /*name*/, dsp* DSP) 
     {
-<<<<<<< HEAD
-		if (fAudioDevice.OpenDefault(DSP->getNumInputs(), DSP->getNumOutputs(), fFramesPerBuf, fSampleRate) < 0) {
-=======
 		if (fAudioDevice.OpenDefault(DSP, DSP->getNumInputs(), DSP->getNumOutputs(), fBufferSize, fSampleRate) < 0) {
->>>>>>> 97942054
 			printf("Cannot open CoreAudio device\n");
 			return false;
 		}
-        fAudioDevice.set_dsp(DSP);
         // If -1 was given, fSampleRate will be changed by OpenDefault
         DSP->init(fSampleRate);
         return true;
