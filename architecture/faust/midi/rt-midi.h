--- conflicted
+++ resolved
@@ -254,36 +254,5 @@
         
 };
 
-<<<<<<< HEAD
-#if __APPLE__
-    #if TARGET_OS_IPHONE
-    inline double GetCurrentTimeInUsec() { return double(CAHostTimeBase::GetCurrentTimeInNanos()) / 1000.; }
-#else
-    #include <CoreAudio/HostTime.h>
-    inline double GetCurrentTimeInUsec() { return double(AudioConvertHostTimeToNanos(AudioGetCurrentHostTime())) / 1000.; }
-#endif
-#endif
-
-#if __linux__
-#include <sys/time.h>
-inline double GetCurrentTimeInUsec() 
-{
-    struct timeval tv;
-    (void)gettimeofday(&tv, (struct timezone *)NULL);
-    return double((tv.tv_sec * 1000000) + tv.tv_usec);
-}
-#endif
-
-#if _WIN32
-inline double GetCurrentTimeInUsec(void)
-{
-    LARGE_INTEGER time;
-    LARGE_INTEGER frequency;
-    QueryPerformanceFrequency(&frequency);
-    QueryPerformanceCounter(&time);
-    return double(time.QuadPart) / double(frequency.QuadPart) * 1000000.0;
-}
-#endif
-=======
->>>>>>> 53991ae4
+
 #endif // __rt_midi__