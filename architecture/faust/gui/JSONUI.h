--- conflicted
+++ resolved
@@ -145,11 +145,7 @@
             init("", -1, -1, "", "");
         }
  
-<<<<<<< HEAD
-        virtual ~JSONUI() {}
-=======
         virtual ~JSONUIAux() {}
->>>>>>> fd0fcbf7
         
         void setInputs(int inputs) { fInputs = inputs; }
         void setOutputs(int outputs) { fOutputs = outputs; }
