#ifndef CONTROL_UI_H
#define CONTROL_UI_H

#include "faust/gui/UI.h"
#include <vector>
#include <assert.h>

class ControlUI  : public UI {  

    protected:
    
        std::vector<FAUSTFLOAT*> fControlIn;
        std::vector<FAUSTFLOAT*> fControlOut;
    
        // -- widget's layouts

        void openTabBox(const char* label) {}
        void openHorizontalBox(const char* label) {}
        void openVerticalBox(const char* label) {};
        void closeBox() {}

        // -- active widgets

        void addButton(const char* label, FAUSTFLOAT* zone) { fControlIn.push_back(zone); }
        void addCheckButton(const char* label, FAUSTFLOAT* zone) { fControlIn.push_back(zone); }
        void addVerticalSlider(const char* label, FAUSTFLOAT* zone, FAUSTFLOAT init, FAUSTFLOAT min, FAUSTFLOAT max, FAUSTFLOAT step) { fControlIn.push_back(zone); };
<<<<<<< HEAD
    void addHorizontalSlider(const char* label, FAUSTFLOAT* zone, FAUSTFLOAT init, FAUSTFLOAT min, FAUSTFLOAT max, FAUSTFLOAT step) { fControlIn.push_back(zone);};
=======
        void addHorizontalSlider(const char* label, FAUSTFLOAT* zone, FAUSTFLOAT init, FAUSTFLOAT min, FAUSTFLOAT max, FAUSTFLOAT step) { fControlIn.push_back(zone); };
>>>>>>> 88c50b80
        void addNumEntry(const char* label, FAUSTFLOAT* zone, FAUSTFLOAT init, FAUSTFLOAT min, FAUSTFLOAT max, FAUSTFLOAT step) { fControlIn.push_back(zone); };

        // -- passive widgets

        void addHorizontalBargraph(const char* label, FAUSTFLOAT* zone, FAUSTFLOAT min, FAUSTFLOAT max) { fControlOut.push_back(zone); };
        void addVerticalBargraph(const char* label, FAUSTFLOAT* zone, FAUSTFLOAT min, FAUSTFLOAT max) { fControlOut.push_back(zone); };
        
    public:
       
        void encode_control(float* control_buffer, unsigned int size)
        {
<<<<<<< HEAD
            
            assert(fControlOut.size() < size);
            // Encode control values in control_buffer
            
            for (unsigned int i = 0; i < fControlOut.size(); i++)
                control_buffer[i] = *fControlOut[i];
=======
            assert(fControlOut.size() < size);
            // Encode control values in control_buffer
            int control_index = 0;
            for (unsigned int i = 0; i < fControlOut.size(); i++) {
                control_buffer[control_index++] = *fControlOut[i];
            };
>>>>>>> 88c50b80
        }

        void decode_control(float* control_buffer, unsigned int size)
        {
            assert(fControlIn.size() < size);
            // Decode control values from control_buffer
<<<<<<< HEAD
            
            for (unsigned int i = 0; i < fControlIn.size(); i++)
               *fControlIn[i] = control_buffer[i];
=======
            int control_index = 0;
            for (unsigned int i = 0; i < fControlIn.size(); i++) {
               *fControlIn[i] = control_buffer[control_index++];
            };
>>>>>>> 88c50b80
        }
};

#endif<|MERGE_RESOLUTION|>--- conflicted
+++ resolved
@@ -24,11 +24,8 @@
         void addButton(const char* label, FAUSTFLOAT* zone) { fControlIn.push_back(zone); }
         void addCheckButton(const char* label, FAUSTFLOAT* zone) { fControlIn.push_back(zone); }
         void addVerticalSlider(const char* label, FAUSTFLOAT* zone, FAUSTFLOAT init, FAUSTFLOAT min, FAUSTFLOAT max, FAUSTFLOAT step) { fControlIn.push_back(zone); };
-<<<<<<< HEAD
-    void addHorizontalSlider(const char* label, FAUSTFLOAT* zone, FAUSTFLOAT init, FAUSTFLOAT min, FAUSTFLOAT max, FAUSTFLOAT step) { fControlIn.push_back(zone);};
-=======
-        void addHorizontalSlider(const char* label, FAUSTFLOAT* zone, FAUSTFLOAT init, FAUSTFLOAT min, FAUSTFLOAT max, FAUSTFLOAT step) { fControlIn.push_back(zone); };
->>>>>>> 88c50b80
+        void addHorizontalSlider(const char* label, FAUSTFLOAT* zone, FAUSTFLOAT init, FAUSTFLOAT min, FAUSTFLOAT max, FAUSTFLOAT step) { fControlIn.push_back(zone);};
+
         void addNumEntry(const char* label, FAUSTFLOAT* zone, FAUSTFLOAT init, FAUSTFLOAT min, FAUSTFLOAT max, FAUSTFLOAT step) { fControlIn.push_back(zone); };
 
         // -- passive widgets
@@ -39,38 +36,21 @@
     public:
        
         void encode_control(float* control_buffer, unsigned int size)
-        {
-<<<<<<< HEAD
-            
+        { 
             assert(fControlOut.size() < size);
             // Encode control values in control_buffer
             
             for (unsigned int i = 0; i < fControlOut.size(); i++)
                 control_buffer[i] = *fControlOut[i];
-=======
-            assert(fControlOut.size() < size);
-            // Encode control values in control_buffer
-            int control_index = 0;
-            for (unsigned int i = 0; i < fControlOut.size(); i++) {
-                control_buffer[control_index++] = *fControlOut[i];
-            };
->>>>>>> 88c50b80
         }
-
+        
         void decode_control(float* control_buffer, unsigned int size)
         {
             assert(fControlIn.size() < size);
             // Decode control values from control_buffer
-<<<<<<< HEAD
             
             for (unsigned int i = 0; i < fControlIn.size(); i++)
                *fControlIn[i] = control_buffer[i];
-=======
-            int control_index = 0;
-            for (unsigned int i = 0; i < fControlIn.size(); i++) {
-               *fControlIn[i] = control_buffer[control_index++];
-            };
->>>>>>> 88c50b80
         }
 };
 
