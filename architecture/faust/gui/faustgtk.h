/************************************************************************
 FAUST Architecture File
 Copyright (C) 2003-2017 GRAME, Centre National de Creation Musicale
 ---------------------------------------------------------------------
 This Architecture section is free software; you can redistribute it
 and/or modify it under the terms of the GNU General Public License
 as published by the Free Software Foundation; either version 3 of
 the License, or (at your option) any later version.
 
 This program is distributed in the hope that it will be useful,
 but WITHOUT ANY WARRANTY; without even the implied warranty of
 MERCHANTABILITY or FITNESS FOR A PARTICULAR PURPOSE.  See the
 GNU General Public License for more details.
 
 You should have received a copy of the GNU General Public License
 along with this program; If not, see <http://www.gnu.org/licenses/>.
 
 EXCEPTION : As a special exception, you may create a larger work
 that contains this FAUST architecture section and distribute
 that work under terms of your choice, so long as this FAUST
 architecture section is not modified.
 ************************************************************************/

#ifndef FAUST_GTKUI_H
#define FAUST_GTKUI_H

/******************************************************************************
*******************************************************************************

                                GRAPHIC USER INTERFACE
                                  gtk interface

*******************************************************************************
*******************************************************************************/
#include <string>
#include <set>

#include <math.h>
#include <stdlib.h>
#include <string.h>

#include <gtk/gtk.h>
#include <gdk/gdkkeysyms.h>
#include <assert.h>

<<<<<<< HEAD
#define kStackSize 256
=======
#include "faust/gui/GUI.h"
#include "faust/gui/MetaDataUI.h"

#define stackSize 256
>>>>>>> fd0fcbf7

// Insertion modes

#define kSingleMode 0
#define kBoxMode 1
#define kTabMode 2

//------------ calculate needed precision
static int precision(double n)
{
	if (n < 0.009999) return 3;
	else if (n < 0.099999) return 2;
	else if (n < 0.999999) return 1;
	else return 0;
}

namespace gtk_knob
{

class GtkKnob
{
    private:
        double start_x, start_y, max_value;
    public:
        GtkRange parent;
        int last_quadrant;
        GtkKnob();
        ~GtkKnob();
        GtkWidget* gtk_knob_new_with_adjustment(GtkAdjustment *_adjustment);
	
};

#define GTK_TYPE_KNOB          (gtk_knob_get_type())
#define GTK_KNOB(obj)          (G_TYPE_CHECK_INSTANCE_CAST ((obj), GTK_TYPE_KNOB, GtkKnob))
#define GTK_IS_KNOB(obj)       (G_TYPE_CHECK_INSTANCE_TYPE ((obj), GTK_TYPE_KNOB))
#define GTK_KNOB_CLASS(klass)  (G_TYPE_CHECK_CLASS_CAST ((klass),  GTK_TYPE_KNOB, GtkKnobClass))
#define GTK_IS_KNOB_CLASS(obj) (G_TYPE_CHECK_CLASS_TYPE ((klass),  GTK_TYPE_KNOB))

GtkKnob::GtkKnob()
// GtkKnob constructor
{}

GtkKnob::~GtkKnob()
{
	// Nothing specific to do...
}

struct GtkKnobClass {
	GtkRangeClass parent_class;
	int knob_x;
	int knob_y;
	int knob_step;
	int button_is;

};

//------forward declaration
GType gtk_knob_get_type ();

/****************************************************************
 ** calculate the knop pointer with dead zone
 */

const double scale_zero = 20 * (M_PI/180); // defines "dead zone" for knobs

static void knob_expose(GtkWidget* widget, int knob_x, int knob_y, GdkEventExpose *event, int arc_offset)
{
	/** check resize **/
	int grow;
	if(widget->allocation.width > widget->allocation.height) {
		grow = widget->allocation.height;
	} else {
		grow = widget->allocation.width;
	}
	knob_x = grow-4;
	knob_y = grow-4;
	/** get values for the knob **/
	GtkAdjustment *adj = gtk_range_get_adjustment(GTK_RANGE(widget));
	int knobx = (widget->allocation.x+2 + (widget->allocation.width-4 - knob_x) * 0.5);
	int knoby = (widget->allocation.y+2 + (widget->allocation.height-4 - knob_y) * 0.5);
	int knobx1 = (widget->allocation.x+2 + (widget->allocation.width-4) * 0.5);
	int knoby1 = (widget->allocation.y+2 + (widget->allocation.height-4) * 0.5);
	double knobstate = (adj->value - adj->lower) / (adj->upper - adj->lower);
	double angle = scale_zero + knobstate * 2 * (M_PI - scale_zero);
	double knobstate1 = (0. - adj->lower) / (adj->upper - adj->lower);
	double pointer_off = knob_x/6;
	double radius = std::min<double>(knob_x-pointer_off, knob_y-pointer_off) / 2;
	double lengh_x = (knobx+radius+pointer_off/2) - radius * sin(angle);
	double lengh_y = (knoby+radius+pointer_off/2) + radius * cos(angle);
	double radius1 = std::min<double>(knob_x, knob_y) / 2;

	/** get widget forground color convert to cairo **/
	GtkStyle *style = gtk_widget_get_style (widget);
	double r = std::min<double>(0.6, style->fg[gtk_widget_get_state(widget)].red/65535.0),
		   g = std::min<double>(0.6, style->fg[gtk_widget_get_state(widget)].green/65535.0),
		   b = std::min<double>(0.6, style->fg[gtk_widget_get_state(widget)].blue/65535.0);

	/** paint focus **/
	if (GTK_WIDGET_HAS_FOCUS(widget)) {
		gtk_paint_focus(widget->style, widget->window, GTK_STATE_NORMAL, NULL, widget, NULL,
		                knobx-2, knoby-2, knob_x+4, knob_y+4);
	}
	/** create clowing knobs with cairo **/
	cairo_t *cr = gdk_cairo_create(GDK_DRAWABLE(widget->window));
	GdkRegion *region;
	region = gdk_region_rectangle(&widget->allocation);
	gdk_region_intersect(region, event->region);
	gdk_cairo_region(cr, region);
	cairo_clip(cr);
	
	cairo_arc(cr,knobx1+arc_offset, knoby1+arc_offset, knob_x/2.1, 0, 2 * M_PI );
	cairo_pattern_t*pat =
		cairo_pattern_create_radial (knobx1+arc_offset-knob_x/6,knoby1+arc_offset-knob_x/6, 1,knobx1+arc_offset,knoby1+arc_offset,knob_x/2.1 );
	if (adj->lower<0 && adj->value>0.) {
		cairo_pattern_add_color_stop_rgb(pat, 0, r+0.4, g+0.4 + knobstate-knobstate1, b+0.4);
		cairo_pattern_add_color_stop_rgb(pat, 0.7, r+0.15, g+0.15 + (knobstate-knobstate1)*0.5, b+0.15);
		cairo_pattern_add_color_stop_rgb(pat, 1, r, g, b);
	} else if(adj->lower<0 && adj->value<=0.) {
		cairo_pattern_add_color_stop_rgb(pat, 0, r+0.4 +knobstate1- knobstate, g+0.4, b+0.4);
		cairo_pattern_add_color_stop_rgb(pat, 0.7, r+0.15 +(knobstate1- knobstate)*0.5, g+0.15, b+0.15);
		cairo_pattern_add_color_stop_rgb(pat, 1, r, g, b);
	} else {
		cairo_pattern_add_color_stop_rgb(pat, 0, r+0.4, g+0.4 +knobstate, b+0.4);
		cairo_pattern_add_color_stop_rgb(pat, 0.7, r+0.15, g+0.15 + knobstate*0.5, b+0.15);
		cairo_pattern_add_color_stop_rgb(pat, 1, r, g, b);
	}
	cairo_set_source(cr, pat);
	cairo_fill_preserve(cr);
	gdk_cairo_set_source_color(cr, gtk_widget_get_style (widget)->fg);
	cairo_set_line_width(cr, 2.0);
	cairo_stroke(cr);

	/** create a rotating pointer on the kob**/
	cairo_set_source_rgb(cr, 0.1, 0.1, 0.1);
	cairo_set_line_width(cr, std::max<double>(3, std::min<double>(7, knob_x/15)));
	cairo_set_line_cap(cr, CAIRO_LINE_CAP_ROUND); 
	cairo_set_line_join(cr, CAIRO_LINE_JOIN_BEVEL);
	cairo_move_to(cr, knobx+radius1, knoby+radius1);
	cairo_line_to(cr, lengh_x,lengh_y);
	cairo_stroke(cr);
	cairo_set_source_rgb(cr, 0.9, 0.9, 0.9);
	cairo_set_line_width(cr, std::min<double>(5, std::max<double>(1, knob_x/30)));
	cairo_move_to(cr, knobx+radius1, knoby+radius1);
	cairo_line_to(cr,lengh_x, lengh_y);
	cairo_stroke(cr);
	cairo_pattern_destroy(pat);
	gdk_region_destroy (region);
	cairo_destroy(cr);
}

/****************************************************************
 ** general expose events for all "knob" controllers
 */

//----------- draw the Knob when moved
static gboolean gtk_knob_expose(GtkWidget* widget, GdkEventExpose *event)
{
	g_assert(GTK_IS_KNOB(widget));
	GtkKnobClass *klass = GTK_KNOB_CLASS(GTK_OBJECT_GET_CLASS(widget));
	knob_expose(widget, klass->knob_x, klass->knob_y, event, 0);
	return true;
}

/****************************************************************
 ** set initial size for GdkDrawable per type
 */

static void gtk_knob_size_request(GtkWidget* widget, GtkRequisition *requisition)
{
	g_assert(GTK_IS_KNOB(widget));
	GtkKnobClass *klass = GTK_KNOB_CLASS(GTK_OBJECT_GET_CLASS(widget));
	requisition->width = klass->knob_x;
	requisition->height = klass->knob_y;
}

/****************************************************************
 ** set value from key bindings
 */

static void gtk_knob_set_value(GtkWidget* widget, int dir_down)
{
	g_assert(GTK_IS_KNOB(widget));

	GtkAdjustment *adj = gtk_range_get_adjustment(GTK_RANGE(widget));

	int oldstep = (int)(0.5f + (adj->value - adj->lower) / adj->step_increment);
	int step;
	int nsteps = (int)(0.5f + (adj->upper - adj->lower) / adj->step_increment);
	if (dir_down) {
		step = oldstep - 1;
	} else {
		step = oldstep + 1;
    }
	FAUSTFLOAT value = adj->lower + step * double(adj->upper - adj->lower) / nsteps;
	gtk_widget_grab_focus(widget);
	gtk_range_set_value(GTK_RANGE(widget), value);
}

/****************************************************************
 ** keyboard bindings
 */

static gboolean gtk_knob_key_press(GtkWidget* widget, GdkEventKey *event)
{
	g_assert(GTK_IS_KNOB(widget));

	GtkAdjustment *adj = gtk_range_get_adjustment(GTK_RANGE(widget));
	switch (event->keyval) {
	case GDK_Home:
		gtk_range_set_value(GTK_RANGE(widget), adj->lower);
		return true;
	case GDK_End:
		gtk_range_set_value(GTK_RANGE(widget), adj->upper);
		return true;
	case GDK_Up:
		gtk_knob_set_value(widget, 0);
		return true;
	case GDK_Right:
		gtk_knob_set_value(widget, 0);
		return true;
	case GDK_Down:
		gtk_knob_set_value(widget, 1);
		return true;
	case GDK_Left:
		gtk_knob_set_value(widget, 1);
		return true;
	}

	return false;
}

/****************************************************************
 ** alternative (radial) knob motion mode (ctrl + mouse pressed)
 */

static void knob_pointer_event(GtkWidget* widget, gdouble x, gdouble y, int knob_x, int knob_y,
                               bool drag, int state)
{
	static double last_y = 2e20;
	GtkKnob *knob = GTK_KNOB(widget);
	GtkAdjustment *adj = gtk_range_get_adjustment(GTK_RANGE(widget));
	double radius = std::min<double>(knob_x, knob_y) / 2;
	int knobx = (widget->allocation.width - knob_x) / 2;
	int knoby = (widget->allocation.height - knob_y) / 2;
	double posx = (knobx + radius) - x; // x axis right -> left
	double posy = (knoby + radius) - y; // y axis top -> bottom
	double value;
	if (!drag) {
		if (state & GDK_CONTROL_MASK) {
			last_y = 2e20;
			return;
		} else {
			last_y = posy;
		}
	}
	if (last_y < 1e20) { // in drag started with Control Key
		const double scaling = 0.005;
		double scal = (state & GDK_SHIFT_MASK ? scaling*0.1 : scaling);
		value = (last_y - posy) * scal;
		last_y = posy;
		gtk_range_set_value(GTK_RANGE(widget), adj->value - value * (adj->upper - adj->lower));
		return;
	}

	double angle = atan2(-posx, posy) + M_PI; // clockwise, zero at 6 o'clock, 0 .. 2*M_PI
	if (drag) {
		// block "forbidden zone" and direct moves between quadrant 1 and 4
		int quadrant = 1 + int(angle/M_PI_2);
		if (knob->last_quadrant == 1 && (quadrant == 3 || quadrant == 4)) {
			angle = scale_zero;
		} else if (knob->last_quadrant == 4 && (quadrant == 1 || quadrant == 2)) {
			angle = 2*M_PI - scale_zero;
		} else {
			if (angle < scale_zero) {
				angle = scale_zero;
			} else if (angle > 2*M_PI - scale_zero) {
				angle = 2*M_PI - scale_zero;
			}
			knob->last_quadrant = quadrant;
		}
	} else {
		if (angle < scale_zero) {
			angle = scale_zero;
		} else if (angle > 2*M_PI - scale_zero) {
			angle = 2*M_PI - scale_zero;
		}
		knob->last_quadrant = 0;
	}
	angle = (angle - scale_zero) / (2 * (M_PI-scale_zero)); // normalize to 0..1
	gtk_range_set_value(GTK_RANGE(widget), adj->lower + angle * (adj->upper - adj->lower));
}

/****************************************************************
 ** mouse button pressed set value
 */

static gboolean gtk_knob_button_press(GtkWidget* widget, GdkEventButton *event)
{
	g_assert(GTK_IS_KNOB(widget));
	
	GtkKnobClass *klass =  GTK_KNOB_CLASS(GTK_OBJECT_GET_CLASS(widget));
	
	switch (event->button) {
	case 1:  // left button
		gtk_widget_grab_focus(widget);
		gtk_widget_grab_default (widget);
		gtk_grab_add(widget);
		klass->button_is = 1;
		knob_pointer_event(widget, event->x, event->y, klass->knob_x, klass->knob_y,
						   false, event->state);
		break;
	case 2: //wheel
		klass->button_is = 2;
		break;
	case 3:  // right button 
		klass->button_is = 3;
		break;
	default: // do nothing
		break;
	}
	return true;
}

/****************************************************************
 ** mouse button release
 */

static gboolean gtk_knob_button_release(GtkWidget* widget, GdkEventButton *event)
{
	g_assert(GTK_IS_KNOB(widget));
	GTK_KNOB_CLASS(GTK_OBJECT_GET_CLASS(widget))->button_is = 0;
	if (GTK_WIDGET_HAS_GRAB(widget))
		gtk_grab_remove(widget);
	return false;
}

/****************************************************************
 ** set the value from mouse movement
 */

static gboolean gtk_knob_pointer_motion(GtkWidget* widget, GdkEventMotion *event)
{
	g_assert(GTK_IS_KNOB(widget));
	GtkKnobClass *klass = GTK_KNOB_CLASS(GTK_OBJECT_GET_CLASS(widget));
	
	gdk_event_request_motions(event);
	
	if (GTK_WIDGET_HAS_GRAB(widget)) {
		knob_pointer_event(widget, event->x, event->y, klass->knob_x, klass->knob_y,
						   true, event->state);
	}
	return false;
}

/****************************************************************
 ** set value from mouseweel
 */

static gboolean gtk_knob_scroll(GtkWidget* widget, GdkEventScroll *event)
{
	usleep(5000);
	gtk_knob_set_value(widget, event->direction);
	return false;
}

/****************************************************************
 ** init the GtkKnobClass
 */

static void gtk_knob_class_init(GtkKnobClass *klass)
{
	GtkWidgetClass *widget_class = GTK_WIDGET_CLASS(klass);

	/** set here the sizes and steps for the used knob **/
//--------- small knob size and steps
	
	klass->knob_x = 30;
	klass->knob_y = 30;
	klass->knob_step = 86;

//--------- event button
	klass->button_is = 0;

//--------- connect the events with funktions
	widget_class->expose_event = gtk_knob_expose;
	widget_class->size_request = gtk_knob_size_request;
	widget_class->button_press_event = gtk_knob_button_press;
	widget_class->button_release_event = gtk_knob_button_release;
	widget_class->motion_notify_event = gtk_knob_pointer_motion;
	widget_class->key_press_event = gtk_knob_key_press;
	widget_class->scroll_event = gtk_knob_scroll;
}

/****************************************************************
 ** init the Knob type/size
 */

static void gtk_knob_init(GtkKnob *knob)
{
	GtkWidget* widget = GTK_WIDGET(knob);
	GtkKnobClass *klass = GTK_KNOB_CLASS(GTK_OBJECT_GET_CLASS(widget));

	GTK_WIDGET_SET_FLAGS(GTK_WIDGET(knob), GTK_CAN_FOCUS);
	GTK_WIDGET_SET_FLAGS(GTK_WIDGET(knob), GTK_CAN_DEFAULT);

	widget->requisition.width = klass->knob_x;
	widget->requisition.height = klass->knob_y;
}

/****************************************************************
 ** redraw when value changed
 */

static gboolean gtk_knob_value_changed(gpointer obj)
{
	GtkWidget* widget = (GtkWidget* )obj;
	gtk_widget_queue_draw(widget);
	return false;
}

/****************************************************************
 ** create small knob
 */

GtkWidget* GtkKnob::gtk_knob_new_with_adjustment(GtkAdjustment *_adjustment)
{
	GtkWidget* widget = GTK_WIDGET(g_object_new (GTK_TYPE_KNOB, NULL));
	GtkKnob *knob = GTK_KNOB(widget);
	knob->last_quadrant = 0;
	if (widget) {
		gtk_range_set_adjustment(GTK_RANGE(widget), _adjustment);
		g_signal_connect(GTK_OBJECT(widget), "value-changed",
		                 G_CALLBACK(gtk_knob_value_changed), widget);
	}
	return widget;
}

/****************************************************************
 ** get the Knob type
 */

GType gtk_knob_get_type(void)
{
	static GType kn_type = 0;
	if (!kn_type) {
		static const GTypeInfo kn_info = {
			sizeof(GtkKnobClass), NULL,  NULL, (GClassInitFunc)gtk_knob_class_init, NULL, NULL, sizeof(GtkKnob), 0, (GInstanceInitFunc)gtk_knob_init, NULL
		};
		kn_type = g_type_register_static(GTK_TYPE_RANGE,  "GtkKnob", &kn_info, (GTypeFlags)0);
	}
	return kn_type;
}
}/* end of gtk_knob namespace */

gtk_knob::GtkKnob myGtkKnob;


class GTKUI : public GUI, public MetaDataUI
{
    
private:
    
    static bool fInitialized;
    
protected:
    
    GtkWidget*  fWindow;
    int         fTop;
    GtkWidget*  fBox[kStackSize];
    int         fMode[kStackSize];
    bool        fStopped;

    GtkWidget* addWidget(const char* label, GtkWidget* w);
    virtual void pushBox(int mode, GtkWidget* w);
    
public:
    
    static const gboolean expand = true;
    static const gboolean fill = true;
    static const gboolean homogene = false;
         
    GTKUI(char * name, int* pargc, char*** pargv);

    // -- Labels and metadata

    virtual void declare(FAUSTFLOAT* zone, const char* key, const char* value);
    virtual int  checkLabelOptions(GtkWidget* widget, const std::string& fullLabel, std::string& simplifiedLabel);
    virtual void checkForTooltip(FAUSTFLOAT* zone, GtkWidget* widget);
    
    // -- layout groups
    
    virtual void openTabBox(const char* label = "");
    virtual void openHorizontalBox(const char* label = "");
    virtual void openVerticalBox(const char* label = "");
    virtual void closeBox();

    // -- active widgets
    
    virtual void addButton(const char* label, FAUSTFLOAT* zone);
    virtual void addCheckButton(const char* label, FAUSTFLOAT* zone);
    virtual void addVerticalSlider(const char* label, FAUSTFLOAT* zone, FAUSTFLOAT init, FAUSTFLOAT min, FAUSTFLOAT max, FAUSTFLOAT step);   
    virtual void addHorizontalSlider(const char* label, FAUSTFLOAT* zone, FAUSTFLOAT init, FAUSTFLOAT min, FAUSTFLOAT max, FAUSTFLOAT step); 
    virtual void addNumEntry(const char* label, FAUSTFLOAT* zone, FAUSTFLOAT init, FAUSTFLOAT min, FAUSTFLOAT max, FAUSTFLOAT step);

    // -- passive display widgets
    
    virtual void addHorizontalBargraph(const char* label, FAUSTFLOAT* zone, FAUSTFLOAT min, FAUSTFLOAT max);
    virtual void addVerticalBargraph(const char* label, FAUSTFLOAT* zone, FAUSTFLOAT min, FAUSTFLOAT max);
    
    // -- layout groups - internal
    
    virtual void openFrameBox(const char* label);   
   
    // -- extra widget's layouts

    virtual void openDialogBox(const char* label, FAUSTFLOAT* zone);
    virtual void openEventBox(const char* label = "");
    virtual void openHandleBox(const char* label = "");
    virtual void openExpanderBox(const char* label, FAUSTFLOAT* zone);
    
    virtual void adjustStack(int n);
    
    // -- active widgets - internal
    virtual void addToggleButton(const char* label, FAUSTFLOAT* zone);
    virtual void addKnob(const char* label, FAUSTFLOAT* zone, FAUSTFLOAT init, FAUSTFLOAT min, FAUSTFLOAT max, FAUSTFLOAT step);
    
    // -- passive display widgets - internal
    
    virtual void addNumDisplay(const char* label, FAUSTFLOAT* zone, int precision);
    virtual void addTextDisplay(const char* label, FAUSTFLOAT* zone, const char* names[], FAUSTFLOAT min, FAUSTFLOAT max);
   
    virtual void show();
    virtual bool run();
    
};

/******************************************************************************
*******************************************************************************

                                GRAPHIC USER INTERFACE (v2)
                                  gtk implementation

*******************************************************************************
*******************************************************************************/

// global static fields
bool GTKUI::fInitialized = false;

static gint delete_event(GtkWidget* widget, GdkEvent *event, gpointer data)
{
    return FALSE; 
}

static void destroy_event(GtkWidget* widget, gpointer data)
{
    gtk_main_quit();
}

GTKUI::GTKUI(char * name, int* pargc, char*** pargv) 
{
    if (!fInitialized) {
        gtk_init(pargc, pargv);
        fInitialized = true;
    }
    
    fWindow = gtk_window_new (GTK_WINDOW_TOPLEVEL);
    //gtk_container_set_border_width (GTK_CONTAINER (fWindow), 10);
    gtk_window_set_title(GTK_WINDOW (fWindow), name);
    gtk_signal_connect(GTK_OBJECT (fWindow), "delete_event", GTK_SIGNAL_FUNC (delete_event), NULL);
    gtk_signal_connect(GTK_OBJECT (fWindow), "destroy", GTK_SIGNAL_FUNC (destroy_event), NULL);

    fTop = 0;
    fBox[fTop] = gtk_vbox_new (homogene, 4);
    fMode[fTop] = kBoxMode;
    gtk_container_add(GTK_CONTAINER (fWindow), fBox[fTop]);
    fStopped = false;
}

// empilement des boites

void GTKUI::pushBox(int mode, GtkWidget* w)
{
    ++fTop;
    assert(fTop < kStackSize);
    fMode[fTop] = mode;
    fBox[fTop] = w;
}

/**
 * Remove n levels from the stack S before the top level
 * adjustStack(n): S -> S' with S' = S(0),S(n+1),S(n+2),...
 */
void GTKUI::adjustStack(int n)
{
    if (n > 0) {
        assert(fTop >= n);
        fTop -= n; 
        fMode[fTop] = fMode[fTop+n];
        fBox[fTop] = fBox[fTop+n];
    }
}

void GTKUI::closeBox()
{
    --fTop;
    assert(fTop >= 0);
}

/**
 * Analyses the widget zone metadata declarations and takes
 * appropriate actions 
 */
void GTKUI::declare(FAUSTFLOAT* zone, const char* key, const char* value)
{
    MetaDataUI::declare(zone, key, value);
}
    
/**
 * Analyses a full label and activates the relevant options. returns a simplified
 * label (without options) and an amount of stack adjustement (in case additional
 * containers were pushed on the stack). 
 */

int GTKUI::checkLabelOptions(GtkWidget* widget, const std::string& fullLabel, std::string& simplifiedLabel)
{   
    std::map<std::string, std::string> metadata;
    extractMetadata(fullLabel, simplifiedLabel, metadata);

    if (metadata.count("tooltip")) {
        gtk_tooltips_set_tip (gtk_tooltips_new (), widget, metadata["tooltip"].c_str(), NULL);
    }
    if (metadata["option"] == "detachable") {
        openHandleBox(simplifiedLabel.c_str());
        return 1;
    }

	//---------------------
	if (fGroupTooltip != "") {
		gtk_tooltips_set_tip (gtk_tooltips_new (), widget, fGroupTooltip.c_str(), NULL);
		fGroupTooltip = "";
	}
	
	//----------------------
    // no adjustement of the stack needed
    return 0;
}

/**
 * Check if a tooltip is associated to a zone and add it to the corresponding widget
 */
void GTKUI::checkForTooltip(FAUSTFLOAT* zone, GtkWidget* widget)
{
    if (fTooltip.count(zone)) {
        gtk_tooltips_set_tip(gtk_tooltips_new (), widget, fTooltip[zone].c_str(), NULL);
    }
}

// The different boxes

void GTKUI::openFrameBox(const char* label)
{
    GtkWidget* box = gtk_frame_new (label);
    //gtk_container_set_border_width (GTK_CONTAINER (box), 10);
            
    pushBox(kSingleMode, addWidget(label, box));
}

void GTKUI::openTabBox(const char* fullLabel)
{
    std::string label;
    GtkWidget* widget = gtk_notebook_new();

    int adjust = checkLabelOptions(widget, fullLabel, label);
    
    pushBox(kTabMode, addWidget(label.c_str(), widget));

    // adjust stack because otherwise Handlebox will remain open
    adjustStack(adjust);
}

void GTKUI::openHorizontalBox(const char* fullLabel)
{   
    std::string label;
    GtkWidget* box = gtk_hbox_new (homogene, 4);
    int adjust = checkLabelOptions(box, fullLabel, label);

    gtk_container_set_border_width (GTK_CONTAINER (box), 10);
    label = startWith(label, "0x") ? "" : label;
            
    if (fMode[fTop] != kTabMode && label[0] != 0) {
        GtkWidget* frame = addWidget(label.c_str(), gtk_frame_new (label.c_str()));
        gtk_container_add (GTK_CONTAINER(frame), box);
        gtk_widget_show(box);
        pushBox(kBoxMode, box);
    } else {
        pushBox(kBoxMode, addWidget(label.c_str(), box));
    }

    // adjust stack because otherwise Handlebox will remain open
    adjustStack(adjust);
}

void GTKUI::openVerticalBox(const char* fullLabel)
{
    std::string label;
    GtkWidget* box = gtk_vbox_new (homogene, 4);
    int adjust = checkLabelOptions(box, fullLabel, label);

    gtk_container_set_border_width (GTK_CONTAINER (box), 10);
    label = startWith(label, "0x") ? "" : label;
            
    if (fMode[fTop] != kTabMode && label[0] != 0) {
        GtkWidget* frame = addWidget(label.c_str(), gtk_frame_new (label.c_str()));
        gtk_container_add (GTK_CONTAINER(frame), box);
        gtk_widget_show(box);
        pushBox(kBoxMode, box);
    } else {
        pushBox(kBoxMode, addWidget(label.c_str(), box));
    }

    // adjust stack because otherwise Handlebox will remain open
    adjustStack(adjust);
}

void GTKUI::openHandleBox(const char* label)
{
    GtkWidget* box = gtk_hbox_new (homogene, 4);
    gtk_container_set_border_width (GTK_CONTAINER (box), 2);
    label = startWith(label, "0x") ? "" : label;
    if (fMode[fTop] != kTabMode && label[0] != 0) {
        GtkWidget* frame = addWidget(label, gtk_handle_box_new ());
        gtk_container_add(GTK_CONTAINER(frame), box);
        gtk_widget_show(box);
        pushBox(kBoxMode, box);
    } else {
        pushBox(kBoxMode, addWidget(label, box));
    }
}

void GTKUI::openEventBox(const char* label)
{
    GtkWidget* box = gtk_hbox_new (homogene, 4);
    gtk_container_set_border_width (GTK_CONTAINER (box), 2);
    label = startWith(label, "0x") ? "" : label;
    if (fMode[fTop] != kTabMode && label[0] != 0) {
        GtkWidget* frame = addWidget(label, gtk_event_box_new ());
        gtk_container_add (GTK_CONTAINER(frame), box);
        gtk_widget_show(box);
        pushBox(kBoxMode, box);
    } else {
        pushBox(kBoxMode, addWidget(label, box));
    }
}

struct uiExpanderBox : public uiItem
{
    GtkExpander* fButton;
    uiExpanderBox(GUI* ui, FAUSTFLOAT* zone, GtkExpander* b) : uiItem(ui, zone), fButton(b) {}
    static void expanded (GtkWidget* widget, gpointer data)
    {
        FAUSTFLOAT v = gtk_expander_get_expanded  (GTK_EXPANDER(widget));
        if (v == 1.000000) {
            v = 0;
        } else {
            v = 1;
        }
        ((uiItem*)data)->modifyZone(v);
    }

    virtual void reflectZone()
    {
        FAUSTFLOAT v = *fZone;
        fCache = v;
        gtk_expander_set_expanded(GTK_EXPANDER(fButton), v);
    }
};

void GTKUI::openExpanderBox(const char* label, FAUSTFLOAT* zone)
{
    *zone = 0.0;
    GtkWidget* box = gtk_hbox_new (homogene, 4);
    gtk_container_set_border_width (GTK_CONTAINER (box), 2);
    label = startWith(label, "0x") ? "" : label;
    if (fMode[fTop] != kTabMode && label[0] != 0) {
        GtkWidget* frame = addWidget(label, gtk_expander_new (label));
        gtk_container_add (GTK_CONTAINER(frame), box);
        uiExpanderBox* c = new uiExpanderBox(this, zone, GTK_EXPANDER(frame));
        gtk_signal_connect (GTK_OBJECT (frame), "activate", GTK_SIGNAL_FUNC (uiExpanderBox::expanded), (gpointer)c);
        gtk_widget_show(box);
        pushBox(kBoxMode, box);
    } else {
        pushBox(kBoxMode, addWidget(label, box));
    }
}

GtkWidget* GTKUI::addWidget(const char* label, GtkWidget* w)
{ 
    switch (fMode[fTop]) {
        case kSingleMode    : gtk_container_add (GTK_CONTAINER(fBox[fTop]), w);                             break;
        case kBoxMode       : gtk_box_pack_start (GTK_BOX(fBox[fTop]), w, expand, fill, 0);                 break;
        case kTabMode       : gtk_notebook_append_page (GTK_NOTEBOOK(fBox[fTop]), w, gtk_label_new(label)); break;
    }
    gtk_widget_show (w);
    return w;
}

// --------------------------- Press button ---------------------------

struct uiButton : public uiItem
{
    GtkButton*  fButton;
    
    uiButton(GUI* ui, FAUSTFLOAT* zone, GtkButton* b) : uiItem(ui, zone), fButton(b) {}
    
    static void pressed(GtkWidget* widget, gpointer data)
    {
        uiItem* c = (uiItem*) data;
        c->modifyZone(1.0);
    }

    static void released(GtkWidget* widget, gpointer data)
    {
        uiItem* c = (uiItem*) data;
        c->modifyZone(0.0);
    }

    virtual void reflectZone()  
    { 
        FAUSTFLOAT v = *fZone;
        fCache = v; 
        if (v > 0.0) gtk_button_pressed(fButton); else gtk_button_released(fButton);
    }
};

void GTKUI::addButton(const char* label, FAUSTFLOAT* zone)
{
    *zone = 0.0;
    GtkWidget* button = gtk_button_new_with_label (label);
    addWidget(label, button);
    
    uiButton* c = new uiButton(this, zone, GTK_BUTTON(button));
    
    gtk_signal_connect (GTK_OBJECT (button), "pressed", GTK_SIGNAL_FUNC (uiButton::pressed), (gpointer) c);
    gtk_signal_connect (GTK_OBJECT (button), "released", GTK_SIGNAL_FUNC (uiButton::released), (gpointer) c);

    checkForTooltip(zone, button);
}

// ---------------------------  Toggle Buttons ---------------------------

struct uiToggleButton : public uiItem
{
    GtkToggleButton* fButton;
    
    uiToggleButton(GUI* ui, FAUSTFLOAT* zone, GtkToggleButton* b) : uiItem(ui, zone), fButton(b) {}
    
    static void toggled(GtkWidget* widget, gpointer data)
    {
        FAUSTFLOAT v = (GTK_TOGGLE_BUTTON (widget)->active) ? 1.0 : 0.0; 
        ((uiItem*)data)->modifyZone(v);
    }

    virtual void reflectZone()  
    { 
        FAUSTFLOAT v = *fZone;
        fCache = v; 
        gtk_toggle_button_set_active(fButton, v > 0.0); 
    }
};

void GTKUI::addToggleButton(const char* label, FAUSTFLOAT* zone)
{
    *zone = 0.0;
    GtkWidget* button = gtk_toggle_button_new_with_label (label);
    addWidget(label, button);
    
    uiToggleButton* c = new uiToggleButton(this, zone, GTK_TOGGLE_BUTTON(button));
    gtk_signal_connect (GTK_OBJECT (button), "toggled", GTK_SIGNAL_FUNC (uiToggleButton::toggled), (gpointer) c);

    checkForTooltip(zone, button);
}

void show_dialog(GtkWidget* widget, gpointer data)
{
    if (gtk_toggle_button_get_active(GTK_TOGGLE_BUTTON(widget))) {
        gtk_widget_show(GTK_WIDGET(data));
        gint root_x, root_y;
        gtk_window_get_position(GTK_WINDOW(data), &root_x, &root_y);
        root_y -= 120;
        gtk_window_move(GTK_WINDOW(data), root_x, root_y);
    }
    else gtk_widget_hide(GTK_WIDGET(data));
}

static gboolean deleteevent(GtkWidget* widget, gpointer data)
{
    return true;
} 

void GTKUI::openDialogBox(const char* label, FAUSTFLOAT* zone)
{
    // create toplevel window and set properties
    GtkWidget* dialog = gtk_window_new (GTK_WINDOW_TOPLEVEL);
    gtk_window_set_decorated(GTK_WINDOW(dialog), true);
    gtk_window_set_deletable(GTK_WINDOW(dialog), FALSE);
    gtk_window_set_resizable(GTK_WINDOW(dialog), FALSE);
    gtk_window_set_gravity(GTK_WINDOW(dialog), GDK_GRAVITY_SOUTH);
    gtk_window_set_transient_for (GTK_WINDOW(dialog), GTK_WINDOW(fWindow));
    gtk_window_set_position(GTK_WINDOW(dialog), GTK_WIN_POS_MOUSE);
    gtk_window_set_keep_below(GTK_WINDOW(dialog), FALSE);
    gtk_window_set_title(GTK_WINDOW (dialog), label);
    g_signal_connect(G_OBJECT (dialog), "delete_event", G_CALLBACK (deleteevent), NULL);
    gtk_window_set_destroy_with_parent(GTK_WINDOW(dialog), true);

    GtkWidget* box = gtk_hbox_new (homogene, 4);
 
    *zone = 0.0;
    GtkWidget* button = gtk_toggle_button_new ();
    gtk_signal_connect(GTK_OBJECT (button), "toggled", GTK_SIGNAL_FUNC (show_dialog), (gpointer) dialog);
 
    gtk_container_add(GTK_CONTAINER(fBox[fTop]), button);
    gtk_container_add(GTK_CONTAINER(dialog), box);
    gtk_widget_show(button);
    gtk_widget_show(box);
    pushBox(kBoxMode, box);
}

// ---------------------------  Check Button ---------------------------

struct uiCheckButton : public uiItem
{
    GtkToggleButton* fButton;
    
    uiCheckButton(GUI* ui, FAUSTFLOAT* zone, GtkToggleButton* b) : uiItem(ui, zone), fButton(b) {}
    
    static void toggled(GtkWidget* widget, gpointer data)
    {
        FAUSTFLOAT v = (GTK_TOGGLE_BUTTON (widget)->active) ? 1.0 : 0.0; 
        ((uiItem*)data)->modifyZone(v);
    }

    virtual void reflectZone()  
    { 
        FAUSTFLOAT v = *fZone;
        fCache = v; 
        gtk_toggle_button_set_active(fButton, v > 0.0); 
    }
};

void GTKUI::addCheckButton(const char* label, FAUSTFLOAT* zone)
{
    *zone = 0.0;
    GtkWidget* button = gtk_check_button_new_with_label (label);
    addWidget(label, button);
    
    uiCheckButton* c = new uiCheckButton(this, zone, GTK_TOGGLE_BUTTON(button));
    gtk_signal_connect (GTK_OBJECT (button), "toggled", GTK_SIGNAL_FUNC(uiCheckButton::toggled), (gpointer) c);

    checkForTooltip(zone, button);
}

// ---------------------------  Adjustmenty based widgets ---------------------------

struct uiAdjustment : public uiItem
{
    GtkAdjustment* fAdj;
    
    uiAdjustment(GUI* ui, FAUSTFLOAT* zone, GtkAdjustment* adj) : uiItem(ui, zone), fAdj(adj) {}
    
    static void changed(GtkWidget* widget, gpointer data)
    {
        FAUSTFLOAT v = GTK_ADJUSTMENT (widget)->value; 
        ((uiItem*)data)->modifyZone(v);
    }

    virtual void reflectZone()  
    { 
        FAUSTFLOAT v = *fZone;
        fCache = v; 
        gtk_adjustment_set_value(fAdj, v);  
    }
};

// --------------------------- format knob value display ---------------------------

struct uiValueDisplay : public uiItem
{
	GtkLabel* fLabel;
	int	fPrecision ;

	uiValueDisplay(GUI* ui, FAUSTFLOAT* zone, GtkLabel* label, int precision)
		: uiItem(ui, zone), fLabel(label), fPrecision(precision) {}

	virtual void reflectZone()
    {
        FAUSTFLOAT v = *fZone;
        fCache = v;
        char s[64];
        if (fPrecision <= 0) {
            snprintf(s, 63, "%d", int(v));
        } else if (fPrecision > 3) {
            snprintf(s, 63, "%f", v);
        } else if (fPrecision == 1) {
            const char* format[] = {"%.1f", "%.2f", "%.3f"};
            snprintf(s, 63, format[1-1], v);
        } else if (fPrecision == 2) {
            const char* format[] = {"%.1f", "%.2f", "%.3f"};
            snprintf(s, 63, format[2-1], v);
        } else {
            const char* format[] = {"%.1f", "%.2f", "%.3f"};
            snprintf(s, 63, format[3-1], v);
        }
        gtk_label_set_text(fLabel, s);
    }
};

// ------------------------------- Knob -----------------------------------------

void GTKUI::addKnob(const char* label, FAUSTFLOAT* zone, FAUSTFLOAT init, FAUSTFLOAT min, FAUSTFLOAT max, FAUSTFLOAT step)
{
	*zone = init;
    GtkObject* adj = gtk_adjustment_new(init, min, max, step, 10*step, 0);
    
    uiAdjustment* c = new uiAdjustment(this, zone, GTK_ADJUSTMENT(adj));

    gtk_signal_connect(GTK_OBJECT (adj), "value-changed", GTK_SIGNAL_FUNC (uiAdjustment::changed), (gpointer) c);
    
	GtkWidget* slider = gtk_vbox_new (FALSE, 0);
	GtkWidget* fil = gtk_vbox_new (FALSE, 0);
	GtkWidget* rei = gtk_vbox_new (FALSE, 0);
	GtkWidget* re = myGtkKnob.gtk_knob_new_with_adjustment(GTK_ADJUSTMENT(adj));
	GtkWidget* lw = gtk_label_new("");
	new uiValueDisplay(this, zone, GTK_LABEL(lw),precision(step));
	gtk_container_add (GTK_CONTAINER(rei), re);
	if (fGuiSize[zone]) {
		FAUSTFLOAT size = 30 * fGuiSize[zone];
		gtk_widget_set_size_request(rei, size, size);
		gtk_box_pack_start (GTK_BOX(slider), fil, true, true, 0);
		gtk_box_pack_start (GTK_BOX(slider), rei, FALSE, FALSE, 0);
	} else {
		gtk_container_add (GTK_CONTAINER(slider), fil);
		gtk_container_add (GTK_CONTAINER(slider), rei);
	}
	gtk_container_add (GTK_CONTAINER(slider), lw);
	gtk_widget_show_all(slider);
	
    label = startWith(label, "0x") ? "" : label;
	if (label && label[0] != 0) {
        openFrameBox(label);
        addWidget(label, slider);
        closeBox();
    } else {
        addWidget(label, slider);
    }

    checkForTooltip(zone, slider);
}

// -------------------------- Vertical Slider -----------------------------------

void GTKUI::addVerticalSlider(const char* label, FAUSTFLOAT* zone, FAUSTFLOAT init, FAUSTFLOAT min, FAUSTFLOAT max, FAUSTFLOAT step)
{
	if (isKnob(zone)) { 
		addKnob(label, zone, init, min, max, step);
		return;
	} 
    *zone = init;
    GtkObject* adj = gtk_adjustment_new(init, min, max, step, 10*step, 0);
    
    uiAdjustment* c = new uiAdjustment(this, zone, GTK_ADJUSTMENT(adj));

    gtk_signal_connect (GTK_OBJECT (adj), "value-changed", GTK_SIGNAL_FUNC (uiAdjustment::changed), (gpointer) c);
    
	GtkWidget* slider = gtk_vscale_new (GTK_ADJUSTMENT(adj));
	gtk_scale_set_digits(GTK_SCALE(slider), precision(step));
	FAUSTFLOAT size = 160;
	if (fGuiSize[zone]) {
		size = 160 * fGuiSize[zone];
	}
	gtk_widget_set_size_request(slider, -1, size);
	
    gtk_range_set_inverted (GTK_RANGE(slider), true);
    
    label = startWith(label, "0x") ? "" : label;
    if (label && label[0] != 0) {
        openFrameBox(label);
        addWidget(label, slider);
        closeBox();
    } else {
        addWidget(label, slider);
    }

    checkForTooltip(zone, slider);
}

// -------------------------- Horizontal Slider -----------------------------------

void GTKUI::addHorizontalSlider(const char* label, FAUSTFLOAT* zone, FAUSTFLOAT init, FAUSTFLOAT min, FAUSTFLOAT max, FAUSTFLOAT step)
{
	if (isKnob(zone)) { 
		addKnob(label, zone, init, min, max, step);
		return;
	} 
    *zone = init;
    GtkObject* adj = gtk_adjustment_new(init, min, max, step, 10*step, 0);
    
    uiAdjustment* c = new uiAdjustment(this, zone, GTK_ADJUSTMENT(adj));

    gtk_signal_connect (GTK_OBJECT (adj), "value-changed", GTK_SIGNAL_FUNC (uiAdjustment::changed), (gpointer) c);
    
    GtkWidget* slider = gtk_hscale_new(GTK_ADJUSTMENT(adj));
	gtk_scale_set_digits(GTK_SCALE(slider), precision(step));
	FAUSTFLOAT size = 160;
	if (fGuiSize[zone]) {
		size = 160 * fGuiSize[zone];
	}
	gtk_widget_set_size_request(slider, size, -1);
    
    label = startWith(label, "0x") ? "" : label;
    if (label && label[0] != 0) {
        openFrameBox(label);
        addWidget(label, slider);
        closeBox();
    } else {
        addWidget(label, slider);
    }             

    checkForTooltip(zone, slider);
}

// ------------------------------ Num Entry -----------------------------------

void GTKUI::addNumEntry(const char* label, FAUSTFLOAT* zone, FAUSTFLOAT init, FAUSTFLOAT min, FAUSTFLOAT max, FAUSTFLOAT step)
{
	if (isKnob(zone)) { 
		addKnob(label, zone, init, min, max, step);
		return;
	} 
    *zone = init;
    GtkObject* adj = gtk_adjustment_new(init, min, max, step, 10*step, step);
    
    uiAdjustment* c = new uiAdjustment(this, zone, GTK_ADJUSTMENT(adj));
    gtk_signal_connect (GTK_OBJECT (adj), "value-changed", GTK_SIGNAL_FUNC (uiAdjustment::changed), (gpointer) c);
    GtkWidget* spinner = gtk_spin_button_new (GTK_ADJUSTMENT(adj), 0.005, precision(step));
    
    label = startWith(label, "0x") ? "" : label;
    if (label && label[0] != 0) {
        openFrameBox(label);
        addWidget(label, spinner);
        closeBox();
    } else {
        addWidget(label, spinner);
    }

    checkForTooltip(zone, spinner);
}

// ==========================   passive widgets ===============================

// ------------------------------ Progress Bar -----------------------------------

struct uiBargraph : public uiItem
{
    GtkProgressBar*     fProgressBar;
    FAUSTFLOAT          fMin;
    FAUSTFLOAT          fMax;
    
    uiBargraph(GUI* ui, FAUSTFLOAT* zone, GtkProgressBar* pbar, FAUSTFLOAT lo, FAUSTFLOAT hi) 
            : uiItem(ui, zone), fProgressBar(pbar), fMin(lo), fMax(hi) {}

    FAUSTFLOAT scale(FAUSTFLOAT v) { return (v-fMin)/(fMax-fMin); }
    
    virtual void reflectZone()  
    { 
        FAUSTFLOAT v = *fZone;
        fCache = v; 
        gtk_progress_bar_set_fraction(fProgressBar, scale(v));  
    }
};

void GTKUI::addVerticalBargraph(const char* label, FAUSTFLOAT* zone, FAUSTFLOAT lo, FAUSTFLOAT hi)
{
    GtkWidget* pb = gtk_progress_bar_new();
    gtk_progress_bar_set_orientation(GTK_PROGRESS_BAR(pb), GTK_PROGRESS_BOTTOM_TO_TOP);
    gtk_widget_set_size_request(pb, 8, -1);
    new uiBargraph(this, zone, GTK_PROGRESS_BAR(pb), lo, hi);
    
    label = startWith(label, "0x") ? "" : label;
    if (label && label[0] != 0) {
        openFrameBox(label);
        addWidget(label, pb);
        closeBox();
    } else {
        addWidget(label, pb);
    }

    checkForTooltip(zone, pb);
}
    
void GTKUI::addHorizontalBargraph(const char* label, FAUSTFLOAT* zone, FAUSTFLOAT lo, FAUSTFLOAT hi)
{
    GtkWidget* pb = gtk_progress_bar_new();
    gtk_progress_bar_set_orientation(GTK_PROGRESS_BAR(pb), GTK_PROGRESS_LEFT_TO_RIGHT);
    gtk_widget_set_size_request(pb, -1, 8);
    new uiBargraph(this, zone, GTK_PROGRESS_BAR(pb), lo, hi);
    
    label = startWith(label, "0x") ? "" : label;
    if (label && label[0] != 0) {
        openFrameBox(label);
        addWidget(label, pb);
        closeBox();
    } else {
        addWidget(label, pb);
    }

    checkForTooltip(zone, pb);
}

// ------------------------------ Num Display -----------------------------------

struct uiNumDisplay : public uiItem
{
    GtkLabel* fLabel;
    int fPrecision;
    
    uiNumDisplay(GUI* ui, FAUSTFLOAT* zone, GtkLabel* label, int precision) 
            : uiItem(ui, zone), fLabel(label), fPrecision(precision) {}

    virtual void reflectZone()  
    { 
        FAUSTFLOAT v = *fZone;
        fCache = v;
        char s[64]; 
        if (fPrecision <= 0) { 
            snprintf(s, 63, "%d", int(v)); 
        } else if (fPrecision>3) {
            snprintf(s, 63, "%f", v);
        } else {
            const char* format[] = {"%.1f", "%.2f", "%.3f"};
            snprintf(s, 63, format[fPrecision-1], v);
        }
        gtk_label_set_text(fLabel, s);
    }
};

void GTKUI::addNumDisplay(const char* label, FAUSTFLOAT* zone, int precision)
{
    GtkWidget* lw = gtk_label_new("");
    new uiNumDisplay(this, zone, GTK_LABEL(lw), precision);
    openFrameBox(label);
    addWidget(label, lw);
    closeBox();

    checkForTooltip(zone, lw);
}

// ------------------------------ Text Display -----------------------------------

struct uiTextDisplay : public uiItem
{
    GtkLabel*       fLabel;
    const char**    fNames;
    FAUSTFLOAT      fMin;
    FAUSTFLOAT      fMax;
    int             fNum;
    
    uiTextDisplay(GUI* ui, FAUSTFLOAT* zone, GtkLabel* label, const char* names[], FAUSTFLOAT lo, FAUSTFLOAT hi)
                    : uiItem(ui, zone), fLabel(label), fNames(names), fMin(lo), fMax(hi)
    {
        fNum = 0;
        while (fNames[fNum] != 0) fNum++;
    }

    virtual void reflectZone()  
    { 
        FAUSTFLOAT v = *fZone;
        fCache = v;
        
        int idx = int(fNum*(v-fMin)/(fMax-fMin));
        
        if      (idx < 0)       idx = 0; 
        else if (idx >= fNum)   idx = fNum-1;
                
        gtk_label_set_text(fLabel, fNames[idx]); 
    }
};
    
void GTKUI::addTextDisplay(const char* label, FAUSTFLOAT* zone, const char* names[], FAUSTFLOAT lo, FAUSTFLOAT hi)
{
    GtkWidget* lw = gtk_label_new("");
    new uiTextDisplay(this, zone, GTK_LABEL(lw), names, lo, hi);
    openFrameBox(label);
    addWidget(label, lw);
    closeBox();

    checkForTooltip(zone, lw);
}

void GTKUI::show() 
{
    assert(fTop == 0);
    gtk_widget_show(fBox[0]);
    gtk_widget_show(fWindow);
}

/**
 * Update all user items reflecting zone z
 */
    
static gboolean callUpdateAllGuis(gpointer)
{ 
    GUI::updateAllGuis(); 
    return true;
}

bool GTKUI::run()
{
    assert(fTop == 0);
    gtk_widget_show(fBox[0]);
    gtk_widget_show(fWindow);
    gtk_timeout_add(40, callUpdateAllGuis, 0);
    gtk_main();
    stop();
    return true;
}

#endif
<|MERGE_RESOLUTION|>--- conflicted
+++ resolved
@@ -43,14 +43,8 @@
 #include <gdk/gdkkeysyms.h>
 #include <assert.h>
 
-<<<<<<< HEAD
-#define kStackSize 256
-=======
 #include "faust/gui/GUI.h"
 #include "faust/gui/MetaDataUI.h"
-
-#define stackSize 256
->>>>>>> fd0fcbf7
 
 // Insertion modes
 
