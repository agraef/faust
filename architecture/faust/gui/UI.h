/************************************************************************
    FAUST Architecture File
    Copyright (C) 2003-2016 GRAME, Centre National de Creation Musicale
    ---------------------------------------------------------------------
    This Architecture section is free software; you can redistribute it
    and/or modify it under the terms of the GNU General Public License
    as published by the Free Software Foundation; either version 3 of
    the License, or (at your option) any later version.

    This program is distributed in the hope that it will be useful,
    but WITHOUT ANY WARRANTY; without even the implied warranty of
    MERCHANTABILITY or FITNESS FOR A PARTICULAR PURPOSE.  See the
    GNU General Public License for more details.

    You should have received a copy of the GNU General Public License
    along with this program; If not, see <http://www.gnu.org/licenses/>.

    EXCEPTION : As a special exception, you may create a larger work
    that contains this FAUST architecture section and distribute
    that work under terms of your choice, so long as this FAUST
    architecture section is not modified.


 ************************************************************************
 ************************************************************************/
 
#ifndef FAUST_UI_H
#define FAUST_UI_H

#ifndef FAUSTFLOAT
#define FAUSTFLOAT float
#endif

/*******************************************************************************
 * UI : Faust User Interface
 * This abstract class contains only the method that the faust compiler can
 * generate to describe a DSP interface.
 ******************************************************************************/

class UI
{

    public:

        UI() {}

        virtual ~UI() {}

        // -- widget's layouts

        virtual void openTabBox(const char* label) = 0;
        virtual void openHorizontalBox(const char* label) = 0;
        virtual void openVerticalBox(const char* label) = 0;
        virtual void closeBox() = 0;

        // -- active widgets

        virtual void addButton(const char* label, FAUSTFLOAT* zone) = 0;
        virtual void addCheckButton(const char* label, FAUSTFLOAT* zone) = 0;
        virtual void addVerticalSlider(const char* label, FAUSTFLOAT* zone, FAUSTFLOAT init, FAUSTFLOAT min, FAUSTFLOAT max, FAUSTFLOAT step) = 0;
        virtual void addHorizontalSlider(const char* label, FAUSTFLOAT* zone, FAUSTFLOAT init, FAUSTFLOAT min, FAUSTFLOAT max, FAUSTFLOAT step) = 0;
        virtual void addNumEntry(const char* label, FAUSTFLOAT* zone, FAUSTFLOAT init, FAUSTFLOAT min, FAUSTFLOAT max, FAUSTFLOAT step) = 0;

        // -- passive widgets

        virtual void addHorizontalBargraph(const char* label, FAUSTFLOAT* zone, FAUSTFLOAT min, FAUSTFLOAT max) = 0;
        virtual void addVerticalBargraph(const char* label, FAUSTFLOAT* zone, FAUSTFLOAT min, FAUSTFLOAT max) = 0;

        // -- metadata declarations

        virtual void declare(FAUSTFLOAT*, const char*, const char*) {}
};

//----------------------------------------------------------------
//  Generic decorator
//----------------------------------------------------------------

class DecoratorUI : public UI
{
    protected:
    
        UI* fUI;

    public:
    
        DecoratorUI(UI* ui = 0):fUI(ui)
        {}

        virtual ~DecoratorUI() { delete fUI; }

        // -- widget's layouts
        virtual void openTabBox(const char* label)          { fUI->openTabBox(label); }
        virtual void openHorizontalBox(const char* label)   { fUI->openHorizontalBox(label); }
        virtual void openVerticalBox(const char* label)     { fUI->openVerticalBox(label); }
        virtual void closeBox()                             { fUI->closeBox(); }

        // -- active widgets
        virtual void addButton(const char* label, FAUSTFLOAT* zone)         { fUI->addButton(label, zone); }
        virtual void addCheckButton(const char* label, FAUSTFLOAT* zone)    { fUI->addCheckButton(label, zone); }
        virtual void addVerticalSlider(const char* label, FAUSTFLOAT* zone, FAUSTFLOAT init, FAUSTFLOAT min, FAUSTFLOAT max, FAUSTFLOAT step)
            { fUI->addVerticalSlider(label, zone, init, min, max, step); }
        virtual void addHorizontalSlider(const char* label, FAUSTFLOAT* zone, FAUSTFLOAT init, FAUSTFLOAT min, FAUSTFLOAT max, FAUSTFLOAT step) 	
            { fUI->addHorizontalSlider(label, zone, init, min, max, step); }
        virtual void addNumEntry(const char* label, FAUSTFLOAT* zone, FAUSTFLOAT init, FAUSTFLOAT min, FAUSTFLOAT max, FAUSTFLOAT step) 			
            { fUI->addNumEntry(label, zone, init, min, max, step); }

        // -- passive widgets	
        virtual void addHorizontalBargraph(const char* label, FAUSTFLOAT* zone, FAUSTFLOAT min, FAUSTFLOAT max) 
            { fUI->addHorizontalBargraph(label, zone, min, max); }
        virtual void addVerticalBargraph(const char* label, FAUSTFLOAT* zone, FAUSTFLOAT min, FAUSTFLOAT max)
            { fUI->addVerticalBargraph(label, zone, min, max); }

        virtual void declare(FAUSTFLOAT* zone, const char* key, const char* val) { fUI->declare(zone, key, val); }

<<<<<<< HEAD
    virtual void declare(FAUSTFLOAT* zone, const char* key, const char* val) {}
=======
>>>>>>> 3b69ab71
};

#endif<|MERGE_RESOLUTION|>--- conflicted
+++ resolved
@@ -112,10 +112,6 @@
 
         virtual void declare(FAUSTFLOAT* zone, const char* key, const char* val) { fUI->declare(zone, key, val); }
 
-<<<<<<< HEAD
-    virtual void declare(FAUSTFLOAT* zone, const char* key, const char* val) {}
-=======
->>>>>>> 3b69ab71
 };
 
 #endif