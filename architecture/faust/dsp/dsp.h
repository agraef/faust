--- conflicted
+++ resolved
@@ -174,10 +174,9 @@
        
 };
 
-<<<<<<< HEAD
-//----------------------------------------------------------------
-// DSP factory class
-//----------------------------------------------------------------
+/**
+ *  DSP factory class
+ */
 
 class dsp_factory {
     
@@ -195,16 +194,10 @@
     
 };
 
-//----------------------------------------------------------------
-// On Intel set FZ (Flush to Zero) and DAZ (Denormals Are Zero)
-// flags to avoid costly denormals
-//----------------------------------------------------------------
-=======
 /**
  * On Intel set FZ (Flush to Zero) and DAZ (Denormals Are Zero)
  * flags to avoid costly denormals.
  */
->>>>>>> fae19c31
 
 #ifdef __SSE__
     #include <xmmintrin.h>
