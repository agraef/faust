/************************************************************************
 IMPORTANT NOTE : this file contains two clearly delimited sections :
 the ARCHITECTURE section (in two parts) and the USER section. Each section
 is governed by its own copyright and license. Please check individually
 each section for license and copyright information.
 *************************************************************************/
/*******************BEGIN ARCHITECTURE SECTION (part 1/2)****************/

/************************************************************************
 FAUST Architecture File
 Copyright (C) 2003-2011 GRAME, Centre National de Creation Musicale
 ---------------------------------------------------------------------
 This Architecture section is free software; you can redistribute it
 and/or modify it under the terms of the GNU General Public License
 as published by the Free Software Foundation; either version 3 of
 the License, or (at your option) any later version.
 
 This program is distributed in the hope that it will be useful,
 but WITHOUT ANY WARRANTY; without even the implied warranty of
 MERCHANTABILITY or FITNESS FOR A PARTICULAR PURPOSE.  See the
 GNU General Public License for more details.
 
 You should have received a copy of the GNU General Public License
 along with this program; If not, see <http://www.gnu.org/licenses/>.
 
 EXCEPTION : As a special exception, you may create a larger work
 that contains this FAUST architecture section and distribute
 that work under terms of your choice, so long as this FAUST
 architecture section is not modified.
 
 
 ************************************************************************
 ************************************************************************/

#ifndef __poly_dsp__
#define __poly_dsp__

#include <stdio.h>
#include <string>
#include <math.h>
#include <float.h>
#include <algorithm>
#include <ostream>
#include <sstream>
#include <vector>
#include <limits.h>

#include "faust/gui/MidiUI.h"
#include "faust/gui/JSONUI.h"
#include "faust/gui/MapUI.h"
#include "faust/dsp/proxy-dsp.h"

#define kActiveVoice      0
#define kFreeVoice        -1
#define kReleaseVoice     -2
#define kNoVoice          -3

#define VOICE_STOP_LEVEL  0.001
#define MIX_BUFFER_SIZE   16384

#define FLOAT_MAX(a, b) (((a) < (b)) ? (b) : (a))

// ends_with(<str>,<end>) : returns true if <str> ends with <end>
static bool ends_with(std::string const& str, std::string const& end)
{
	unsigned int l1 = str.length();
	unsigned int l2 = end.length();
    return (l1 >= l2) && (0 == str.compare(l1 - l2, l2, end));
}

class GroupUI : public GUI, public PathBuilder
{
    
    private:
    
        std::map<std::string, uiGroupItem*> fLabelZoneMap;
        
        void insertMap(std::string label, FAUSTFLOAT* zone)
        {   
            if (!ends_with(label, "/gate") 
                && !ends_with(label, "/freq") 
                && !ends_with(label, "/gain")) {
                
                // Groups all controller except 'freq', 'gate', and 'gain'
                if (fLabelZoneMap.find(label) != fLabelZoneMap.end()) {
                    fLabelZoneMap[label]->addZone(zone);
                } else {
                    fLabelZoneMap[label] = new uiGroupItem(this, zone);
                }
            }
        }
        
        uiCallbackItem* fPanic;

    public:
        
        GroupUI(FAUSTFLOAT* zone, uiCallback cb, void* arg)
        {
            fPanic = new uiCallbackItem(this, zone, cb, arg);
        };
        virtual ~GroupUI() 
        {
            // 'fPanic' is kept and deleted in GUI, so do not delete here
        };
        
        // -- widget's layouts
        void openTabBox(const char* label)
        {
            fControlsLevel.push_back(label);
        }
        void openHorizontalBox(const char* label)
        {
            fControlsLevel.push_back(label);
        }
        void openVerticalBox(const char* label)
        {
            fControlsLevel.push_back(label);
        }
        void closeBox()
        {
            fControlsLevel.pop_back();
        }
        
        // -- active widgets
        void addButton(const char* label, FAUSTFLOAT* zone)
        {
            insertMap(buildPath(label), zone);
        }
        void addCheckButton(const char* label, FAUSTFLOAT* zone)
        {
            insertMap(buildPath(label), zone);
        }
        void addVerticalSlider(const char* label, FAUSTFLOAT* zone, FAUSTFLOAT init, FAUSTFLOAT fmin, FAUSTFLOAT fmax, FAUSTFLOAT step)
        {
            insertMap(buildPath(label), zone);
        }
        void addHorizontalSlider(const char* label, FAUSTFLOAT* zone, FAUSTFLOAT init, FAUSTFLOAT fmin, FAUSTFLOAT fmax, FAUSTFLOAT step)
        {
            insertMap(buildPath(label), zone);
        }
        void addNumEntry(const char* label, FAUSTFLOAT* zone, FAUSTFLOAT init, FAUSTFLOAT fmin, FAUSTFLOAT fmax, FAUSTFLOAT step)
        {
            insertMap(buildPath(label), zone);
        }
        
        // -- passive widgets
        void addHorizontalBargraph(const char* label, FAUSTFLOAT* zone, FAUSTFLOAT fmin, FAUSTFLOAT fmax)
        {
            insertMap(buildPath(label), zone);
        }
        void addVerticalBargraph(const char* label, FAUSTFLOAT* zone, FAUSTFLOAT fmin, FAUSTFLOAT fmax)
        {
            insertMap(buildPath(label), zone);
        }
        
        // -- metadata declarations
        void declare(FAUSTFLOAT* zone, const char* key, const char* val)
        {}
            
};

// One voice of polyphony
struct dsp_voice : public MapUI, public dsp {
       
    int fNote;          // Playing note actual pitch
    int fDate;          // KeyOn date
    bool fTrigger;      // True if stolen note and need for envelop re-trigger
    FAUSTFLOAT fLevel;  // Last audio block level

    dsp_voice()
    {
        fNote = kFreeVoice;
        fLevel = FAUSTFLOAT(0);
        fDate = 0;
        fTrigger = false;
    }
    
    virtual void metadata(Meta* meta) = 0;
 
};

struct voice_factory {

    virtual dsp_voice* create() = 0;
};

#ifdef LLVM_DSP

#include "faust/dsp/dsp.h"

struct dynamic_dsp_voice : public dsp_voice {

    dsp* fVoice;

    dynamic_dsp_voice(dsp* dsp):dsp_voice()
    {
        fVoice = dsp;
        fVoice->buildUserInterface(this);
    }
    
    virtual ~dynamic_dsp_voice() { delete fVoice; }
    
    virtual int getNumInputs() { return fVoice->getNumInputs(); }
    virtual int getNumOutputs() { return fVoice->getNumOutputs(); }
    virtual void buildUserInterface(UI* ui_interface) { fVoice->buildUserInterface(ui_interface); }
    virtual void init(int samplingRate) { fVoice->init(samplingRate); }
    virtual void instanceInit(int samplingRate) { fVoice->instanceInit(samplingRate); }
    virtual void compute(int len, FAUSTFLOAT** inputs, FAUSTFLOAT** outputs) { fVoice->compute(len, inputs, outputs); }
    
    virtual void metadata(Meta* meta)
    {
        // TODO
        //fVoice->metadata(meta);
    }
    
};

struct dynamic_dsp_voice_factory : public voice_factory {

    dsp_factory* fFactory;
    
    dynamic_dsp_voice_factory(dsp_factory* factory):fFactory(factory) {}
    
    virtual ~dynamic_dsp_voice_factory() {}
   
    virtual dsp_voice* create() { return new dynamic_dsp_voice(fFactory->createDSPInstance()); }
};

#else

struct mydsp_voice : public dsp_voice {

    mydsp fVoice;
     
    mydsp_voice():dsp_voice()
    {
        fVoice.buildUserInterface(this);
    }
    
    virtual int getNumInputs() { return fVoice.getNumInputs(); }
    virtual int getNumOutputs() { return fVoice.getNumOutputs(); }
    virtual void buildUserInterface(UI* ui_interface) { fVoice.buildUserInterface(ui_interface); }
    virtual void init(int samplingRate) { fVoice.init(samplingRate); }
    virtual void instanceInit(int samplingRate) { fVoice.instanceInit(samplingRate); }
    virtual void compute(int len, FAUSTFLOAT** inputs, FAUSTFLOAT** outputs) { fVoice.compute(len, inputs, outputs); }

    virtual void metadata(Meta* meta) { mydsp::metadata(meta); }

};

struct mydsp_voice_factory : public voice_factory {

    virtual dsp_voice* create() { return new mydsp_voice(); }
};

#endif

// Polyphonic DSP
class mydsp_poly : public dsp, public midi {

    private:
    
        std::vector<dsp_voice*> fVoiceTable; // Individual voices
        dsp* fVoiceGroup;                    // Voices group to be used for GUI grouped control
        
        std::string fGateLabel;
        std::string fGainLabel;
        std::string fFreqLabel;
        FAUSTFLOAT fPanic;
        
        int fPolyphony;
        bool fVoiceControl;
        bool fGroupControl;
        
        GroupUI fGroups;
        
        FAUSTFLOAT** fMixBuffer;
        int fNumOutputs;
        int fDate;
        
        std::vector<MidiUI*> fMidiUIList;
        
        inline FAUSTFLOAT mixVoice(int count, FAUSTFLOAT** outputBuffer, FAUSTFLOAT** mixBuffer) 
        {
            FAUSTFLOAT level = 0;
            // Normalize sample by the max polyphony (as in vst.cpp file)
            for (int i = 0; i < fNumOutputs; i++) {
                FAUSTFLOAT* mixChannel = mixBuffer[i];
                FAUSTFLOAT* outChannel = outputBuffer[i];
                for (int j = 0; j < count; j++) {
                    level = FLOAT_MAX(level, (FAUSTFLOAT)fabs(outChannel[j]));
                    mixChannel[j] += outChannel[j];
                }
            }
            return level;
        }
        
        inline double midiToFreq(double note) 
        {
            return 440.0 * pow(2.0, (note-69.0)/12.0);
        }
        
        inline void clearOutput(int count, FAUSTFLOAT** mixBuffer) 
        {
            for (int i = 0; i < fNumOutputs; i++) {
                memset(mixBuffer[i], 0, count * sizeof(FAUSTFLOAT));
            }
        }
          
        inline int getVoice(int note, bool steal = false)
        {
            for (int i = 0; i < fPolyphony; i++) {
                if (fVoiceTable[i]->fNote == note) {
                    if (steal) { fVoiceTable[i]->fDate = fDate++; }
                    return i;
                }
            }
             
            if (steal) {
                int voice = kNoVoice;
                int date = INT_MAX;
                for (int i = 0; i < fPolyphony; i++) {
                    // Try to steal a voice in kReleaseVoice mode...
                    if (fVoiceTable[i]->fNote == kReleaseVoice) {
                        printf("Steal release voice : voice_date = %d cur_date = %d voice = %d\n", fVoiceTable[i]->fDate, fDate, i);
                        fVoiceTable[i]->fDate = fDate++;
                        fVoiceTable[i]->fTrigger = true;
                        return i;
                    // Otherwise steal oldest voice...
                    } else if (fVoiceTable[i]->fDate < date) {
                        date = fVoiceTable[i]->fDate;
                        voice = i;
                    }
                }
                printf("Steal playing voice : voice_date = %d cur_date = %d voice = %d\n", fVoiceTable[voice]->fDate, fDate, voice);
                fVoiceTable[voice]->fDate = fDate++;
                fVoiceTable[voice]->fTrigger = true;
                return voice;
            } else {
                return kNoVoice;
            }
        }
        
        inline void init(int max_polyphony, voice_factory* factory, bool control, bool group)
        {
            fVoiceControl = control;
            fGroupControl = group;
            fPolyphony = max_polyphony;
            fFreqLabel = fGateLabel = fGainLabel = "";
            
            // Create voices
            for (int i = 0; i < fPolyphony; i++) {
                fVoiceTable.push_back(factory->create());
            }
            
            // Init audio output buffers
            fNumOutputs = fVoiceTable[0]->getNumOutputs();
            fMixBuffer = new FAUSTFLOAT*[fNumOutputs];
            for (int i = 0; i < fNumOutputs; i++) {
                fMixBuffer[i] = new FAUSTFLOAT[MIX_BUFFER_SIZE];
            }
            
            // Groups all uiItem for a given path
        #ifdef LLVM_DSP
            fVoiceGroup = new proxy_dsp(fVoiceTable[0]);
        #else
            fVoiceGroup = new proxy_dsp(fVoiceTable[0], mydsp::metadata);
        #endif
            fVoiceGroup->buildUserInterface(&fGroups);
            for (int i = 0; i < fPolyphony; i++) {
                fVoiceTable[i]->buildUserInterface(&fGroups);
            }
            
            fDate = 0;
            
            // Keep gain, freq and gate labels
            std::map<std::string, FAUSTFLOAT*>::iterator it;
            for (it = fVoiceTable[0]->getMap().begin(); it != fVoiceTable[0]->getMap().end(); it++) {
                std::string label = (*it).first;
                if (ends_with(label, "/gate")) {
                    fGateLabel = label;
                } else if (ends_with(label, "/freq")) {
                    fFreqLabel = label;
                } else if (ends_with(label, "/gain")) {
                    fGainLabel = label;
                }
            }
        }
        
        void uIBuilder(UI* ui_interface)
        {
            ui_interface->openTabBox("Polyphonic");
            
            // Grouped voices UI
            ui_interface->openVerticalBox("Voices");
            ui_interface->addButton("Panic", &fPanic);
            fVoiceGroup->buildUserInterface(ui_interface);
            ui_interface->closeBox();
            
            // In not group, also add individual voices UI
            if (!fGroupControl) {
                for (int i = 0; i < fPolyphony; i++) {
                    char buffer[32];
                    snprintf(buffer, 31, ((fPolyphony < 8) ? "Voice%d" : "V%d"), i+1);
                    ui_interface->openHorizontalBox(buffer);
                    fVoiceTable[i]->buildUserInterface(ui_interface);
                    ui_interface->closeBox();
                }
            }
            
            ui_interface->closeBox();
        }
        
        static void panic(FAUSTFLOAT val, void* arg)
        {
            if (val == FAUSTFLOAT(1)) {
                static_cast<mydsp_poly*>(arg)->allNotesOff();
            }
        }
        
        inline bool checkPolyphony() 
        {
            if (fFreqLabel == "") {
                printf("DSP is not polyphonic...\n");
                return false;
            } else {
                return true;;
            }
        }
        
        inline void computeSlice(dsp* dsp, int offset, int slice, FAUSTFLOAT** inputs, FAUSTFLOAT** outputs) 
        {
            if (slice > 0) {
                FAUSTFLOAT** inputs_slice = (FAUSTFLOAT**)alloca(dsp->getNumInputs() * sizeof(FAUSTFLOAT*));
                for (int chan = 0; chan < dsp->getNumInputs(); chan++) {
                    inputs_slice[chan] = &(inputs[chan][offset]);
                }
                
                FAUSTFLOAT** outputs_slice = (FAUSTFLOAT**)alloca(dsp->getNumOutputs() * sizeof(FAUSTFLOAT*));
                for (int chan = 0; chan < dsp->getNumOutputs(); chan++) {
                    outputs_slice[chan] = &(outputs[chan][offset]);
                }
                
                dsp->compute(slice, inputs_slice, outputs_slice);
            } 
        }
        
        inline unsigned int isPowerOfTwo(unsigned int n)
        {
            return !(n & (n - 1));
        }
    
        int newVoiceAux()
        {
            int voice = getVoice(kFreeVoice, true);
            if (voice >= 0) {
                fVoiceTable[voice]->fNote = kActiveVoice;
                return voice;
            } else {
                printf("No more free voice...\n");
                return -1;
            }
        }
    
    public:
    
    #ifdef LLVM_DSP
        mydsp_poly(int max_polyphony, 
<<<<<<< HEAD
                   dsp_factory* factory = NULL,
                   bool control = false,
                   bool group = true):fGroups(&fPanic, Panic, this)
=======
                   llvm_dsp* dsp = NULL,
                   bool control = false,
                   bool group = true):fGroups(&fPanic, panic, this)
>>>>>>> 9a8c3ec1
        {
            dynamic_dsp_voice_factory dsp_factory(factory);
            init(max_polyphony, &dsp_factory, control, group);
        }
    #else
        mydsp_poly(int max_polyphony, 
                   bool control = false,
<<<<<<< HEAD
                   bool group = true):fGroups(&fPanic, Panic, this)
=======
                   bool group = true):fGroups(&fPanic, panic, this)
>>>>>>> 9a8c3ec1
        {
            mydsp_voice_factory factory;
            init(max_polyphony, &factory, control, group);
        }
    #endif
 
        virtual ~mydsp_poly()
        {
            for (int i = 0; i < fNumOutputs; i++) {
                delete[] fMixBuffer[i];
            }
            delete[] fMixBuffer;
            
            for (int i = 0; i < fPolyphony; i++) {
                delete fVoiceTable[i];
            }
            
            delete fVoiceGroup;
            
            // Remove object from all MidiUI interfaces that handle it
            for (int i = 0; i < fMidiUIList.size(); i++) {
                fMidiUIList[i]->removeMidiIn(this); 
            }
        }
        
        void init(int sample_rate)
        {
            // Init voices
            for (int i = 0; i < fPolyphony; i++) {
                fVoiceTable[i]->init(sample_rate);
            }
        }
    
        void instanceInit(int sample_rate)
        {
            // Init voices
            for (int i = 0; i < fPolyphony; i++) {
                fVoiceTable[i]->instanceInit(sample_rate);
            }
        }
    
        void compute(int count, FAUSTFLOAT** inputs, FAUSTFLOAT** outputs)
        {
            assert(count < MIX_BUFFER_SIZE);
            
            // First clear the outputs
            clearOutput(count, outputs);
            
            if (fVoiceControl) {
                // Mix all playing voices
                for (int i = 0; i < fPolyphony; i++) {
                    if (fVoiceTable[i]->fNote != kFreeVoice) {
                        if (fVoiceTable[i]->fTrigger) {
                            //If stolen note and need for envelop re-trigger
                            int slice = isPowerOfTwo(count) ? count/2 : 1;
                            fVoiceTable[i]->setParamValue(fGateLabel, 0.0f);
                            computeSlice(fVoiceTable[i], 0, slice, inputs, fMixBuffer);
                            fVoiceTable[i]->setParamValue(fGateLabel, 1.0f);
                            computeSlice(fVoiceTable[i], slice, count - slice, inputs, fMixBuffer);
                            fVoiceTable[i]->fTrigger = false;
                        } else {
                            // Compute regular voice
                            fVoiceTable[i]->compute(count, inputs, fMixBuffer);
                        }
                        // Mix it in result
                        fVoiceTable[i]->fLevel = mixVoice(count, fMixBuffer, outputs);
                        // Check the level to possibly set the voice in kFreeVoice again
                        if ((fVoiceTable[i]->fLevel < VOICE_STOP_LEVEL) && (fVoiceTable[i]->fNote == kReleaseVoice)) {
                            fVoiceTable[i]->fNote = kFreeVoice;
                        }
                    }
                }
            } else {
                // Mix all voices
                for (int i = 0; i < fPolyphony; i++) {
                    fVoiceTable[i]->compute(count, inputs, fMixBuffer);
                    mixVoice(count, fMixBuffer, outputs);
                }
            }
        }
        
        int getNumInputs()
        {
            return fVoiceTable[0]->getNumInputs();
        }
        
        int getNumOutputs()
        {
            return fVoiceTable[0]->getNumOutputs();
        }
        
        void buildUserInterface(UI* ui_interface) 
        {   
            // Add itself to the MidiUI object
            MidiUI* midi_ui = dynamic_cast<MidiUI*>(ui_interface);
            if (midi_ui) { 
                fMidiUIList.push_back(midi_ui);
                midi_ui->addMidiIn(this); 
            }
            
            if (fPolyphony > 1) {
                uIBuilder(ui_interface);
            } else {
                fVoiceTable[0]->buildUserInterface(ui_interface);
            }
        }
    
        MapUI* newVoice()
        {
            int voice = newVoiceAux();
            return (voice >= 0) ? fVoiceTable[voice] : 0;
        }
        
        void deleteVoice(MapUI* voice)
        {
            std::vector<dsp_voice*>::iterator it = find(fVoiceTable.begin(), fVoiceTable.end(), reinterpret_cast<dsp_voice*>(voice));
            if (it != fVoiceTable.end()) {
                (*it)->fNote = kReleaseVoice;
            } else {
                printf("Voice not found\n");
            }
        }
        
        // Pure MIDI control
        MapUI* keyOn(int channel, int pitch, int velocity)
        {
            if (checkPolyphony()) {
                int voice = newVoiceAux();
                if (voice >= 0) {
                    fVoiceTable[voice]->setParamValue(fFreqLabel, midiToFreq(pitch));
                    fVoiceTable[voice]->setParamValue(fGainLabel, float(velocity)/127.f);
                    fVoiceTable[voice]->setParamValue(fGateLabel, 1.0f);
                    fVoiceTable[voice]->fNote = pitch;
                    return fVoiceTable[voice];
                }
            }
            
            return 0;
        }
        
        void keyOff(int channel, int pitch, int velocity = 127)
        {
            if (checkPolyphony()) {
                int voice = getVoice(pitch);
                if (voice >= 0) {
                    // No use of velocity for now...
                    fVoiceTable[voice]->setParamValue(fGateLabel, 0.0f);
                    // Relase voice
                    fVoiceTable[voice]->fNote = kReleaseVoice;
                } else {
                    printf("Playing pitch = %d not found\n", pitch);
                }
            }
        }
        
        void pitchWheel(int channel, int wheel)
        {}
         
        void ctrlChange(int channel, int ctrl, int value)
        {
            if (ctrl == ALL_NOTES_OFF || ctrl == ALL_SOUND_OFF) {
                allNotesOff();
            }
        }
        
        void progChange(int channel, int pgm)
        {}
        
        void keyPress(int channel, int pitch, int press)
        {}
        
        void chanPress(int channel, int press)
        {}
         
        void ctrlChange14bits(int channel, int ctrl, int value)
        {}
 
        // Additional API
        void allNotesOff()
        {
            if (checkPolyphony()) {
                for (int i = 0; i < fPolyphony; i++) {
                    fVoiceTable[i]->setParamValue(fGateLabel, 0.0f);
                    fVoiceTable[i]->fNote = kReleaseVoice;
                    fVoiceTable[i]->fTrigger = false;
                }
            }
        }
};

#endif // __poly_dsp__<|MERGE_RESOLUTION|>--- conflicted
+++ resolved
@@ -466,27 +466,16 @@
     
     #ifdef LLVM_DSP
         mydsp_poly(int max_polyphony, 
-<<<<<<< HEAD
                    dsp_factory* factory = NULL,
                    bool control = false,
-                   bool group = true):fGroups(&fPanic, Panic, this)
-=======
-                   llvm_dsp* dsp = NULL,
-                   bool control = false,
                    bool group = true):fGroups(&fPanic, panic, this)
->>>>>>> 9a8c3ec1
         {
             dynamic_dsp_voice_factory dsp_factory(factory);
             init(max_polyphony, &dsp_factory, control, group);
         }
     #else
         mydsp_poly(int max_polyphony, 
-                   bool control = false,
-<<<<<<< HEAD
-                   bool group = true):fGroups(&fPanic, Panic, this)
-=======
                    bool group = true):fGroups(&fPanic, panic, this)
->>>>>>> 9a8c3ec1
         {
             mydsp_voice_factory factory;
             init(max_polyphony, &factory, control, group);
