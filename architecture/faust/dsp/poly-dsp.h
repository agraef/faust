--- conflicted
+++ resolved
@@ -345,18 +345,14 @@
     
     public: 
     
-<<<<<<< HEAD
     #ifdef LLVM_DSP
-        mydsp_poly(int max_polyphony, llvm_dsp* dsp = NULL, bool control = false)
+        mydsp_poly(int max_polyphony, llvm_dsp* dsp = NULL, bool control = false, bool group = true)
         {
             llvm_dsp_voice_factory dsp_factory(dsp);
-            init(max_polyphony, &dsp_factory, control);
+            init(max_polyphony, &dsp_factory, control, group);
         }
     #else
-        mydsp_poly(int max_polyphony, bool control = false) 
-=======
         mydsp_poly(int max_polyphony, bool control = false, bool group = true) 
->>>>>>> 80e8e03f
         {
             mydsp_voice_factory factory;
             init(max_polyphony, &factory, control, group);
