/************************************************************************
 IMPORTANT NOTE : this file contains two clearly delimited sections :
 the ARCHITECTURE section (in two parts) and the USER section. Each section
 is governed by its own copyright and license. Please check individually
 each section for license and copyright information.
 *************************************************************************/
/*******************BEGIN ARCHITECTURE SECTION (part 1/2)****************/

/************************************************************************
 FAUST Architecture File
 Copyright (C) 2003-2011 GRAME, Centre National de Creation Musicale
 ---------------------------------------------------------------------
 This Architecture section is free software; you can redistribute it
 and/or modify it under the terms of the GNU General Public License
 as published by the Free Software Foundation; either version 3 of
 the License, or (at your option) any later version.
 
 This program is distributed in the hope that it will be useful,
 but WITHOUT ANY WARRANTY; without even the implied warranty of
 MERCHANTABILITY or FITNESS FOR A PARTICULAR PURPOSE.  See the
 GNU General Public License for more details.
 
 You should have received a copy of the GNU General Public License
 along with this program; If not, see <http://www.gnu.org/licenses/>.
 
 EXCEPTION : As a special exception, you may create a larger work
 that contains this FAUST architecture section and distribute
 that work under terms of your choice, so long as this FAUST
 architecture section is not modified.
 
 
 ************************************************************************
 ************************************************************************/

#ifndef __poly_dsp__
#define __poly_dsp__

#include <stdio.h>
#include <string>
#include <math.h>
#include <float.h>
#include <algorithm>
#include <ostream>
#include <sstream>
#include <vector>
#include <limits.h>

#include "faust/gui/MidiUI.h"
#include "faust/gui/JSONUI.h"
#include "faust/gui/MapUI.h"
#include "faust/dsp/proxy-dsp.h"

#define kActiveVoice      0
#define kFreeVoice        -1
#define kReleaseVoice     -2
#define kNoVoice          -3

#define VOICE_STOP_LEVEL  0.001
#define MIX_BUFFER_SIZE   16384

#define FLOAT_MAX(a, b) (((a) < (b)) ? (b) : (a))

// ends_with(<str>,<end>) : returns true if <str> ends with <end>
static bool ends_with(std::string const& str, std::string const& end)
{
	unsigned int l1 = str.length();
	unsigned int l2 = end.length();
    return (l1 >= l2) && (0 == str.compare(l1 - l2, l2, end));
}

class GroupUI : public GUI, public PathBuilder
{
    
    private:
    
        std::map<std::string, uiGroupItem*> fLabelZoneMap;
        
        void insertMap(std::string label, FAUSTFLOAT* zone)
        {   
            if (!ends_with(label, "/gate") 
                && !ends_with(label, "/freq") 
                && !ends_with(label, "/gain")) {
                
                // Groups all controller except 'freq', 'gate', and 'gain'
                if (fLabelZoneMap.find(label) != fLabelZoneMap.end()) {
                    fLabelZoneMap[label]->addZone(zone);
                } else {
                    fLabelZoneMap[label] = new uiGroupItem(this, zone);
                }
            }
        }
        
        uiCallbackItem* fPanic;

    public:
        
        GroupUI(FAUSTFLOAT* zone, uiCallback cb, void* arg)
        {
            fPanic = new uiCallbackItem(this, zone, cb, arg);
        };
        virtual ~GroupUI() 
        {
            // 'fPanic' is kept and deleted in GUI, so do not delete here
        };
        
        // -- widget's layouts
        void openTabBox(const char* label)
        {
            fControlsLevel.push_back(label);
        }
        void openHorizontalBox(const char* label)
        {
            fControlsLevel.push_back(label);
        }
        void openVerticalBox(const char* label)
        {
            fControlsLevel.push_back(label);
        }
        void closeBox()
        {
            fControlsLevel.pop_back();
        }
        
        // -- active widgets
        void addButton(const char* label, FAUSTFLOAT* zone)
        {
            insertMap(buildPath(label), zone);
        }
        void addCheckButton(const char* label, FAUSTFLOAT* zone)
        {
            insertMap(buildPath(label), zone);
        }
        void addVerticalSlider(const char* label, FAUSTFLOAT* zone, FAUSTFLOAT init, FAUSTFLOAT fmin, FAUSTFLOAT fmax, FAUSTFLOAT step)
        {
            insertMap(buildPath(label), zone);
        }
        void addHorizontalSlider(const char* label, FAUSTFLOAT* zone, FAUSTFLOAT init, FAUSTFLOAT fmin, FAUSTFLOAT fmax, FAUSTFLOAT step)
        {
            insertMap(buildPath(label), zone);
        }
        void addNumEntry(const char* label, FAUSTFLOAT* zone, FAUSTFLOAT init, FAUSTFLOAT fmin, FAUSTFLOAT fmax, FAUSTFLOAT step)
        {
            insertMap(buildPath(label), zone);
        }
        
        // -- passive widgets
        void addHorizontalBargraph(const char* label, FAUSTFLOAT* zone, FAUSTFLOAT fmin, FAUSTFLOAT fmax)
        {
            insertMap(buildPath(label), zone);
        }
        void addVerticalBargraph(const char* label, FAUSTFLOAT* zone, FAUSTFLOAT fmin, FAUSTFLOAT fmax)
        {
            insertMap(buildPath(label), zone);
        }
        
        // -- metadata declarations
        void declare(FAUSTFLOAT* zone, const char* key, const char* val)
        {}
            
};

// One voice of polyphony
struct dsp_voice : public MapUI, public dsp {
       
    int fNote;          // Playing note actual pitch
    int fDate;          // KeyOn date
    bool fTrigger;      // True if stolen note and need for envelop re-trigger
    FAUSTFLOAT fLevel;  // Last audio block level

    dsp_voice()
    {
        fNote = kFreeVoice;
        fLevel = FAUSTFLOAT(0);
        fDate = 0;
        fTrigger = false;
    }
    
    virtual void metadata(Meta* meta) = 0;
 
};

struct voice_factory {

    virtual dsp_voice* create() = 0;
};

#ifdef LLVM_DSP

#include "faust/dsp/llvm-dsp.h"

struct llvm_dsp_voice : public dsp_voice {

    llvm_dsp* fVoice;

    llvm_dsp_voice(llvm_dsp* dsp):dsp_voice()
    {
        fVoice = dsp;
        fVoice->buildUserInterface(this);
    }
    
    virtual ~llvm_dsp_voice() { delete fVoice; }
    
    virtual int getNumInputs() { return fVoice->getNumInputs(); }
    virtual int getNumOutputs() { return fVoice->getNumOutputs(); }
    virtual void buildUserInterface(UI* ui_interface) { fVoice->buildUserInterface(ui_interface); }
    virtual void init(int samplingRate) { fVoice->init(samplingRate); }
    virtual void instanceInit(int samplingRate) { fVoice->instanceInit(samplingRate); }
    virtual void compute(int len, FAUSTFLOAT** inputs, FAUSTFLOAT** outputs) { fVoice->compute(len, inputs, outputs); }
    
    virtual void metadata(Meta* meta) { fVoice->metadata(meta); }
    
};

struct llvm_dsp_voice_factory : public voice_factory {

    llvm_dsp* fDSP;
    
    llvm_dsp_voice_factory(llvm_dsp* dsp):fDSP(dsp) {}
    
    virtual ~llvm_dsp_voice_factory() {}

    virtual dsp_voice* create() { return new llvm_dsp_voice(fDSP->copy()); }
};

#else

struct mydsp_voice : public dsp_voice {

    mydsp fVoice;
     
    mydsp_voice():dsp_voice()
    {
        fVoice.buildUserInterface(this);
    }
    
    virtual int getNumInputs() { return fVoice.getNumInputs(); }
    virtual int getNumOutputs() { return fVoice.getNumOutputs(); }
    virtual void buildUserInterface(UI* ui_interface) { fVoice.buildUserInterface(ui_interface); }
    virtual void init(int samplingRate) { fVoice.init(samplingRate); }
    virtual void instanceInit(int samplingRate) { fVoice.instanceInit(samplingRate); }
    virtual void compute(int len, FAUSTFLOAT** inputs, FAUSTFLOAT** outputs) { fVoice.compute(len, inputs, outputs); }

    virtual void metadata(Meta* meta) { mydsp::metadata(meta); }

};

struct mydsp_voice_factory : public voice_factory {

    virtual dsp_voice* create() { return new mydsp_voice(); }
};

#endif

// Polyphonic DSP
class mydsp_poly : public dsp, public midi {

    private:
    
        std::vector<dsp_voice*> fVoiceTable; // Individual voices
        dsp* fVoiceGroup;                    // Voices group to be used for GUI grouped control
        
        std::string fGateLabel;
        std::string fGainLabel;
        std::string fFreqLabel;
        FAUSTFLOAT fPanic;
        
        int fPolyphony;
        bool fVoiceControl;
        bool fGroupControl;
        
        GroupUI fGroups;
        
        FAUSTFLOAT** fMixBuffer;
        int fNumOutputs;
        int fDate;
        
        std::vector<MidiUI*> fMidiUIList;
        
        inline FAUSTFLOAT mixVoice(int count, FAUSTFLOAT** outputBuffer, FAUSTFLOAT** mixBuffer) 
        {
            FAUSTFLOAT level = 0;
            // Normalize sample by the max polyphony (as in vst.cpp file)
            for (int i = 0; i < fNumOutputs; i++) {
                FAUSTFLOAT* mixChannel = mixBuffer[i];
                FAUSTFLOAT* outChannel = outputBuffer[i];
                for (int j = 0; j < count; j++) {
                    level = FLOAT_MAX(level, (FAUSTFLOAT)fabs(outChannel[j]));
                    mixChannel[j] += outChannel[j];
                }
            }
            return level;
        }
        
        inline double midiToFreq(double note) 
        {
            return 440.0 * pow(2.0, (note-69.0)/12.0);
        }
        
        inline void clearOutput(int count, FAUSTFLOAT** mixBuffer) 
        {
            for (int i = 0; i < fNumOutputs; i++) {
                memset(mixBuffer[i], 0, count * sizeof(FAUSTFLOAT));
            }
        }
          
        inline int getVoice(int note, bool steal = false)
        {
            for (int i = 0; i < fPolyphony; i++) {
                if (fVoiceTable[i]->fNote == note) {
                    if (steal) { fVoiceTable[i]->fDate = fDate++; }
                    return i;
                }
            }
             
            if (steal) {
                int voice = kNoVoice;
                int date = INT_MAX;
                for (int i = 0; i < fPolyphony; i++) {
                    // Try to steal a voice in kReleaseVoice mode...
                    if (fVoiceTable[i]->fNote == kReleaseVoice) {
                        printf("Steal release voice : voice_date = %d cur_date = %d voice = %d\n", fVoiceTable[i]->fDate, fDate, i);
                        fVoiceTable[i]->fDate = fDate++;
                        fVoiceTable[i]->fTrigger = true;
                        return i;
                    // Otherwise steal oldest voice...
                    } else if (fVoiceTable[i]->fDate < date) {
                        date = fVoiceTable[i]->fDate;
                        voice = i;
                    }
                }
                printf("Steal playing voice : voice_date = %d cur_date = %d voice = %d\n", fVoiceTable[voice]->fDate, fDate, voice);
                fVoiceTable[voice]->fDate = fDate++;
                fVoiceTable[voice]->fTrigger = true;
                return voice;
            } else {
                return kNoVoice;
            }
        }
        
        inline void init(int max_polyphony, voice_factory* factory, bool control, bool group)
        {
            fVoiceControl = control;
            fGroupControl = group;
            fPolyphony = max_polyphony;
            fFreqLabel = fGateLabel = fGainLabel = "";
            
            // Create voices
            for (int i = 0; i < fPolyphony; i++) {
                fVoiceTable.push_back(factory->create());
            }
            
            // Init audio output buffers
            fNumOutputs = fVoiceTable[0]->getNumOutputs();
            fMixBuffer = new FAUSTFLOAT*[fNumOutputs];
            for (int i = 0; i < fNumOutputs; i++) {
                fMixBuffer[i] = new FAUSTFLOAT[MIX_BUFFER_SIZE];
            }
            
            // Groups all uiItem for a given path
        #ifdef LLVM_DSP
            fVoiceGroup = new proxy_dsp(fVoiceTable[0]);
        #else
            fVoiceGroup = new proxy_dsp(fVoiceTable[0], mydsp::metadata);
        #endif
            fVoiceGroup->buildUserInterface(&fGroups);
            for (int i = 0; i < fPolyphony; i++) {
                fVoiceTable[i]->buildUserInterface(&fGroups);
            }
            
            fDate = 0;
            
            // Keep gain, freq and gate labels
            std::map<std::string, FAUSTFLOAT*>::iterator it;
            for (it = fVoiceTable[0]->getMap().begin(); it != fVoiceTable[0]->getMap().end(); it++) {
                std::string label = (*it).first;
                if (ends_with(label, "/gate")) {
                    fGateLabel = label;
                } else if (ends_with(label, "/freq")) {
                    fFreqLabel = label;
                } else if (ends_with(label, "/gain")) {
                    fGainLabel = label;
                }
            }
        }
        
        void uIBuilder(UI* ui_interface)
        {
            ui_interface->openTabBox("Polyphonic");
            
            // Grouped voices UI
            ui_interface->openVerticalBox("All Voices");
            ui_interface->addButton("Panic", &fPanic);
            fVoiceGroup->buildUserInterface(ui_interface);
            ui_interface->closeBox();
            
            // In not group, also add individual voices UI
            if (!fGroupControl) {
                for (int i = 0; i < fPolyphony; i++) {
                    char buffer[32];
                    snprintf(buffer, 31, ((fPolyphony < 8) ? "Voice%d" : "V%d"), i+1);
                    ui_interface->openHorizontalBox(buffer);
                    fVoiceTable[i]->buildUserInterface(ui_interface);
                    ui_interface->closeBox();
                }
            }
            
            ui_interface->closeBox();
        }
        
        static void Panic(FAUSTFLOAT val, void* arg)
        {
            if (val == FAUSTFLOAT(1)) {
                static_cast<mydsp_poly*>(arg)->allNotesOff();
            }
        }
        
        inline bool checkPolyphony() 
        {
            if (fFreqLabel == "") {
                printf("DSP is not polyphonic...\n");
                return false;
            } else {
                return true;;
            }
        }
        
        inline void computeSlice(dsp* dsp, int offset, int slice, FAUSTFLOAT** inputs, FAUSTFLOAT** outputs) 
        {
            if (slice > 0) {
                FAUSTFLOAT** inputs_slice = (FAUSTFLOAT**)alloca(dsp->getNumInputs() * sizeof(FAUSTFLOAT*));
                for (int chan = 0; chan < dsp->getNumInputs(); chan++) {
                    inputs_slice[chan] = &(inputs[chan][offset]);
                }
                
                FAUSTFLOAT** outputs_slice = (FAUSTFLOAT**)alloca(dsp->getNumOutputs() * sizeof(FAUSTFLOAT*));
                for (int chan = 0; chan < dsp->getNumOutputs(); chan++) {
                    outputs_slice[chan] = &(outputs[chan][offset]);
                }
                
                dsp->compute(slice, inputs_slice, outputs_slice);
            } 
        }
        
        inline unsigned int isPowerOfTwo(unsigned int n)
        {
            return !(n & (n - 1));
        }
    
        int newVoiceAux()
        {
            int voice = getVoice(kFreeVoice, true);
            if (voice >= 0) {
                fVoiceTable[voice]->fNote = kActiveVoice;
                return voice;
            } else {
                printf("No more free voice...\n");
                return -1;
            }
        }
    
    public:
    
<<<<<<< HEAD
    #ifdef LLVM_DSP
        mydsp_poly(int max_polyphony, 
                llvm_dsp* dsp = NULL,
                 bool control = false, 
                 bool group = true):fGroups(&fPanic, Panic, this)
        {
            llvm_dsp_voice_factory dsp_factory(dsp);
            init(max_polyphony, &dsp_factory, control, group);
        }
    #else
        mydsp_poly(int max_polyphony, 
=======
        mydsp_poly(int max_polyphony,
>>>>>>> 60120e50
                bool control = false,   
                bool group = true):fGroups(&fPanic, Panic, this)
        {
            mydsp_voice_factory factory;
            init(max_polyphony, &factory, control, group);
        }
    #endif
 
        virtual ~mydsp_poly()
        {
            for (int i = 0; i < fNumOutputs; i++) {
                delete[] fMixBuffer[i];
            }
            delete[] fMixBuffer;
            
            for (int i = 0; i < fPolyphony; i++) {
                delete fVoiceTable[i];
            }
            
            delete fVoiceGroup;
            
            // Remove object from all MidiUI interfaces that handle it
            for (int i = 0; i < fMidiUIList.size(); i++) {
                fMidiUIList[i]->removeMidiIn(this); 
            }
        }
        
        void init(int sample_rate)
        {
            // Init voices
            for (int i = 0; i < fPolyphony; i++) {
                fVoiceTable[i]->init(sample_rate);
            }
        }
    
        void instanceInit(int sample_rate)
        {
            // Init voices
            for (int i = 0; i < fPolyphony; i++) {
                fVoiceTable[i]->instanceInit(sample_rate);
            }
        }
    
        void compute(int count, FAUSTFLOAT** inputs, FAUSTFLOAT** outputs)
        {
            assert(count < MIX_BUFFER_SIZE);
            
            // First clear the outputs
            clearOutput(count, outputs);
            
            if (fVoiceControl) {
                // Mix all playing voices
                for (int i = 0; i < fPolyphony; i++) {
                    if (fVoiceTable[i]->fNote != kFreeVoice) {
                        if (fVoiceTable[i]->fTrigger) {
                            //If stolen note and need for envelop re-trigger
                            int slice = isPowerOfTwo(count) ? count/2 : 1;
                            fVoiceTable[i]->setParamValue(fGateLabel, 0.0f);
                            computeSlice(fVoiceTable[i], 0, slice, inputs, fMixBuffer);
                            fVoiceTable[i]->setParamValue(fGateLabel, 1.0f);
                            computeSlice(fVoiceTable[i], slice, count - slice, inputs, fMixBuffer);
                            fVoiceTable[i]->fTrigger = false;
                        } else {
                            // Compute regular voice
                            fVoiceTable[i]->compute(count, inputs, fMixBuffer);
                        }
                        // Mix it in result
                        fVoiceTable[i]->fLevel = mixVoice(count, fMixBuffer, outputs);
                        // Check the level to possibly set the voice in kFreeVoice again
                        if ((fVoiceTable[i]->fLevel < VOICE_STOP_LEVEL) && (fVoiceTable[i]->fNote == kReleaseVoice)) {
                            fVoiceTable[i]->fNote = kFreeVoice;
                        }
                    }
                }
            } else {
                // Mix all voices
                for (int i = 0; i < fPolyphony; i++) {
                    fVoiceTable[i]->compute(count, inputs, fMixBuffer);
                    mixVoice(count, fMixBuffer, outputs);
                }
            }
        }
        
        int getNumInputs()
        {
            return fVoiceTable[0]->getNumInputs();
        }
        
        int getNumOutputs()
        {
            return fVoiceTable[0]->getNumOutputs();
        }
        
        void buildUserInterface(UI* ui_interface) 
        {   
            // Add itself to the MidiUI object
            MidiUI* midi_ui = dynamic_cast<MidiUI*>(ui_interface);
            if (midi_ui) { 
                fMidiUIList.push_back(midi_ui);
                midi_ui->addMidiIn(this); 
            }
            
            if (fPolyphony > 1) {
                uIBuilder(ui_interface);
            } else {
                fVoiceTable[0]->buildUserInterface(ui_interface);
            }
        }
    
        MapUI* newVoice()
        {
            int voice = newVoiceAux();
            return (voice >= 0) ? fVoiceTable[voice] : 0;
        }
        
        void deleteVoice(MapUI* voice)
        {
            std::vector<dsp_voice*>::iterator it = find(fVoiceTable.begin(), fVoiceTable.end(), reinterpret_cast<dsp_voice*>(voice));
            if (it != fVoiceTable.end()) {
                (*it)->fNote = kReleaseVoice;
            }
        }
        
        // Pure MIDI control
        MapUI* keyOn(int channel, int pitch, int velocity)
        {
            if (checkPolyphony()) {
                int voice = newVoiceAux();
                if (voice >= 0) {
                    fVoiceTable[voice]->setParamValue(fFreqLabel, midiToFreq(pitch));
                    fVoiceTable[voice]->setParamValue(fGainLabel, float(velocity)/127.f);
                    fVoiceTable[voice]->setParamValue(fGateLabel, 1.0f);
                    fVoiceTable[voice]->fNote = pitch;
                    return fVoiceTable[voice];
                }
            }
            
            return 0;
        }
        
        void keyOff(int channel, int pitch, int velocity = 127)
        {
            if (checkPolyphony()) {
                int voice = getVoice(pitch);
                if (voice >= 0) {
                    // No use of velocity for now...
                    fVoiceTable[voice]->setParamValue(fGateLabel, 0.0f);
                    // Relase voice
                    fVoiceTable[voice]->fNote = kReleaseVoice;
                } else {
                    printf("Playing pitch = %d not found\n", pitch);
                }
            }
        }
        
        void pitchWheel(int channel, int wheel)
        {}
         
        void ctrlChange(int channel, int ctrl, int value)
        {
            if (ctrl == ALL_NOTES_OFF || ctrl == ALL_SOUND_OFF) {
                allNotesOff();
            }
        }
        
        void progChange(int channel, int pgm)
        {}
        
        void keyPress(int channel, int pitch, int press)
        {}
        
        void chanPress(int channel, int press)
        {}
         
        void ctrlChange14bits(int channel, int ctrl, int value)
        {}
 
        // Additional API
        void allNotesOff()
        {
            if (checkPolyphony()) {
                for (int i = 0; i < fPolyphony; i++) {
                    fVoiceTable[i]->setParamValue(fGateLabel, 0.0f);
                    fVoiceTable[i]->fNote = kReleaseVoice;
                    fVoiceTable[i]->fTrigger = false;
                }
            }
        }
};

#endif // __poly_dsp__<|MERGE_RESOLUTION|>--- conflicted
+++ resolved
@@ -460,7 +460,6 @@
     
     public:
     
-<<<<<<< HEAD
     #ifdef LLVM_DSP
         mydsp_poly(int max_polyphony, 
                 llvm_dsp* dsp = NULL,
@@ -472,9 +471,6 @@
         }
     #else
         mydsp_poly(int max_polyphony, 
-=======
-        mydsp_poly(int max_polyphony,
->>>>>>> 60120e50
                 bool control = false,   
                 bool group = true):fGroups(&fPanic, Panic, this)
         {
