/************************************************************************
 IMPORTANT NOTE : this file contains two clearly delimited sections :
 the ARCHITECTURE section (in two parts) and the USER section. Each section
 is governed by its own copyright and license. Please check individually
 each section for license and copyright information.
 *************************************************************************/
/*******************BEGIN ARCHITECTURE SECTION (part 1/2)****************/

/************************************************************************
 FAUST Architecture File
 Copyright (C) 2003-2011 GRAME, Centre National de Creation Musicale
 ---------------------------------------------------------------------
 This Architecture section is free software; you can redistribute it
 and/or modify it under the terms of the GNU General Public License
 as published by the Free Software Foundation; either version 3 of
 the License, or (at your option) any later version.
 
 This program is distributed in the hope that it will be useful,
 but WITHOUT ANY WARRANTY; without even the implied warranty of
 MERCHANTABILITY or FITNESS FOR A PARTICULAR PURPOSE.  See the
 GNU General Public License for more details.
 
 You should have received a copy of the GNU General Public License
 along with this program; If not, see <http://www.gnu.org/licenses/>.
 
 EXCEPTION : As a special exception, you may create a larger work
 that contains this FAUST architecture section and distribute
 that work under terms of your choice, so long as this FAUST
 architecture section is not modified.
 
 
 ************************************************************************
 ************************************************************************/

#ifndef __poly_dsp__
#define __poly_dsp__

#include <stdio.h>
#include <string>
#include <math.h>
#include <float.h>
#include <algorithm>
#include <ostream>
#include <sstream>
#include <vector>
#include <limits.h>

#include "faust/gui/MidiUI.h"
#include "faust/gui/JSONUI.h"
#include "faust/gui/MapUI.h"
#include "faust/dsp/proxy-dsp.h"

#define kActiveVoice      0
#define kFreeVoice        -1
#define kReleaseVoice     -2
#define kNoVoice          -3

#define VOICE_STOP_LEVEL  0.001
#define MIX_BUFFER_SIZE   16384

#define FLOAT_MAX(a, b) (((a) < (b)) ? (b) : (a))

// ends_with(<str>,<end>) : returns true if <str> ends with <end>
static bool ends_with(std::string const& str, std::string const& end)
{
	unsigned int l1 = str.length();
	unsigned int l2 = end.length();
    return (l1 >= l2) && (0 == str.compare(l1 - l2, l2, end));
}

class GroupUI : public GUI, public PathBuilder
{
    
    private:
    
        std::map<std::string, uiGroupItem*> fLabelZoneMap;
        
        void insertMap(std::string label, FAUSTFLOAT* zone)
        {   
            if (!ends_with(label, "/gate") 
                && !ends_with(label, "/freq") 
                && !ends_with(label, "/gain")) {
                
                // Groups all controller except 'freq', 'gate', and 'gain'
                if (fLabelZoneMap.find(label) != fLabelZoneMap.end()) {
                    fLabelZoneMap[label]->addZone(zone);
                } else {
                    fLabelZoneMap[label] = new uiGroupItem(this, zone);
                }
            }
        }
        
        uiCallbackItem* fPanic;

    public:
        
        GroupUI(FAUSTFLOAT* zone, uiCallback cb, void* arg)
        {
            fPanic = new uiCallbackItem(this, zone, cb, arg);
        };
        virtual ~GroupUI() 
        {
            // 'fPanic' is kept and deleted in GUI, so do not delete here
        };
        
        // -- widget's layouts
        void openTabBox(const char* label)
        {
            fControlsLevel.push_back(label);
        }
        void openHorizontalBox(const char* label)
        {
            fControlsLevel.push_back(label);
        }
        void openVerticalBox(const char* label)
        {
            fControlsLevel.push_back(label);
        }
        void closeBox()
        {
            fControlsLevel.pop_back();
        }
        
        // -- active widgets
        void addButton(const char* label, FAUSTFLOAT* zone)
        {
            insertMap(buildPath(label), zone);
        }
        void addCheckButton(const char* label, FAUSTFLOAT* zone)
        {
            insertMap(buildPath(label), zone);
        }
        void addVerticalSlider(const char* label, FAUSTFLOAT* zone, FAUSTFLOAT init, FAUSTFLOAT fmin, FAUSTFLOAT fmax, FAUSTFLOAT step)
        {
            insertMap(buildPath(label), zone);
        }
        void addHorizontalSlider(const char* label, FAUSTFLOAT* zone, FAUSTFLOAT init, FAUSTFLOAT fmin, FAUSTFLOAT fmax, FAUSTFLOAT step)
        {
            insertMap(buildPath(label), zone);
        }
        void addNumEntry(const char* label, FAUSTFLOAT* zone, FAUSTFLOAT init, FAUSTFLOAT fmin, FAUSTFLOAT fmax, FAUSTFLOAT step)
        {
            insertMap(buildPath(label), zone);
        }
        
        // -- passive widgets
        void addHorizontalBargraph(const char* label, FAUSTFLOAT* zone, FAUSTFLOAT fmin, FAUSTFLOAT fmax)
        {
            insertMap(buildPath(label), zone);
        }
        void addVerticalBargraph(const char* label, FAUSTFLOAT* zone, FAUSTFLOAT fmin, FAUSTFLOAT fmax)
        {
            insertMap(buildPath(label), zone);
        }
        
        // -- metadata declarations
        void declare(FAUSTFLOAT* zone, const char* key, const char* val)
        {}
            
};

// One voice of polyphony
struct dsp_voice : public MapUI, public dsp {
       
    int fNote;          // Playing note actual pitch
    int fDate;          // KeyOn date
    bool fTrigger;      // True if stolen note and need for envelop re-trigger
    FAUSTFLOAT fLevel;  // Last audio block level

    dsp_voice()
    {
        fNote = kFreeVoice;
        fLevel = FAUSTFLOAT(0);
        fDate = 0;
        fTrigger = false;
    }
 
};

struct voice_factory {

    virtual dsp_voice* create() = 0;
    virtual void metadata(Meta* meta) = 0;
    
};

#ifdef LLVM_DSP

#include "faust/dsp/llvm-dsp.h"

struct llvm_dsp_voice : public dsp_voice {

    llvm_dsp* fVoice;

    llvm_dsp_voice(llvm_dsp* dsp):dsp_voice()
    {
        fVoice = dsp;
        fVoice->buildUserInterface(this);
    }
    
    virtual ~llvm_dsp_voice() { delete fVoice; }
    
    virtual int getNumInputs() { return fVoice->getNumInputs(); }
    virtual int getNumOutputs() { return fVoice->getNumOutputs(); }
    virtual void buildUserInterface(UI* ui_interface) { fVoice->buildUserInterface(ui_interface); }
    virtual void init(int samplingRate) { fVoice->init(samplingRate); }
    virtual void instanceInit(int samplingRate) { fVoice->instanceInit(samplingRate); }
    virtual void compute(int len, FAUSTFLOAT** inputs, FAUSTFLOAT** outputs) { fVoice->compute(len, inputs, outputs); }
    
    virtual void metadata(Meta* meta) { fVoice->metadata(meta); }
    
};

struct llvm_dsp_voice_factory : public voice_factory {

    llvm_dsp* fDSP;
    
    llvm_dsp_voice_factory(llvm_dsp* dsp):fDSP(dsp) {}
    
    virtual ~llvm_dsp_voice_factory() {}

    virtual dsp_voice* create() { return new llvm_dsp_voice(fDSP->copy()); }
};

#else

struct mydsp_voice : public dsp_voice {

    mydsp fVoice;
     
    mydsp_voice():dsp_voice()
    {
        fVoice.buildUserInterface(this);
    }
    
    virtual int getNumInputs() { return fVoice.getNumInputs(); }
    virtual int getNumOutputs() { return fVoice.getNumOutputs(); }
    virtual void buildUserInterface(UI* ui_interface) { fVoice.buildUserInterface(ui_interface); }
    virtual void init(int samplingRate) { fVoice.init(samplingRate); }
    virtual void instanceInit(int samplingRate) { fVoice.instanceInit(samplingRate); }
    virtual void compute(int len, FAUSTFLOAT** inputs, FAUSTFLOAT** outputs) { fVoice.compute(len, inputs, outputs); }

};

struct mydsp_voice_factory : public voice_factory {

    virtual dsp_voice* create() { return new mydsp_voice(); }
    virtual void metadata(Meta* meta) { mydsp::metadata(meta); }

};

#endif

// Polyphonic DSP
class mydsp_poly : public dsp, public midi {

    private:
    
        voice_factory* fVoiceFactory;
        std::vector<dsp_voice*> fVoiceTable; // Individual voices
        dsp* fVoiceGroup;                    // Voices group to be used for GUI grouped control
        
        std::string fGateLabel;
        std::string fGainLabel;
        std::string fFreqLabel;
        FAUSTFLOAT fPanic;
        
        int fPolyphony;
        bool fVoiceControl;
        bool fGroupControl;
        
        GroupUI fGroups;
        
        FAUSTFLOAT** fMixBuffer;
        int fNumOutputs;
        int fDate;
        
        std::vector<MidiUI*> fMidiUIList;
        
        inline FAUSTFLOAT mixVoice(int count, FAUSTFLOAT** outputBuffer, FAUSTFLOAT** mixBuffer) 
        {
            FAUSTFLOAT level = 0;
            // Normalize sample by the max polyphony (as in vst.cpp file)
            for (int i = 0; i < fNumOutputs; i++) {
                FAUSTFLOAT* mixChannel = mixBuffer[i];
                FAUSTFLOAT* outChannel = outputBuffer[i];
                for (int j = 0; j < count; j++) {
                    level = FLOAT_MAX(level, (FAUSTFLOAT)fabs(outChannel[j]));
                    mixChannel[j] += outChannel[j];
                }
            }
            return level;
        }
        
        inline double midiToFreq(double note) 
        {
            return 440.0 * pow(2.0, (note-69.0)/12.0);
        }
        
        inline void clearOutput(int count, FAUSTFLOAT** mixBuffer) 
        {
            for (int i = 0; i < fNumOutputs; i++) {
                memset(mixBuffer[i], 0, count * sizeof(FAUSTFLOAT));
            }
        }
          
        inline int getVoice(int note, bool steal = false)
        {
            for (int i = 0; i < fPolyphony; i++) {
                if (fVoiceTable[i]->fNote == note) {
                    if (steal) { fVoiceTable[i]->fDate = fDate++; }
                    return i;
                }
            }
             
            if (steal) {
                int voice = kNoVoice;
                int date = INT_MAX;
                for (int i = 0; i < fPolyphony; i++) {
                    // Try to steal a voice in kReleaseVoice mode...
                    if (fVoiceTable[i]->fNote == kReleaseVoice) {
                        printf("Steal release voice : voice_date = %d cur_date = %d voice = %d\n", fVoiceTable[i]->fDate, fDate, i);
                        fVoiceTable[i]->fDate = fDate++;
                        fVoiceTable[i]->fTrigger = true;
                        return i;
                    // Otherwise steal oldest voice...
                    } else if (fVoiceTable[i]->fDate < date) {
                        date = fVoiceTable[i]->fDate;
                        voice = i;
                    }
                }
                printf("Steal playing voice : voice_date = %d cur_date = %d voice = %d\n", fVoiceTable[voice]->fDate, fDate, voice);
                fVoiceTable[voice]->fDate = fDate++;
                fVoiceTable[voice]->fTrigger = true;
                return voice;
            } else {
                return kNoVoice;
            }
        }
        
        inline void init(int max_polyphony, voice_factory* factory, bool control, bool group)
        {
            fVoiceControl = control;
            fGroupControl = group;
            fPolyphony = max_polyphony;
            fFreqLabel = fGateLabel = fGainLabel = "";
            
            // Create voices
            for (int i = 0; i < fPolyphony; i++) {
                fVoiceTable.push_back(factory->create());
            }
            
            // Init audio output buffers
            fNumOutputs = fVoiceTable[0]->getNumOutputs();
            fMixBuffer = new FAUSTFLOAT*[fNumOutputs];
            for (int i = 0; i < fNumOutputs; i++) {
                fMixBuffer[i] = new FAUSTFLOAT[MIX_BUFFER_SIZE];
            }
            
            // Groups all uiItem for a given path
        #ifdef LLVM_DSP
            fVoiceGroup = new proxy_dsp(fVoiceTable[0]);
        #else
            fVoiceGroup = new proxy_dsp(fVoiceTable[0], mydsp::metadata);
        #endif
            fVoiceGroup->buildUserInterface(&fGroups);
            for (int i = 0; i < fPolyphony; i++) {
                fVoiceTable[i]->buildUserInterface(&fGroups);
            }
            
            fDate = 0;
            
            // Keep gain, freq and gate labels
            std::map<std::string, FAUSTFLOAT*>::iterator it;
            for (it = fVoiceTable[0]->getMap().begin(); it != fVoiceTable[0]->getMap().end(); it++) {
                std::string label = (*it).first;
                if (ends_with(label, "/gate")) {
                    fGateLabel = label;
                } else if (ends_with(label, "/freq")) {
                    fFreqLabel = label;
                } else if (ends_with(label, "/gain")) {
                    fGainLabel = label;
                }
            }
        }
        
        void uIBuilder(UI* ui_interface)
        {
            ui_interface->openTabBox("Polyphonic");
            
            // Grouped voices UI
            ui_interface->openVerticalBox("Voices");
            ui_interface->addButton("Panic", &fPanic);
            fVoiceGroup->buildUserInterface(ui_interface);
            ui_interface->closeBox();
            
            // In not group, also add individual voices UI
            if (!fGroupControl) {
                for (int i = 0; i < fPolyphony; i++) {
                    char buffer[32];
                    snprintf(buffer, 31, ((fPolyphony < 8) ? "Voice%d" : "V%d"), i+1);
                    ui_interface->openHorizontalBox(buffer);
                    fVoiceTable[i]->buildUserInterface(ui_interface);
                    ui_interface->closeBox();
                }
            }
            
            ui_interface->closeBox();
        }
        
        static void panic(FAUSTFLOAT val, void* arg)
        {
            if (val == FAUSTFLOAT(1)) {
                static_cast<mydsp_poly*>(arg)->allNotesOff();
            }
        }
        
        inline bool checkPolyphony() 
        {
            if (fFreqLabel == "") {
                printf("DSP is not polyphonic...\n");
                return false;
            } else {
                return true;;
            }
        }
        
        inline void computeSlice(dsp* dsp, int offset, int slice, FAUSTFLOAT** inputs, FAUSTFLOAT** outputs) 
        {
            if (slice > 0) {
                FAUSTFLOAT** inputs_slice = (FAUSTFLOAT**)alloca(dsp->getNumInputs() * sizeof(FAUSTFLOAT*));
                for (int chan = 0; chan < dsp->getNumInputs(); chan++) {
                    inputs_slice[chan] = &(inputs[chan][offset]);
                }
                
                FAUSTFLOAT** outputs_slice = (FAUSTFLOAT**)alloca(dsp->getNumOutputs() * sizeof(FAUSTFLOAT*));
                for (int chan = 0; chan < dsp->getNumOutputs(); chan++) {
                    outputs_slice[chan] = &(outputs[chan][offset]);
                }
                
                dsp->compute(slice, inputs_slice, outputs_slice);
            } 
        }
        
        inline unsigned int isPowerOfTwo(unsigned int n)
        {
            return !(n & (n - 1));
        }
    
        int newVoiceAux()
        {
            int voice = getVoice(kFreeVoice, true);
            if (voice >= 0) {
                fVoiceTable[voice]->fNote = kActiveVoice;
                return voice;
            } else {
                printf("No more free voice...\n");
                return -1;
            }
        }
    
    public:
    
<<<<<<< HEAD
    #ifdef LLVM_DSP
        mydsp_poly(int max_polyphony, 
                   llvm_dsp* dsp = NULL,
                   bool control = false,
                   bool group = true):fGroups(&fPanic, panic, this)
        {
            llvm_dsp_voice_factory dsp_factory(dsp);
            init(max_polyphony, &dsp_factory, control, group);
        }
    #else
=======
        /**
         * Constructor.
         *
         * @param max_polyphony - number of voices of polyphony
         * @param control - whether voices will be dynamically allocated and controlled (typically by a MIDI controler). 
         *                 If false all voices are always running.
         * @param group - if true, voices are not individually accessible, a global "Voices" tab will automatically dispatch
         *                 a given control on all voices, assuming GUI::updateAllGuis() is called.
         *                If false, all voices can be individually controlled.
         *
         */
>>>>>>> e3b9d8e9
        mydsp_poly(int max_polyphony,
                   bool control = false,
                   bool group = true):fGroups(&fPanic, panic, this)
        {
            fVoiceFactory = new mydsp_voice_factory();
            init(max_polyphony, fVoiceFactory, control, group);
        }
    
<<<<<<< HEAD
        void metadata(Meta* meta) { mydsp::metadata(meta); }
    #endif
    
=======
        void metadata(Meta* meta) { fVoiceFactory->metadata(meta); }

>>>>>>> e3b9d8e9
        virtual ~mydsp_poly()
        {
            for (int i = 0; i < fNumOutputs; i++) {
                delete[] fMixBuffer[i];
            }
            delete[] fMixBuffer;
            
            for (int i = 0; i < fPolyphony; i++) {
                delete fVoiceTable[i];
            }
            
            delete fVoiceGroup;
            
            // Remove object from all MidiUI interfaces that handle it
            for (int i = 0; i < fMidiUIList.size(); i++) {
                fMidiUIList[i]->removeMidiIn(this); 
            }
            
            delete fVoiceFactory;
        }
    
        void init(int sample_rate)
        {
            // Init voices
            for (int i = 0; i < fPolyphony; i++) {
                fVoiceTable[i]->init(sample_rate);
            }
        }
    
        void instanceInit(int sample_rate)
        {
            // Init voices
            for (int i = 0; i < fPolyphony; i++) {
                fVoiceTable[i]->instanceInit(sample_rate);
            }
        }
    
        void compute(int count, FAUSTFLOAT** inputs, FAUSTFLOAT** outputs)
        {
            assert(count < MIX_BUFFER_SIZE);
            
            // First clear the outputs
            clearOutput(count, outputs);
            
            if (fVoiceControl) {
                // Mix all playing voices
                for (int i = 0; i < fPolyphony; i++) {
                    if (fVoiceTable[i]->fNote != kFreeVoice) {
                        if (fVoiceTable[i]->fTrigger) {
                            //If stolen note and need for envelop re-trigger
                            int slice = isPowerOfTwo(count) ? count/2 : 1;
                            fVoiceTable[i]->setParamValue(fGateLabel, 0.0f);
                            computeSlice(fVoiceTable[i], 0, slice, inputs, fMixBuffer);
                            fVoiceTable[i]->setParamValue(fGateLabel, 1.0f);
                            computeSlice(fVoiceTable[i], slice, count - slice, inputs, fMixBuffer);
                            fVoiceTable[i]->fTrigger = false;
                        } else {
                            // Compute regular voice
                            fVoiceTable[i]->compute(count, inputs, fMixBuffer);
                        }
                        // Mix it in result
                        fVoiceTable[i]->fLevel = mixVoice(count, fMixBuffer, outputs);
                        // Check the level to possibly set the voice in kFreeVoice again
                        if ((fVoiceTable[i]->fLevel < VOICE_STOP_LEVEL) && (fVoiceTable[i]->fNote == kReleaseVoice)) {
                            fVoiceTable[i]->fNote = kFreeVoice;
                        }
                    }
                }
            } else {
                // Mix all voices
                for (int i = 0; i < fPolyphony; i++) {
                    fVoiceTable[i]->compute(count, inputs, fMixBuffer);
                    mixVoice(count, fMixBuffer, outputs);
                }
            }
        }
        
        int getNumInputs()
        {
            return fVoiceTable[0]->getNumInputs();
        }
        
        int getNumOutputs()
        {
            return fVoiceTable[0]->getNumOutputs();
        }
        
        void buildUserInterface(UI* ui_interface) 
        {   
            // Add itself to the MidiUI object
            MidiUI* midi_ui = dynamic_cast<MidiUI*>(ui_interface);
            if (midi_ui) { 
                fMidiUIList.push_back(midi_ui);
                midi_ui->addMidiIn(this); 
            }
            
            if (fPolyphony > 1) {
                uIBuilder(ui_interface);
            } else {
                fVoiceTable[0]->buildUserInterface(ui_interface);
            }
        }
    
        MapUI* newVoice()
        {
            int voice = newVoiceAux();
            return (voice >= 0) ? fVoiceTable[voice] : 0;
        }
        
        void deleteVoice(MapUI* voice)
        {
            std::vector<dsp_voice*>::iterator it = find(fVoiceTable.begin(), fVoiceTable.end(), reinterpret_cast<dsp_voice*>(voice));
            if (it != fVoiceTable.end()) {
                (*it)->fNote = kReleaseVoice;
            } else {
                printf("Voice not found\n");
            }
        }
        
        // Pure MIDI control
        MapUI* keyOn(int channel, int pitch, int velocity)
        {
            if (checkPolyphony()) {
                int voice = newVoiceAux();
                if (voice >= 0) {
                    fVoiceTable[voice]->setParamValue(fFreqLabel, midiToFreq(pitch));
                    fVoiceTable[voice]->setParamValue(fGainLabel, float(velocity)/127.f);
                    fVoiceTable[voice]->setParamValue(fGateLabel, 1.0f);
                    fVoiceTable[voice]->fNote = pitch;
                    return fVoiceTable[voice];
                }
            }
            
            return 0;
        }
        
        void keyOff(int channel, int pitch, int velocity = 127)
        {
            if (checkPolyphony()) {
                int voice = getVoice(pitch);
                if (voice >= 0) {
                    // No use of velocity for now...
                    fVoiceTable[voice]->setParamValue(fGateLabel, 0.0f);
                    // Relase voice
                    fVoiceTable[voice]->fNote = kReleaseVoice;
                } else {
                    printf("Playing pitch = %d not found\n", pitch);
                }
            }
        }
        
        void pitchWheel(int channel, int wheel)
        {}
         
        void ctrlChange(int channel, int ctrl, int value)
        {
            if (ctrl == ALL_NOTES_OFF || ctrl == ALL_SOUND_OFF) {
                allNotesOff();
            }
        }
        
        void progChange(int channel, int pgm)
        {}
        
        void keyPress(int channel, int pitch, int press)
        {}
        
        void chanPress(int channel, int press)
        {}
         
        void ctrlChange14bits(int channel, int ctrl, int value)
        {}
 
        // Additional API
        void allNotesOff()
        {
            if (checkPolyphony()) {
                for (int i = 0; i < fPolyphony; i++) {
                    fVoiceTable[i]->setParamValue(fGateLabel, 0.0f);
                    fVoiceTable[i]->fNote = kReleaseVoice;
                    fVoiceTable[i]->fTrigger = false;
                }
            }
        }
};

#endif // __poly_dsp__<|MERGE_RESOLUTION|>--- conflicted
+++ resolved
@@ -220,6 +220,8 @@
     virtual ~llvm_dsp_voice_factory() {}
 
     virtual dsp_voice* create() { return new llvm_dsp_voice(fDSP->copy()); }
+    
+    virtual void metadata(Meta* meta) {}
 };
 
 #else
@@ -460,10 +462,20 @@
         }
     
     public:
-    
-<<<<<<< HEAD
+ 
     #ifdef LLVM_DSP
-        mydsp_poly(int max_polyphony, 
+        /**
+         * Constructor.
+         *
+         * @param max_polyphony - number of voices of polyphony
+         * @param control - whether voices will be dynamically allocated and controlled (typically by a MIDI controler).
+         *                 If false all voices are always running.
+         * @param group - if true, voices are not individually accessible, a global "Voices" tab will automatically dispatch
+         *                 a given control on all voices, assuming GUI::updateAllGuis() is called.
+         *                If false, all voices can be individually controlled.
+         *
+         */
+        mydsp_poly(int max_polyphony,
                    llvm_dsp* dsp = NULL,
                    bool control = false,
                    bool group = true):fGroups(&fPanic, panic, this)
@@ -472,7 +484,6 @@
             init(max_polyphony, &dsp_factory, control, group);
         }
     #else
-=======
         /**
          * Constructor.
          *
@@ -484,7 +495,6 @@
          *                If false, all voices can be individually controlled.
          *
          */
->>>>>>> e3b9d8e9
         mydsp_poly(int max_polyphony,
                    bool control = false,
                    bool group = true):fGroups(&fPanic, panic, this)
@@ -493,14 +503,9 @@
             init(max_polyphony, fVoiceFactory, control, group);
         }
     
-<<<<<<< HEAD
-        void metadata(Meta* meta) { mydsp::metadata(meta); }
+        void metadata(Meta* meta) { fVoiceFactory->metadata(meta); }
     #endif
     
-=======
-        void metadata(Meta* meta) { fVoiceFactory->metadata(meta); }
-
->>>>>>> e3b9d8e9
         virtual ~mydsp_poly()
         {
             for (int i = 0; i < fNumOutputs; i++) {
