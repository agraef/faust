--- conflicted
+++ resolved
@@ -218,7 +218,6 @@
     
     public: 
     
-<<<<<<< HEAD
     #ifdef LLVM_DSP
         mydsp_poly(int max_polyphony, bool control, llvm_dsp_factory* factory = NULL)
         {
@@ -234,28 +233,14 @@
             init(max_polyphony, &dsp_factory);
         }
     #else
-        mydsp_poly(int max_polyphony, bool control, int buffer_size = 8192)  // Second argument to remove ASAP
-=======
         mydsp_poly(int max_polyphony, bool control = false) 
->>>>>>> 3fd4568b
         {
             fVoiceControl = control;
             mydsp_voice_factory factory;
             init(max_polyphony, &factory);
         }
-<<<<<<< HEAD
-        
-        mydsp_poly(int max_polyphony, int buffer_size = 8192)  // Second argument to remove ASAP
-        {
-            fVoiceControl = false;
-            mydsp_voice_factory factory;
-            init(max_polyphony, &factory);
-        }
     #endif
-          
-=======
-           
->>>>>>> 3fd4568b
+ 
         virtual ~mydsp_poly()
         {
             for (int i = 0; i < fNumOutputs; i++) {
