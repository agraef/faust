/************************************************************************
 IMPORTANT NOTE : this file contains two clearly delimited sections :
 the ARCHITECTURE section (in two parts) and the USER section. Each section
 is governed by its own copyright and license. Please check individually
 each section for license and copyright information.
 *************************************************************************/
/*******************BEGIN ARCHITECTURE SECTION (part 1/2)****************/

/************************************************************************
 FAUST Architecture File
 Copyright (C) 2003-2011 GRAME, Centre National de Creation Musicale
 ---------------------------------------------------------------------
 This Architecture section is free software; you can redistribute it
 and/or modify it under the terms of the GNU General Public License
 as published by the Free Software Foundation; either version 3 of
 the License, or (at your option) any later version.
 
 This program is distributed in the hope that it will be useful,
 but WITHOUT ANY WARRANTY; without even the implied warranty of
 MERCHANTABILITY or FITNESS FOR A PARTICULAR PURPOSE.  See the
 GNU General Public License for more details.
 
 You should have received a copy of the GNU General Public License
 along with this program; If not, see <http://www.gnu.org/licenses/>.
 
 EXCEPTION : As a special exception, you may create a larger work
 that contains this FAUST architecture section and distribute
 that work under terms of your choice, so long as this FAUST
 architecture section is not modified.
 
 
 ************************************************************************
 ************************************************************************/

#ifndef __poly_dsp__
#define __poly_dsp__

#include <stdio.h>
#include <string>
#include <math.h>
#include <float.h>
#include <algorithm>
#include <ostream>
#include <sstream>
#include <vector>
#include <limits.h>

#include "faust/gui/MidiUI.h"
#include "faust/gui/JSONUI.h"
#include "faust/gui/MapUI.h"
#include "faust/dsp/proxy-dsp.h"

#define kActiveVoice      0
#define kFreeVoice        -1
#define kReleaseVoice     -2
#define kNoVoice          -3

#define VOICE_STOP_LEVEL  0.001
#define MIX_BUFFER_SIZE   16384

#define FLOAT_MAX(a, b) (((a) < (b)) ? (b) : (a))

// ends_with(<str>,<end>) : returns true if <str> ends with <end>
static bool ends_with(std::string const& str, std::string const& end)
{
	unsigned int l1 = str.length();
	unsigned int l2 = end.length();
    return (l1 >= l2) && (0 == str.compare(l1 - l2, l2, end));
}

class GroupUI : public GUI, public PathBuilder
{
    
    private:
    
        std::map<std::string, uiGroupItem*> fLabelZoneMap;
        
        void insertMap(std::string label, FAUSTFLOAT* zone)
        {   
            if (!ends_with(label, "/gate") 
                && !ends_with(label, "/freq") 
                && !ends_with(label, "/gain")) {
                
                // Groups all controller except 'freq', 'gate', and 'gain'
                if (fLabelZoneMap.find(label) != fLabelZoneMap.end()) {
                    fLabelZoneMap[label]->addZone(zone);
                } else {
                    fLabelZoneMap[label] = new uiGroupItem(this, zone);
                }
            }
        }
        
        uiCallbackItem* fPanic;

    public:
        
        GroupUI(FAUSTFLOAT* zone, uiCallback cb, void* arg)
        {
            fPanic = new uiCallbackItem(this, zone, cb, arg);
        };
        virtual ~GroupUI() 
        {
            // 'fPanic' is kept and deleted in GUI, so do not delete here
        };
        
        // -- widget's layouts
        void openTabBox(const char* label)
        {
            fControlsLevel.push_back(label);
        }
        void openHorizontalBox(const char* label)
        {
            fControlsLevel.push_back(label);
        }
        void openVerticalBox(const char* label)
        {
            fControlsLevel.push_back(label);
        }
        void closeBox()
        {
            fControlsLevel.pop_back();
        }
        
        // -- active widgets
        void addButton(const char* label, FAUSTFLOAT* zone)
        {
            insertMap(buildPath(label), zone);
        }
        void addCheckButton(const char* label, FAUSTFLOAT* zone)
        {
            insertMap(buildPath(label), zone);
        }
        void addVerticalSlider(const char* label, FAUSTFLOAT* zone, FAUSTFLOAT init, FAUSTFLOAT fmin, FAUSTFLOAT fmax, FAUSTFLOAT step)
        {
            insertMap(buildPath(label), zone);
        }
        void addHorizontalSlider(const char* label, FAUSTFLOAT* zone, FAUSTFLOAT init, FAUSTFLOAT fmin, FAUSTFLOAT fmax, FAUSTFLOAT step)
        {
            insertMap(buildPath(label), zone);
        }
        void addNumEntry(const char* label, FAUSTFLOAT* zone, FAUSTFLOAT init, FAUSTFLOAT fmin, FAUSTFLOAT fmax, FAUSTFLOAT step)
        {
            insertMap(buildPath(label), zone);
        }
        
        // -- passive widgets
        void addHorizontalBargraph(const char* label, FAUSTFLOAT* zone, FAUSTFLOAT fmin, FAUSTFLOAT fmax)
        {
            insertMap(buildPath(label), zone);
        }
        void addVerticalBargraph(const char* label, FAUSTFLOAT* zone, FAUSTFLOAT fmin, FAUSTFLOAT fmax)
        {
            insertMap(buildPath(label), zone);
        }
        
        // -- metadata declarations
        void declare(FAUSTFLOAT* zone, const char* key, const char* val)
        {}
            
};

// One voice of polyphony
struct dsp_voice : public MapUI, public dsp {
       
    int fNote;          // Playing note actual pitch
    int fDate;          // KeyOn date
    bool fTrigger;      // True if stolen note and need for envelop re-trigger
    FAUSTFLOAT fLevel;  // Last audio block level

    dsp_voice()
    {
        fNote = kFreeVoice;
        fLevel = FAUSTFLOAT(0);
        fDate = 0;
        fTrigger = false;
    }
 
};

struct voice_factory {

    virtual dsp_voice* create() = 0;
    virtual void metadata(Meta* meta) = 0;
    
};

#ifdef LLVM_DSP

#include "faust/dsp/dsp.h"

struct dynamic_dsp_voice : public dsp_voice {

    dsp* fVoice;

    dynamic_dsp_voice(dsp* dsp):dsp_voice()
    {
        fVoice = dsp;
        fVoice->buildUserInterface(this);
    }
    
    virtual ~dynamic_dsp_voice() { delete fVoice; }
    
    virtual int getNumInputs() { return fVoice->getNumInputs(); }
    virtual int getNumOutputs() { return fVoice->getNumOutputs(); }
    virtual void buildUserInterface(UI* ui_interface) { fVoice->buildUserInterface(ui_interface); }
    virtual void init(int samplingRate) { fVoice->init(samplingRate); }
    virtual void instanceInit(int samplingRate) { fVoice->instanceInit(samplingRate); }
    virtual void compute(int len, FAUSTFLOAT** inputs, FAUSTFLOAT** outputs) { fVoice->compute(len, inputs, outputs); }
    
    virtual void metadata(Meta* meta)
    {
        // TODO
        //fVoice->metadata(meta);
    }
    
};

struct dynamic_dsp_voice_factory : public voice_factory {

    dsp_factory* fFactory;
    
    dynamic_dsp_voice_factory(dsp_factory* factory):fFactory(factory) {}
    
<<<<<<< HEAD
    virtual ~dynamic_dsp_voice_factory() {}
   
    virtual dsp_voice* create() { return new dynamic_dsp_voice(fFactory->createDSPInstance()); }
=======
    virtual ~llvm_dsp_voice_factory() {}

    virtual dsp_voice* create() { return new llvm_dsp_voice(fDSP->copy()); }
    
    virtual void metadata(Meta* meta) {}
>>>>>>> a3ee8773
};

#else

struct mydsp_voice : public dsp_voice {

    mydsp fVoice;
     
    mydsp_voice():dsp_voice()
    {
        fVoice.buildUserInterface(this);
    }
    
    virtual int getNumInputs() { return fVoice.getNumInputs(); }
    virtual int getNumOutputs() { return fVoice.getNumOutputs(); }
    virtual void buildUserInterface(UI* ui_interface) { fVoice.buildUserInterface(ui_interface); }
    virtual void init(int samplingRate) { fVoice.init(samplingRate); }
    virtual void instanceInit(int samplingRate) { fVoice.instanceInit(samplingRate); }
    virtual void compute(int len, FAUSTFLOAT** inputs, FAUSTFLOAT** outputs) { fVoice.compute(len, inputs, outputs); }

};

struct mydsp_voice_factory : public voice_factory {

    virtual dsp_voice* create() { return new mydsp_voice(); }
    virtual void metadata(Meta* meta) { mydsp::metadata(meta); }

};

#endif

// Polyphonic DSP
class mydsp_poly : public dsp, public midi {

    private:
    
        voice_factory* fVoiceFactory;
        std::vector<dsp_voice*> fVoiceTable; // Individual voices
        dsp* fVoiceGroup;                    // Voices group to be used for GUI grouped control
        
        std::string fGateLabel;
        std::string fGainLabel;
        std::string fFreqLabel;
        FAUSTFLOAT fPanic;
        
        int fPolyphony;
        bool fVoiceControl;
        bool fGroupControl;
        
        GroupUI fGroups;
        
        FAUSTFLOAT** fMixBuffer;
        int fNumOutputs;
        int fDate;
        
        std::vector<MidiUI*> fMidiUIList;
        
        inline FAUSTFLOAT mixVoice(int count, FAUSTFLOAT** outputBuffer, FAUSTFLOAT** mixBuffer) 
        {
            FAUSTFLOAT level = 0;
            // Normalize sample by the max polyphony (as in vst.cpp file)
            for (int i = 0; i < fNumOutputs; i++) {
                FAUSTFLOAT* mixChannel = mixBuffer[i];
                FAUSTFLOAT* outChannel = outputBuffer[i];
                for (int j = 0; j < count; j++) {
                    level = FLOAT_MAX(level, (FAUSTFLOAT)fabs(outChannel[j]));
                    mixChannel[j] += outChannel[j];
                }
            }
            return level;
        }
        
        inline double midiToFreq(double note) 
        {
            return 440.0 * pow(2.0, (note-69.0)/12.0);
        }
        
        inline void clearOutput(int count, FAUSTFLOAT** mixBuffer) 
        {
            for (int i = 0; i < fNumOutputs; i++) {
                memset(mixBuffer[i], 0, count * sizeof(FAUSTFLOAT));
            }
        }
          
        inline int getVoice(int note, bool steal = false)
        {
            for (int i = 0; i < fPolyphony; i++) {
                if (fVoiceTable[i]->fNote == note) {
                    if (steal) { fVoiceTable[i]->fDate = fDate++; }
                    return i;
                }
            }
             
            if (steal) {
                int voice = kNoVoice;
                int date = INT_MAX;
                for (int i = 0; i < fPolyphony; i++) {
                    // Try to steal a voice in kReleaseVoice mode...
                    if (fVoiceTable[i]->fNote == kReleaseVoice) {
                        printf("Steal release voice : voice_date = %d cur_date = %d voice = %d\n", fVoiceTable[i]->fDate, fDate, i);
                        fVoiceTable[i]->fDate = fDate++;
                        fVoiceTable[i]->fTrigger = true;
                        return i;
                    // Otherwise steal oldest voice...
                    } else if (fVoiceTable[i]->fDate < date) {
                        date = fVoiceTable[i]->fDate;
                        voice = i;
                    }
                }
                printf("Steal playing voice : voice_date = %d cur_date = %d voice = %d\n", fVoiceTable[voice]->fDate, fDate, voice);
                fVoiceTable[voice]->fDate = fDate++;
                fVoiceTable[voice]->fTrigger = true;
                return voice;
            } else {
                return kNoVoice;
            }
        }
        
        inline void init(int max_polyphony, voice_factory* factory, bool control, bool group)
        {
            fVoiceControl = control;
            fGroupControl = group;
            fPolyphony = max_polyphony;
            fFreqLabel = fGateLabel = fGainLabel = "";
            
            // Create voices
            for (int i = 0; i < fPolyphony; i++) {
                fVoiceTable.push_back(factory->create());
            }
            
            // Init audio output buffers
            fNumOutputs = fVoiceTable[0]->getNumOutputs();
            fMixBuffer = new FAUSTFLOAT*[fNumOutputs];
            for (int i = 0; i < fNumOutputs; i++) {
                fMixBuffer[i] = new FAUSTFLOAT[MIX_BUFFER_SIZE];
            }
            
            // Groups all uiItem for a given path
        #ifdef LLVM_DSP
            fVoiceGroup = new proxy_dsp(fVoiceTable[0]);
        #else
            fVoiceGroup = new proxy_dsp(fVoiceTable[0], mydsp::metadata);
        #endif
            fVoiceGroup->buildUserInterface(&fGroups);
            for (int i = 0; i < fPolyphony; i++) {
                fVoiceTable[i]->buildUserInterface(&fGroups);
            }
            
            fDate = 0;
            
            // Keep gain, freq and gate labels
            std::map<std::string, FAUSTFLOAT*>::iterator it;
            for (it = fVoiceTable[0]->getMap().begin(); it != fVoiceTable[0]->getMap().end(); it++) {
                std::string label = (*it).first;
                if (ends_with(label, "/gate")) {
                    fGateLabel = label;
                } else if (ends_with(label, "/freq")) {
                    fFreqLabel = label;
                } else if (ends_with(label, "/gain")) {
                    fGainLabel = label;
                }
            }
        }
        
        void uIBuilder(UI* ui_interface)
        {
            ui_interface->openTabBox("Polyphonic");
            
            // Grouped voices UI
            ui_interface->openVerticalBox("Voices");
            ui_interface->addButton("Panic", &fPanic);
            fVoiceGroup->buildUserInterface(ui_interface);
            ui_interface->closeBox();
            
            // In not group, also add individual voices UI
            if (!fGroupControl) {
                for (int i = 0; i < fPolyphony; i++) {
                    char buffer[32];
                    snprintf(buffer, 31, ((fPolyphony < 8) ? "Voice%d" : "V%d"), i+1);
                    ui_interface->openHorizontalBox(buffer);
                    fVoiceTable[i]->buildUserInterface(ui_interface);
                    ui_interface->closeBox();
                }
            }
            
            ui_interface->closeBox();
        }
        
        static void panic(FAUSTFLOAT val, void* arg)
        {
            if (val == FAUSTFLOAT(1)) {
                static_cast<mydsp_poly*>(arg)->allNotesOff();
            }
        }
        
        inline bool checkPolyphony() 
        {
            if (fFreqLabel == "") {
                printf("DSP is not polyphonic...\n");
                return false;
            } else {
                return true;;
            }
        }
        
        inline void computeSlice(dsp* dsp, int offset, int slice, FAUSTFLOAT** inputs, FAUSTFLOAT** outputs) 
        {
            if (slice > 0) {
                FAUSTFLOAT** inputs_slice = (FAUSTFLOAT**)alloca(dsp->getNumInputs() * sizeof(FAUSTFLOAT*));
                for (int chan = 0; chan < dsp->getNumInputs(); chan++) {
                    inputs_slice[chan] = &(inputs[chan][offset]);
                }
                
                FAUSTFLOAT** outputs_slice = (FAUSTFLOAT**)alloca(dsp->getNumOutputs() * sizeof(FAUSTFLOAT*));
                for (int chan = 0; chan < dsp->getNumOutputs(); chan++) {
                    outputs_slice[chan] = &(outputs[chan][offset]);
                }
                
                dsp->compute(slice, inputs_slice, outputs_slice);
            } 
        }
        
        inline unsigned int isPowerOfTwo(unsigned int n)
        {
            return !(n & (n - 1));
        }
    
        int newVoiceAux()
        {
            int voice = getVoice(kFreeVoice, true);
            if (voice >= 0) {
                fVoiceTable[voice]->fNote = kActiveVoice;
                return voice;
            } else {
                printf("No more free voice...\n");
                return -1;
            }
        }
    
    public:
 
    #ifdef LLVM_DSP
<<<<<<< HEAD
        mydsp_poly(int max_polyphony, 
                   dsp_factory* factory = NULL,
=======
        /**
         * Constructor.
         *
         * @param max_polyphony - number of voices of polyphony
         * @param control - whether voices will be dynamically allocated and controlled (typically by a MIDI controler).
         *                 If false all voices are always running.
         * @param group - if true, voices are not individually accessible, a global "Voices" tab will automatically dispatch
         *                 a given control on all voices, assuming GUI::updateAllGuis() is called.
         *                If false, all voices can be individually controlled.
         *
         */
        mydsp_poly(int max_polyphony,
                   llvm_dsp* dsp = NULL,
>>>>>>> a3ee8773
                   bool control = false,
                   bool group = true):fGroups(&fPanic, panic, this)
        {
            dynamic_dsp_voice_factory dsp_factory(factory);
            init(max_polyphony, &dsp_factory, control, group);
        }
    #else
<<<<<<< HEAD
        mydsp_poly(int max_polyphony, 
=======
        /**
         * Constructor.
         *
         * @param max_polyphony - number of voices of polyphony
         * @param control - whether voices will be dynamically allocated and controlled (typically by a MIDI controler). 
         *                 If false all voices are always running.
         * @param group - if true, voices are not individually accessible, a global "Voices" tab will automatically dispatch
         *                 a given control on all voices, assuming GUI::updateAllGuis() is called.
         *                If false, all voices can be individually controlled.
         *
         */
        mydsp_poly(int max_polyphony,
                   bool control = false,
>>>>>>> a3ee8773
                   bool group = true):fGroups(&fPanic, panic, this)
        {
            fVoiceFactory = new mydsp_voice_factory();
            init(max_polyphony, fVoiceFactory, control, group);
        }
    
        void metadata(Meta* meta) { fVoiceFactory->metadata(meta); }
    #endif
    
        virtual ~mydsp_poly()
        {
            for (int i = 0; i < fNumOutputs; i++) {
                delete[] fMixBuffer[i];
            }
            delete[] fMixBuffer;
            
            for (int i = 0; i < fPolyphony; i++) {
                delete fVoiceTable[i];
            }
            
            delete fVoiceGroup;
            
            // Remove object from all MidiUI interfaces that handle it
            for (int i = 0; i < fMidiUIList.size(); i++) {
                fMidiUIList[i]->removeMidiIn(this); 
            }
            
            delete fVoiceFactory;
        }
    
        void init(int sample_rate)
        {
            // Init voices
            for (int i = 0; i < fPolyphony; i++) {
                fVoiceTable[i]->init(sample_rate);
            }
        }
    
        void instanceInit(int sample_rate)
        {
            // Init voices
            for (int i = 0; i < fPolyphony; i++) {
                fVoiceTable[i]->instanceInit(sample_rate);
            }
        }
    
        void compute(int count, FAUSTFLOAT** inputs, FAUSTFLOAT** outputs)
        {
            assert(count < MIX_BUFFER_SIZE);
            
            // First clear the outputs
            clearOutput(count, outputs);
            
            if (fVoiceControl) {
                // Mix all playing voices
                for (int i = 0; i < fPolyphony; i++) {
                    if (fVoiceTable[i]->fNote != kFreeVoice) {
                        if (fVoiceTable[i]->fTrigger) {
                            //If stolen note and need for envelop re-trigger
                            int slice = isPowerOfTwo(count) ? count/2 : 1;
                            fVoiceTable[i]->setParamValue(fGateLabel, 0.0f);
                            computeSlice(fVoiceTable[i], 0, slice, inputs, fMixBuffer);
                            fVoiceTable[i]->setParamValue(fGateLabel, 1.0f);
                            computeSlice(fVoiceTable[i], slice, count - slice, inputs, fMixBuffer);
                            fVoiceTable[i]->fTrigger = false;
                        } else {
                            // Compute regular voice
                            fVoiceTable[i]->compute(count, inputs, fMixBuffer);
                        }
                        // Mix it in result
                        fVoiceTable[i]->fLevel = mixVoice(count, fMixBuffer, outputs);
                        // Check the level to possibly set the voice in kFreeVoice again
                        if ((fVoiceTable[i]->fLevel < VOICE_STOP_LEVEL) && (fVoiceTable[i]->fNote == kReleaseVoice)) {
                            fVoiceTable[i]->fNote = kFreeVoice;
                        }
                    }
                }
            } else {
                // Mix all voices
                for (int i = 0; i < fPolyphony; i++) {
                    fVoiceTable[i]->compute(count, inputs, fMixBuffer);
                    mixVoice(count, fMixBuffer, outputs);
                }
            }
        }
        
        int getNumInputs()
        {
            return fVoiceTable[0]->getNumInputs();
        }
        
        int getNumOutputs()
        {
            return fVoiceTable[0]->getNumOutputs();
        }
        
        void buildUserInterface(UI* ui_interface) 
        {   
            // Add itself to the MidiUI object
            MidiUI* midi_ui = dynamic_cast<MidiUI*>(ui_interface);
            if (midi_ui) { 
                fMidiUIList.push_back(midi_ui);
                midi_ui->addMidiIn(this); 
            }
            
            if (fPolyphony > 1) {
                uIBuilder(ui_interface);
            } else {
                fVoiceTable[0]->buildUserInterface(ui_interface);
            }
        }
    
        MapUI* newVoice()
        {
            int voice = newVoiceAux();
            return (voice >= 0) ? fVoiceTable[voice] : 0;
        }
        
        void deleteVoice(MapUI* voice)
        {
            std::vector<dsp_voice*>::iterator it = find(fVoiceTable.begin(), fVoiceTable.end(), reinterpret_cast<dsp_voice*>(voice));
            if (it != fVoiceTable.end()) {
                (*it)->fNote = kReleaseVoice;
            } else {
                printf("Voice not found\n");
            }
        }
        
        // Pure MIDI control
        MapUI* keyOn(int channel, int pitch, int velocity)
        {
            if (checkPolyphony()) {
                int voice = newVoiceAux();
                if (voice >= 0) {
                    fVoiceTable[voice]->setParamValue(fFreqLabel, midiToFreq(pitch));
                    fVoiceTable[voice]->setParamValue(fGainLabel, float(velocity)/127.f);
                    fVoiceTable[voice]->setParamValue(fGateLabel, 1.0f);
                    fVoiceTable[voice]->fNote = pitch;
                    return fVoiceTable[voice];
                }
            }
            
            return 0;
        }
        
        void keyOff(int channel, int pitch, int velocity = 127)
        {
            if (checkPolyphony()) {
                int voice = getVoice(pitch);
                if (voice >= 0) {
                    // No use of velocity for now...
                    fVoiceTable[voice]->setParamValue(fGateLabel, 0.0f);
                    // Relase voice
                    fVoiceTable[voice]->fNote = kReleaseVoice;
                } else {
                    printf("Playing pitch = %d not found\n", pitch);
                }
            }
        }
        
        void pitchWheel(int channel, int wheel)
        {}
         
        void ctrlChange(int channel, int ctrl, int value)
        {
            if (ctrl == ALL_NOTES_OFF || ctrl == ALL_SOUND_OFF) {
                allNotesOff();
            }
        }
        
        void progChange(int channel, int pgm)
        {}
        
        void keyPress(int channel, int pitch, int press)
        {}
        
        void chanPress(int channel, int press)
        {}
         
        void ctrlChange14bits(int channel, int ctrl, int value)
        {}
 
        // Additional API
        void allNotesOff()
        {
            if (checkPolyphony()) {
                for (int i = 0; i < fPolyphony; i++) {
                    fVoiceTable[i]->setParamValue(fGateLabel, 0.0f);
                    fVoiceTable[i]->fNote = kReleaseVoice;
                    fVoiceTable[i]->fTrigger = false;
                }
            }
        }
};

#endif // __poly_dsp__<|MERGE_RESOLUTION|>--- conflicted
+++ resolved
@@ -207,12 +207,6 @@
     virtual void instanceInit(int samplingRate) { fVoice->instanceInit(samplingRate); }
     virtual void compute(int len, FAUSTFLOAT** inputs, FAUSTFLOAT** outputs) { fVoice->compute(len, inputs, outputs); }
     
-    virtual void metadata(Meta* meta)
-    {
-        // TODO
-        //fVoice->metadata(meta);
-    }
-    
 };
 
 struct dynamic_dsp_voice_factory : public voice_factory {
@@ -221,17 +215,12 @@
     
     dynamic_dsp_voice_factory(dsp_factory* factory):fFactory(factory) {}
     
-<<<<<<< HEAD
     virtual ~dynamic_dsp_voice_factory() {}
-   
+
     virtual dsp_voice* create() { return new dynamic_dsp_voice(fFactory->createDSPInstance()); }
-=======
-    virtual ~llvm_dsp_voice_factory() {}
-
-    virtual dsp_voice* create() { return new llvm_dsp_voice(fDSP->copy()); }
-    
-    virtual void metadata(Meta* meta) {}
->>>>>>> a3ee8773
+    
+    virtual void metadata(Meta* meta) { fFactory->metadata(meta); }
+
 };
 
 #else
@@ -474,11 +463,7 @@
     public:
  
     #ifdef LLVM_DSP
-<<<<<<< HEAD
-        mydsp_poly(int max_polyphony, 
-                   dsp_factory* factory = NULL,
-=======
-        /**
+      /**
          * Constructor.
          *
          * @param max_polyphony - number of voices of polyphony
@@ -489,19 +474,15 @@
          *                If false, all voices can be individually controlled.
          *
          */
-        mydsp_poly(int max_polyphony,
-                   llvm_dsp* dsp = NULL,
->>>>>>> a3ee8773
+       mydsp_poly(int max_polyphony,
+                   dsp_factory* factory = NULL,
                    bool control = false,
                    bool group = true):fGroups(&fPanic, panic, this)
         {
-            dynamic_dsp_voice_factory dsp_factory(factory);
-            init(max_polyphony, &dsp_factory, control, group);
+            fVoiceFactory = new dynamic_dsp_voice_factory(factory);
+            init(max_polyphony, fVoiceFactory, control, group);
         }
     #else
-<<<<<<< HEAD
-        mydsp_poly(int max_polyphony, 
-=======
         /**
          * Constructor.
          *
@@ -515,15 +496,14 @@
          */
         mydsp_poly(int max_polyphony,
                    bool control = false,
->>>>>>> a3ee8773
                    bool group = true):fGroups(&fPanic, panic, this)
         {
             fVoiceFactory = new mydsp_voice_factory();
             init(max_polyphony, fVoiceFactory, control, group);
         }
+    #endif
     
         void metadata(Meta* meta) { fVoiceFactory->metadata(meta); }
-    #endif
     
         virtual ~mydsp_poly()
         {
