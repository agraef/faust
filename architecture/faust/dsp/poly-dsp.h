/************************************************************************
 FAUST Architecture File
 Copyright (C) 2003-2017 GRAME, Centre National de Creation Musicale
 ---------------------------------------------------------------------
 This Architecture section is free software; you can redistribute it
 and/or modify it under the terms of the GNU General Public License
 as published by the Free Software Foundation; either version 3 of
 the License, or (at your option) any later version.

 This program is distributed in the hope that it will be useful,
 but WITHOUT ANY WARRANTY; without even the implied warranty of
 MERCHANTABILITY or FITNESS FOR A PARTICULAR PURPOSE.  See the
 GNU General Public License for more details.

 You should have received a copy of the GNU General Public License
 along with this program; If not, see <http://www.gnu.org/licenses/>.

 EXCEPTION : As a special exception, you may create a larger work
 that contains this FAUST architecture section and distribute
 that work under terms of your choice, so long as this FAUST
 architecture section is not modified.

 ************************************************************************
 ************************************************************************/

#ifndef __poly_dsp__
#define __poly_dsp__

#include <stdio.h>
#include <string>
#include <math.h>
#include <float.h>
#include <algorithm>
#include <ostream>
#include <sstream>
#include <vector>
#include <limits.h>

#include "faust/gui/MidiUI.h"
#include "faust/gui/JSONUI.h"
#include "faust/gui/MapUI.h"
#include "faust/dsp/proxy-dsp.h"

#define kActiveVoice      0
#define kFreeVoice        -1
#define kReleaseVoice     -2
#define kNoVoice          -3

#define VOICE_STOP_LEVEL  0.001
#define MIX_BUFFER_SIZE   16384

#define FLOAT_MAX(a, b) (((a) < (b)) ? (b) : (a))

// endsWith(<str>,<end>) : returns true if <str> ends with <end>

static inline bool endsWith(std::string const& str, std::string const& end)
{
    size_t l1 = str.length();
    size_t l2 = end.length();
    return (l1 >= l2) && (0 == str.compare(l1 - l2, l2, end));
}

static inline double midiToFreq(double note)
{
    return 440.0 * pow(2.0, (note-69.0)/12.0);
}

static inline unsigned int isPowerOfTwo(unsigned int n)
{
    return !(n & (n - 1));
}

/**
 * Allows to control zones in a grouped manner.
 */

class GroupUI : public GUI, public PathBuilder
{

    private:

        std::map<std::string, uiGroupItem*> fLabelZoneMap;

        void insertMap(std::string label, FAUSTFLOAT* zone)
        {
            if (!endsWith(label, "/gate")
                && !endsWith(label, "/freq")
                && !endsWith(label, "/gain")) {

                // Groups all controller except 'freq', 'gate', and 'gain'
                if (fLabelZoneMap.find(label) != fLabelZoneMap.end()) {
                    fLabelZoneMap[label]->addZone(zone);
                } else {
                    fLabelZoneMap[label] = new uiGroupItem(this, zone);
                }
            }
        }

        uiCallbackItem* fPanic;

    public:

        GroupUI(FAUSTFLOAT* zone, uiCallback cb, void* arg)
        {
            fPanic = new uiCallbackItem(this, zone, cb, arg);
        };
        virtual ~GroupUI()
        {
            // 'fPanic' is kept and deleted in GUI, so do not delete here
        };

        // -- widget's layouts
        void openTabBox(const char* label)
        {
            fControlsLevel.push_back(label);
        }
        void openHorizontalBox(const char* label)
        {
            fControlsLevel.push_back(label);
        }
        void openVerticalBox(const char* label)
        {
            fControlsLevel.push_back(label);
        }
        void closeBox()
        {
            fControlsLevel.pop_back();
        }

        // -- active widgets
        void addButton(const char* label, FAUSTFLOAT* zone)
        {
            insertMap(buildPath(label), zone);
        }
        void addCheckButton(const char* label, FAUSTFLOAT* zone)
        {
            insertMap(buildPath(label), zone);
        }
        void addVerticalSlider(const char* label, FAUSTFLOAT* zone, FAUSTFLOAT init, FAUSTFLOAT fmin, FAUSTFLOAT fmax, FAUSTFLOAT step)
        {
            insertMap(buildPath(label), zone);
        }
        void addHorizontalSlider(const char* label, FAUSTFLOAT* zone, FAUSTFLOAT init, FAUSTFLOAT fmin, FAUSTFLOAT fmax, FAUSTFLOAT step)
        {
            insertMap(buildPath(label), zone);
        }
        void addNumEntry(const char* label, FAUSTFLOAT* zone, FAUSTFLOAT init, FAUSTFLOAT fmin, FAUSTFLOAT fmax, FAUSTFLOAT step)
        {
            insertMap(buildPath(label), zone);
        }

        // -- passive widgets
        void addHorizontalBargraph(const char* label, FAUSTFLOAT* zone, FAUSTFLOAT fmin, FAUSTFLOAT fmax)
        {
            insertMap(buildPath(label), zone);
        }
        void addVerticalBargraph(const char* label, FAUSTFLOAT* zone, FAUSTFLOAT fmin, FAUSTFLOAT fmax)
        {
            insertMap(buildPath(label), zone);
        }

};

/**
 * One voice of polyphony.
 */

struct dsp_voice : public MapUI, public decorator_dsp {

    int fNote;              // Playing note actual pitch
    int fDate;              // KeyOn date
    bool fTrigger;          // True if stolen note and need for envelop trigger
    FAUSTFLOAT fLevel;      // Last audio block level
    std::string fGatePath;  // Path of 'gate' control
    std::string fGainPath;  // Path of 'gain' control
    std::string fFreqPath;  // Path of 'freq' control

    dsp_voice(dsp* dsp):decorator_dsp(dsp)
    {
        dsp->buildUserInterface(this);
        fNote = kFreeVoice;
        fLevel = FAUSTFLOAT(0);
        fDate = 0;
        fTrigger = false;
        extractPaths(fGatePath, fFreqPath, fGainPath);
    }

    void extractPaths(std::string& gate, std::string& freq, std::string& gain)
    {
        // Keep gain, freq and gate labels
        std::map<std::string, FAUSTFLOAT*>::iterator it;
        for (it = getMap().begin(); it != getMap().end(); it++) {
            std::string path = (*it).first;
            if (endsWith(path, "/gate")) {
                gate = path;
            } else if (endsWith(path, "/freq")) {
                freq = path;
            } else if (endsWith(path, "/gain")) {
                gain = path;
            }
        }
    }

    // MIDI velocity [0..127]
    void keyOn(int pitch, int velocity)
    {
        setParamValue(fFreqPath, midiToFreq(pitch));
        setParamValue(fGainPath, float(velocity)/127.f);
        fNote = pitch;
        fTrigger = true; // so that envelop is always re-initialized
    }

    // Normalized MIDI velocity [0..1]
    void keyOn(int pitch, float velocity)
    {
        setParamValue(fFreqPath, midiToFreq(pitch));
        setParamValue(fGainPath, velocity);
        fNote = pitch;
        fTrigger = true; // so that envelop is always re-initialized
    }

    void keyOff(bool hard = false)
    {
        // No use of velocity for now...
        setParamValue(fGatePath, FAUSTFLOAT(0));
        if (hard) {
            // Stop immediately
            fNote = kFreeVoice;
            fTrigger = false;
        } else {
            // Release voice
            fNote = kReleaseVoice;
        }
    }

    void play(int count, FAUSTFLOAT** inputs, FAUSTFLOAT** outputs)
    {
        if (fTrigger) {
            // New note, so trigger it
            trigger(count, inputs, outputs);
        } else {
            // Compute the voice
            compute(count, inputs, outputs);
        }
    }

    void trigger(int count, FAUSTFLOAT** inputs, FAUSTFLOAT** outputs)
    {
        setParamValue(fGatePath, FAUSTFLOAT(0));
        computeSlice(0, 1, inputs, outputs);
        setParamValue(fGatePath, FAUSTFLOAT(1));
        computeSlice(1, count - 1, inputs, outputs);
        fTrigger = false;
    }

    void computeSlice(int offset, int slice, FAUSTFLOAT** inputs, FAUSTFLOAT** outputs)
    {
        if (slice > 0) {
            FAUSTFLOAT** inputs_slice = (FAUSTFLOAT**)alloca(getNumInputs() * sizeof(FAUSTFLOAT*));
            for (int chan = 0; chan < getNumInputs(); chan++) {
                inputs_slice[chan] = &(inputs[chan][offset]);
            }

            FAUSTFLOAT** outputs_slice = (FAUSTFLOAT**)alloca(getNumOutputs() * sizeof(FAUSTFLOAT*));
            for (int chan = 0; chan < getNumOutputs(); chan++) {
                outputs_slice[chan] = &(outputs[chan][offset]);
            }

            compute(slice, inputs_slice, outputs_slice);
        }
    }

};

/**
 * A group of voices.
 */

struct dsp_voice_group {

    GroupUI fGroups;

    std::vector<dsp_voice*> fVoiceTable; // Individual voices
    dsp* fVoiceGroup;                    // Voices group to be used for GUI grouped control

    FAUSTFLOAT fPanic;

    bool fVoiceControl;
    bool fGroupControl;

    dsp_voice_group(uiCallback cb, void* arg, bool control, bool group)
        :fGroups(&fPanic, cb, arg),
        fVoiceGroup(0), fPanic(FAUSTFLOAT(0)),
        fVoiceControl(control), fGroupControl(group)
    {}

    virtual ~dsp_voice_group()
    {
        for (int i = 0; i < fVoiceTable.size(); i++) {
            delete fVoiceTable[i];
        }
        delete fVoiceGroup;
    }

    void addVoice(dsp_voice* voice)
    {
        fVoiceTable.push_back(voice);
    }

    void clearVoices()
    {
        fVoiceTable.clear();
    }

    void init()
    {
        // Groups all uiItem for a given path
        fVoiceGroup = new proxy_dsp(fVoiceTable[0]);
        fVoiceGroup->buildUserInterface(&fGroups);
        for (int i = 0; i < fVoiceTable.size(); i++) {
            fVoiceTable[i]->buildUserInterface(&fGroups);
        }
    }

    void buildUserInterface(UI* ui_interface)
    {
        if (fVoiceTable.size() > 1) {
            ui_interface->openTabBox("Polyphonic");

            // Grouped voices UI
            ui_interface->openVerticalBox("Voices");
            ui_interface->addButton("Panic", &fPanic);
            fVoiceGroup->buildUserInterface(ui_interface);
            ui_interface->closeBox();

            // In not group, also add individual voices UI
            if (!fGroupControl) {
                for (int i = 0; i < fVoiceTable.size(); i++) {
                    char buffer[32];
                    snprintf(buffer, 31, ((fVoiceTable.size() < 8) ? "Voice%d" : "V%d"), i+1);
                    ui_interface->openHorizontalBox(buffer);
                    fVoiceTable[i]->buildUserInterface(ui_interface);
                    ui_interface->closeBox();
                }
            }

            ui_interface->closeBox();
        } else {
            fVoiceTable[0]->buildUserInterface(ui_interface);
        }
    }

};

/**
 * Polyphonic DSP : group a set of DSP to be played together or triggered by MIDI.
 */

class mydsp_poly : public decorator_dsp, public dsp_voice_group, public midi {

    private:

        FAUSTFLOAT** fMixBuffer;
        int fDate;

        inline FAUSTFLOAT mixVoice(int count, FAUSTFLOAT** outputBuffer, FAUSTFLOAT** mixBuffer)
        {
            FAUSTFLOAT level = 0;
            for (int i = 0; i < getNumOutputs(); i++) {
                FAUSTFLOAT* mixChannel = mixBuffer[i];
                FAUSTFLOAT* outChannel = outputBuffer[i];
                for (int j = 0; j < count; j++) {
                    level = FLOAT_MAX(level, (FAUSTFLOAT)fabs(outChannel[j]));
                    mixChannel[j] += outChannel[j];
                }
            }
            return level;
        }

        inline void clearOutput(int count, FAUSTFLOAT** mixBuffer)
        {
            for (int i = 0; i < getNumOutputs(); i++) {
                memset(mixBuffer[i], 0, count * sizeof(FAUSTFLOAT));
            }
        }

        inline int getVoice(int note, bool steal = false)
        {
            for (int i = 0; i < fVoiceTable.size(); i++) {
                if (fVoiceTable[i]->fNote == note) {
                    if (steal) {
                        fVoiceTable[i]->fDate = fDate++;
                    }
                    return i;
                }
            }

            if (steal) {
                int voice_release = kNoVoice;
                int voice_playing = kNoVoice;
                int oldest_date_release = INT_MAX;
                int oldest_date_playing = INT_MAX;

                // Scan all voices
                for (int i = 0; i < fVoiceTable.size(); i++) {
                    if (fVoiceTable[i]->fNote == kReleaseVoice) {
                        // Keeps oldest release voice
                        if (fVoiceTable[i]->fDate < oldest_date_release) {
                            oldest_date_release = fVoiceTable[i]->fDate;
                            voice_release = i;
                        }
                    } else {
                        // Otherwise keeps oldest playing voice
                        if (fVoiceTable[i]->fDate < oldest_date_playing) {
                            oldest_date_playing = fVoiceTable[i]->fDate;
                            voice_playing = i;
                        }
                    }
                }

                // Then decide which one to steal
                if (oldest_date_release != INT_MAX) {
                    std::cout << "Steal release voice : voice_date " << fVoiceTable[voice_release]->fDate << " cur_date = " << fDate << " voice = " << voice_release << std::endl;
                    fVoiceTable[voice_release]->fDate = fDate++;
                    fVoiceTable[voice_release]->fTrigger = true;
                    return voice_release;
                } else if (oldest_date_playing != INT_MAX) {
                    std::cout << "Steal playing voice : voice_date " << fVoiceTable[voice_playing]->fDate << " cur_date = " << fDate << " voice = " << voice_playing << std::endl;
                    fVoiceTable[voice_playing]->fDate = fDate++;
                    fVoiceTable[voice_playing]->fTrigger = true;
                    return voice_playing;
                } else {
                    assert(false);
                    return kNoVoice;
                }

            } else {
                return kNoVoice;
            }
        }

        static void panic(FAUSTFLOAT val, void* arg)
        {
            if (val == FAUSTFLOAT(1)) {
                static_cast<mydsp_poly*>(arg)->allNotesOff(true);
            }
        }

        inline bool checkPolyphony()
        {
            if (fVoiceTable.size() > 0) {
                return true;
            } else {
                std::cout << "DSP is not polyphonic...\n";
                return false;
            }
        }

        // Always returns a voice
        int newVoiceAux()
        {
            int voice = getVoice(kFreeVoice, true);
            assert(voice != kNoVoice);
            fVoiceTable[voice]->fNote = kActiveVoice;
            return voice;
        }

    public:
<<<<<<< HEAD
 
=======

>>>>>>> 96bc62ca
        /**
         * Constructor.
         *
         * @param dsp - the dsp to be used for one voice. Beware: mydsp_poly will use and finally delete the pointer.
         * @param nvoices - number of polyphony voices
         * @param control - whether voices will be dynamically allocated and controlled (typically by a MIDI controler).
         *                If false all voices are always running.
         * @param group - if true, voices are not individually accessible, a global "Voices" tab will automatically dispatch
         *                a given control on all voices, assuming GUI::updateAllGuis() is called.
         *                If false, all voices can be individually controlled.
         *
         */
        mydsp_poly(dsp* dsp,
                   int nvoices,
                   bool control = false,
                   bool group = true):decorator_dsp(dsp), dsp_voice_group(panic, this, control, group)
        {
            fDate = 0;

            // Create voices
            for (int i = 0; i < nvoices; i++) {
                addVoice(new dsp_voice(dsp->clone()));
            }

            // Init audio output buffers
            fMixBuffer = new FAUSTFLOAT*[getNumOutputs()];
            for (int i = 0; i < getNumOutputs(); i++) {
                fMixBuffer[i] = new FAUSTFLOAT[MIX_BUFFER_SIZE];
            }

            dsp_voice_group::init();
        }

        virtual ~mydsp_poly()
        {
            for (int i = 0; i < getNumOutputs(); i++) {
                delete[] fMixBuffer[i];
            }
            delete[] fMixBuffer;
        }

        // DSP API
    
        void buildUserInterface(UI* ui_interface)
        {
            dsp_voice_group::buildUserInterface(ui_interface);
        }

        void init(int samplingRate)
        {
            // Init voices
            for (int i = 0; i < fVoiceTable.size(); i++) {
                fVoiceTable[i]->init(samplingRate);
            }
        }

        void instanceInit(int samplingRate)
        {
            // Init voices
            for (int i = 0; i < fVoiceTable.size(); i++) {
                fVoiceTable[i]->instanceInit(samplingRate);
            }
        }

        void instanceConstants(int samplingRate)
        {
            // Init voices
            for (int i = 0; i < fVoiceTable.size(); i++) {
                fVoiceTable[i]->instanceConstants(samplingRate);
            }
        }

        void instanceResetUserInterface()
        {
            for (int i = 0; i < fVoiceTable.size(); i++) {
                fVoiceTable[i]->instanceResetUserInterface();
            }
        }

        void instanceClear()
        {
            for (int i = 0; i < fVoiceTable.size(); i++) {
                fVoiceTable[i]->instanceClear();
            }
        }

        virtual mydsp_poly* clone()
        {
            return new mydsp_poly(fDSP->clone(), fVoiceTable.size(), fVoiceControl, fGroupControl);
        }

        void compute(int count, FAUSTFLOAT** inputs, FAUSTFLOAT** outputs)
        {
            assert(count < MIX_BUFFER_SIZE);

            // First clear the outputs
            clearOutput(count, outputs);

            if (fVoiceControl) {
                // Mix all playing voices
                for (int i = 0; i < fVoiceTable.size(); i++) {
                    dsp_voice* voice = fVoiceTable[i];
                    if (voice->fNote != kFreeVoice) {
                        voice->play(count, inputs, fMixBuffer);
                        // Mix it in result
                        voice->fLevel = mixVoice(count, fMixBuffer, outputs);
                        // Check the level to possibly set the voice in kFreeVoice again
                        if ((voice->fLevel < VOICE_STOP_LEVEL) && (voice->fNote == kReleaseVoice)) {
                            voice->fNote = kFreeVoice;
                        }
                    }
                }
            } else {
                // Mix all voices
                for (int i = 0; i < fVoiceTable.size(); i++) {
                    fVoiceTable[i]->compute(count, inputs, fMixBuffer);
                    mixVoice(count, fMixBuffer, outputs);
                }
            }
        }

        void compute(double date_usec, int count, FAUSTFLOAT** inputs, FAUSTFLOAT** outputs)
        {
            compute(count, inputs, outputs);
        }

        // Additional polyphonic API
        MapUI* newVoice()
        {
            return fVoiceTable[newVoiceAux()];
        }

        void deleteVoice(MapUI* voice)
        {
            std::vector<dsp_voice*>::iterator it = find(fVoiceTable.begin(), fVoiceTable.end(), reinterpret_cast<dsp_voice*>(voice));
            if (it != fVoiceTable.end()) {
                (*it)->keyOff();
            } else {
                std::cout << "Voice not found\n";
            }
        }

        // MIDI API
        MapUI* keyOn(int channel, int pitch, int velocity)
        {
            if (checkPolyphony()) {
                int voice = newVoiceAux();
                fVoiceTable[voice]->keyOn(pitch, velocity);
                return fVoiceTable[voice];
            } else {
                return 0;
            }
        }

        void keyOff(int channel, int pitch, int velocity = 127)
        {
            if (checkPolyphony()) {
                int voice = getVoice(pitch);
                if (voice != kNoVoice) {
                    fVoiceTable[voice]->keyOff();
                } else {
                    std::cout << "Playing pitch = " << pitch << " not found\n";
                }
            }
        }

        void pitchWheel(int channel, int wheel)
        {}

        void ctrlChange(int channel, int ctrl, int value)
        {
            if (ctrl == ALL_NOTES_OFF || ctrl == ALL_SOUND_OFF) {
                allNotesOff();
            }
        }

        void progChange(int channel, int pgm)
        {}

        void keyPress(int channel, int pitch, int press)
        {}

        void chanPress(int channel, int press)
        {}

        void ctrlChange14bits(int channel, int ctrl, int value)
        {}

        // Terminate all active voices, gently or immediately (depending of 'hard' value)
        void allNotesOff(bool hard = false)
        {
            for (int i = 0; i < fVoiceTable.size(); i++) {
                fVoiceTable[i]->keyOff(hard);
            }
        }

};

#endif // __poly_dsp__<|MERGE_RESOLUTION|>--- conflicted
+++ resolved
@@ -466,11 +466,7 @@
         }
 
     public:
-<<<<<<< HEAD
- 
-=======
-
->>>>>>> 96bc62ca
+    
         /**
          * Constructor.
          *
