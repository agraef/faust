--- conflicted
+++ resolved
@@ -79,15 +79,9 @@
 //-------------------------------------------------------------------------
 int main(int argc, char *argv[])
 {
-<<<<<<< HEAD
     char appname[256];
     char rcfilename[256];
     char* home = getenv("HOME");
-=======
-	char appname[256];
-	char rcfilename[256];
-    const char* home = getenv("HOME");
->>>>>>> 5941a42b
 
     int	celt = lopt(argv, "--celt", -1);
     const char* master_ip = lopts(argv, "--a", DEFAULT_MULTICAST_IP);
