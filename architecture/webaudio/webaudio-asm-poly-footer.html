--- conflicted
+++ resolved
@@ -135,20 +135,12 @@
     
     console.log(DSP_poly.json());
     
-<<<<<<< HEAD
-    // Setup UI
-=======
->>>>>>> cea5b675
     // kludge...ideally, this needs to not be part of the imported JS
     _f4u$t.main_loop = function() {}
     
     faustsvg = $('<div />');
     $('body').append(faustsvg);
-<<<<<<< HEAD
-    var handler = _f4u$t.main(DSP_poly.json(), null, DSP_poly.update);
-=======
     var handler = _f4u$t.main(DSP_poly.json(), faustsvg, DSP_poly.update);
->>>>>>> cea5b675
     DSP_poly.setHandler(handler);
 }
 
