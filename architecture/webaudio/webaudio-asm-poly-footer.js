/*
 faust2webaudio
 
 Primarily written by Myles Borins
 During the Spring 2013 offering of Music 420b with Julius Smith
 A bit during the Summer of 2013 with the help of Joshua Kit Clayton
 And finally a sprint during the late fall of 2013 to get everything working
 A Special thanks to Yann Orlarey and Stéphane Letz
 
 faust2webaudio is distributed under the terms the MIT or GPL2 Licenses.
 Choose the license that best suits your project. The text of the MIT and GPL
 licenses are at the root directory.
 
 Additional code : GRAME 2014
*/

// Polyphonic DSP : has to have 'freq', 'gate', 'gain' parameters to be possibly triggered with keyOn, keyOff events.

var DSP_poly_constructor = Module.cwrap('DSP_poly_constructor', 'number', ['number','number','number']);
var DSP_poly_destructor = Module.cwrap('DSP_poly_destructor', null, ['number']);
var DSP_poly_compute = Module.cwrap('DSP_poly_compute', null, ['number', 'number', 'number', 'number']);
var DSP_poly_getNumInputs = Module.cwrap('DSP_poly_getNumInputs', 'number', ['number']);
var DSP_poly_getNumOutputs = Module.cwrap('DSP_poly_getNumOutputs', 'number', ['number']);
var DSP_poly_getJSON = Module.cwrap('DSP_poly_getJSON', 'number', ['number']);
var DSP_poly_setValue = Module.cwrap('DSP_poly_setValue', null, ['number', 'number', 'number']);
var DSP_poly_getValue = Module.cwrap('DSP_poly_getValue', 'number', ['number', 'number']);
var DSP_poly_keyOn = Module.cwrap('DSP_poly_keyOn', null, ['number', 'number', 'number', 'number']);
var DSP_poly_keyOff = Module.cwrap('DSP_poly_keyOff', null, ['number', 'number', 'number']);
var DSP_poly_ctrlChange = Module.cwrap('DSP_poly_ctrlChange', null, ['number', 'number', 'number', 'number']);
var DSP_poly_pitchWheel = Module.cwrap('DSP_poly_pitchWheel', null, ['number', 'number', 'number']);

faust.DSP_poly = function (context, buffer_size, max_polyphony) {
    var that = {};
    
    faust.context = context;
    that.buffer_size = buffer_size;
    that.handler = null;
    
    // Path string
    that.pathPtr = Module._malloc(512);
    
    // bargraph
    that.ouputs_timer = 5;
    that.ouputs_items = [];
    
    // input items
    that.inputs_items = [];
    
    that.ptr = DSP_poly_constructor(faust.context.sampleRate, buffer_size, max_polyphony);
    
    // Bind to C++ Member Functions
    
    that.getNumInputs = function () 
    {
        return DSP_poly_getNumInputs(that.ptr);
    };
    
    that.getNumOutputs = function () 
    {
        return DSP_poly_getNumOutputs(that.ptr);
    };
    
    that.keyOn = function (channel, pitch, velocity)
    {
        DSP_poly_keyOn(that.ptr, channel, pitch, velocity);
    }
    
    that.keyOff = function (channel, pitch)
    {
        DSP_poly_keyOff(that.ptr, channel, pitch);
    }
    
    that.ctrlChange = function (channel, ctrl, value)
    {
        DSP_poly_ctrlChange(that.ptr, channel, ctrl, value);
    }
    
    that.pitchWheel = function (channel, pitchWheel)
    {
        DSP_poly_pitchWheel(that.ptr, channel, pitchWheel);
    }
    
    that.update_outputs = function () 
    {
        if (that.ouputs_items.length > 0 && that.handler && that.ouputs_timer-- === 0) {
            that.ouputs_timer = 5;
            var i;
            for (i = 0; i < that.ouputs_items.length; i++) {
                Module.writeStringToMemory(that.ouputs_items[i], that.pathPtr);
                that.handler(that.ouputs_items[i], DSP_poly_getValue(that.ptr, that.pathPtr));
            }
        }
    };
    
    that.compute = function (e) 
    {
        var i, j;
        
        // Read inputs
        for (i = 0; i < that.numIn; i++) {
            var input = e.inputBuffer.getChannelData(i);
            var dspInput = that.dspInChannnels[i];
            for (j = 0; j < input.length; j++) {
                dspInput[j] = input[j];
            }
        }
        
        // Compute
        DSP_poly_compute(that.ptr, that.buffer_size, that.ins, that.outs);
        
        // Update bargraph
        that.update_outputs();
        
        // Write outputs
        for (i = 0; i < that.numOut; i++) {
            var output = e.outputBuffer.getChannelData(i);
            var dspOutput = that.dspOutChannnels[i];
            for (j = 0; j < output.length; j++) {
                output[j] = dspOutput[j];
            }
        }
    };
    
    that.destroy = function ()
    {
        DSP_poly_destructor(that.ptr);
        for (i = 0; i < that.numIn; i++) { 
            Module._free(HEAP32[(that.ins >> 2) + i]);
        }
        for (i = 0; i < that.numOut; i++) { 
            Module._free(HEAP32[(that.outs >> 2) + i]);
        }
        
        Module._free(that.ins);
        Module._free(that.outs);
<<<<<<< HEAD
=======
        Module._free(that.pathPtr);
>>>>>>> 305566df
    };
    
    // Connect/disconnect to another node
    that.connect = function (node) 
    {
        if (node.scriptProcessor) {
            that.scriptProcessor.connect(node.scriptProcessor);
        } else {
            that.scriptProcessor.connect(node);
        }
    };

    that.disconnect = function (node) 
    {
        if (node.scriptProcessor) {
            that.scriptProcessor.disconnect(node.scriptProcessor);
        } else {
            that.scriptProcessor.disconnect(node);
        }
    };
    
    that.setHandler = function (handler)
    {
        that.handler = handler;
    }
    
    // Bind to Web Audio, external API
    that.start = function () 
    {
        that.scriptProcessor.connect(faust.context.destination);
    };
    
    that.stop = function () 
    {
        that.scriptProcessor.disconnect(faust.context.destination);
    };
    
    that.update = function (path, val) 
    {
        Module.writeStringToMemory(path, pathPtr);
        DSP_poly_setValue(that.ptr, that.pathPtr, val);
    };
    
    that.json = function ()
    {
        return Pointer_stringify(DSP_poly_getJSON(that.ptr));
    }
    
    that.controls = function()
    {
        return that.inputs_items;
    }
    
    // JSON parsing
    that.parse_ui = function(ui) 
    {
        var i;
        for (i = 0; i < ui.length; i++) {
            that.parse_group(ui[i]);
        }
    }
    
    that.parse_group = function(group) 
    {
        if (group.items) {
            that.parse_items(group.items);
        }
    }
    
    that.parse_items = function(items) 
    {
        var i;
        for (i = 0; i < items.length; i++) {
            that.parse_item(items[i]);
        }
    }
    
    that.parse_item = function(item) 
    {
        if (item.type === "vgroup" || item.type === "hgroup" || item.type === "tgroup") {
            that.parse_items(item.items);
        } else if (item.type === "hbargraph" || item.type === "vbargraph") {
            // Keep bargraph adresses
            that.ouputs_items.push(item.address);
        } else if (item.type === "vslider" || item.type === "hslider" || item.type === "button" || item.type === "checkbox" || item.type === "nentry") {
            // Keep inputs adresses
            that.inputs_items.push(item.address);
        }
    }
    
    that.init = function ()
    {
        var i;
        that.ptrsize = 4; //assuming pointer in emscripten are 32bits
        that.samplesize = 4;
        
        // Get input / output counts
        that.numIn = that.getNumInputs();
        that.numOut = that.getNumOutputs();
        
        // Setup web audio context
        that.scriptProcessor = faust.context.createScriptProcessor(that.buffer_size, that.numIn, that.numOut);
        that.scriptProcessor.onaudioprocess = that.compute;
        
        // allocate memory for input / output arrays
        that.ins = Module._malloc(that.ptrsize * that.numIn);
        
        // Assign to our array of pointer elements an array of 32bit floats, one for each channel. Currently we assume pointers are 32bits
        for (i = 0; i < that.numIn; i++) { 
<<<<<<< HEAD
            // Assign memory at that.ins[i] to a new ptr value. Maybe there's an easier way, but this is clearer to me than any typed array magic beyond the presumably TypedArray HEAP32
=======
            // Assign memory at that.ins[i] to a new ptr value. Maybe there's an easier way, but this is clearer to me than any typedarray magic beyond the presumably TypedArray HEAP32
>>>>>>> 305566df
            HEAP32[(that.ins >> 2) + i] = Module._malloc(that.buffer_size * that.samplesize); 
        }
        
        //ptrsize, change to eight or use Runtime.QUANTUM? or what?
        that.outs = Module._malloc(that.ptrsize * that.numOut); 
        
        // Assign to our array of pointer elements an array of 64bit floats, one for each channel. Currently we assume pointers are 32bits
        for (i = 0; i < that.numOut; i++) { 
            // Assign memory at that.outs[i] to a new ptr value. Maybe there's an easier way, but this is clearer to me than any typed array magic beyond the presumably TypedArray HEAP32
            HEAP32[(that.outs >> 2) + i] = Module._malloc(that.buffer_size * that.samplesize);
        }
        
        // Prepare Ins/out buffer tables
        that.dspInChannnels = [];
        var dspInChans = HEAP32.subarray(that.ins >> 2, (that.ins + that.numIn * that.ptrsize) >> 2);
        for (i = 0; i < that.numIn; i++) {
            that.dspInChannnels[i] = HEAPF32.subarray(dspInChans[i] >> 2, (dspInChans[i] + that.buffer_size * that.ptrsize) >> 2);
        }
        
        that.dspOutChannnels = [];
        var dspOutChans = HEAP32.subarray(that.outs >> 2, (that.outs + that.numOut * that.ptrsize) >> 2);
        for (i = 0; i < that.numOut; i++) {
            that.dspOutChannnels[i] = HEAPF32.subarray(dspOutChans[i] >> 2, (dspOutChans[i] + that.buffer_size * that.ptrsize) >> 2);
        }
        
        // bargraph
        that.parse_ui(JSON.parse(that.json()).ui);
    };
    
    that.init();
    return that;
};
<|MERGE_RESOLUTION|>--- conflicted
+++ resolved
@@ -133,10 +133,7 @@
         
         Module._free(that.ins);
         Module._free(that.outs);
-<<<<<<< HEAD
-=======
         Module._free(that.pathPtr);
->>>>>>> 305566df
     };
     
     // Connect/disconnect to another node
@@ -246,11 +243,7 @@
         
         // Assign to our array of pointer elements an array of 32bit floats, one for each channel. Currently we assume pointers are 32bits
         for (i = 0; i < that.numIn; i++) { 
-<<<<<<< HEAD
             // Assign memory at that.ins[i] to a new ptr value. Maybe there's an easier way, but this is clearer to me than any typed array magic beyond the presumably TypedArray HEAP32
-=======
-            // Assign memory at that.ins[i] to a new ptr value. Maybe there's an easier way, but this is clearer to me than any typedarray magic beyond the presumably TypedArray HEAP32
->>>>>>> 305566df
             HEAP32[(that.ins >> 2) + i] = Module._malloc(that.buffer_size * that.samplesize); 
         }
         
