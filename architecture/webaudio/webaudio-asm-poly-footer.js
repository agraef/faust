--- conflicted
+++ resolved
@@ -250,17 +250,6 @@
         that.scriptProcessor = faust.context.createScriptProcessor(that.buffer_size, that.numIn, that.numOut);
         that.scriptProcessor.onaudioprocess = that.compute;
         
-<<<<<<< HEAD
-        // allocate memory for input / output arrays
-        that.ins = Module._malloc(that.ptrsize * that.numIn);
-        for (i = 0; i < that.numIn; i++) { 
-            HEAP32[(that.ins >> 2) + i] = Module._malloc(that.buffer_size * that.samplesize); 
-        }
-        
-        that.outs = Module._malloc(that.ptrsize * that.numOut); 
-        for (i = 0; i < that.numOut; i++) { 
-            HEAP32[(that.outs >> 2) + i] = Module._malloc(that.buffer_size * that.samplesize);
-=======
         if (that.numIn > 0) {
             that.ins = Module._malloc(that.ptrsize * that.numIn);
             for (i = 0; i < that.numIn; i++) { 
@@ -273,7 +262,6 @@
             for (i = 0; i < that.numIn; i++) {
                 that.dspInChannnels[i] = HEAPF32.subarray(dspInChans[i] >> 2, (dspInChans[i] + that.buffer_size * that.ptrsize) >> 2);
             }
->>>>>>> 205f2471
         }
         
         if (that.numOut > 0) {
