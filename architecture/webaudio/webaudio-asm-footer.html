

<script>

var isWebKitAudio = (typeof (webkitAudioContext) !== "undefined");
var audio_context = (isWebKitAudio) ? new webkitAudioContext() : new AudioContext();
var audio_input = null;
var DSP = null;
var faustsvg = null;

function changeBufferSize(buffer_size)
{
    var new_buffer_size = buffer_size.options[buffer_size.selectedIndex].value;
    console.log(new_buffer_size);
    startNewDSP(new_buffer_size);
}
 
// Audio input handling

function activateAudioInput()
{
    if (!navigator.getUserMedia) {
        navigator.getUserMedia = navigator.webkitGetUserMedia || navigator.mozGetUserMedia;
    }
   
    if (navigator.getUserMedia) {
        navigator.getUserMedia({audio:true}, getDevice, function(e) {
                alert('Error getting audio input');
                console.log(e);
        });
    } else {
        alert('Audio input API not available');
    }
}

function getDevice(device) 
{
    // Create an AudioNode from the stream.
    audio_input = audio_context.createMediaStreamSource(device);
    
    // Connect it to the destination.
    audio_input.connect(DSP.scriptProcessor);
}

function startDSPAux(buffer_size) 
{
    console.log("startDSP %d", buffer_size);
    if (DSP) {
        if (audio_input) {
            audio_input.disconnect(DSP.scriptProcessor);
        }
        _f4u$t.hard_delete(faustsvg);
        DSP.stop();
        DSP.destroy();
    }
    DSP = faust.DSP(audio_context, buffer_size);
    if (DSP.getNumInputs() > 0) {
        activateAudioInput();
    }
    DSP.start();
    console.log(DSP.json());
    console.log(DSP.controls());
    
<<<<<<< HEAD
    // Setup UI
=======
>>>>>>> cea5b675
    // kludge...ideally, this needs to not be part of the imported JS
    _f4u$t.main_loop = function() {}
    
    faustsvg = $('<div />');
    $('body').append(faustsvg);
    var handler = _f4u$t.main(DSP.json(), faustsvg, DSP.update);
    DSP.setHandler(handler);
}

function startDSP() 
{
    startDSPAux(1024);
}

function startNewDSP(buffer_size) 
{
    startDSPAux(buffer_size);
}

// General

$(startDSP);

</script>

<P>
<center>
<form method="POST" name="menu" >
  <select name="selectedBuffer" 
    onChange="changeBufferSize(this.form.selectedBuffer)">
    <option value = 256> 256 </option>
    <option value = 512> 512 </option>
    <option selected value = 1024> 1024 </option>
    <option value = 2048> 2048 </option>
    <option value = 4096> 4096 </option>
    <option value = 8192> 8192 </option>
  </select>
</form>
</center>
<|MERGE_RESOLUTION|>--- conflicted
+++ resolved
@@ -61,10 +61,6 @@
     console.log(DSP.json());
     console.log(DSP.controls());
     
-<<<<<<< HEAD
-    // Setup UI
-=======
->>>>>>> cea5b675
     // kludge...ideally, this needs to not be part of the imported JS
     _f4u$t.main_loop = function() {}
     
