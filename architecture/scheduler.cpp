--- conflicted
+++ resolved
@@ -312,34 +312,12 @@
 
 static INLINE char CAS1(volatile void* addr, volatile int value, int newvalue)
 {
-<<<<<<< HEAD
-     return __sync_bool_compare_and_swap((int*)addr, value, newvalue);
-=======
-    char ret;
-    __asm__ __volatile__ (
-						  "# CAS \n\t"
-						  LOCK "cmpxchg %2, (%1) \n\t"
-						  "sete %0               \n\t"
-						  : "=a" (ret)
-						  : "c" (addr), "d" (newvalue), "a" (value)
-                          : "memory"
-						  );
-    return ret;
->>>>>>> fae19c31
+    return __sync_bool_compare_and_swap((int*)addr, value, newvalue);
 }
 
 static INLINE int atomic_xadd(volatile int* atomic, int val) 
 { 
-<<<<<<< HEAD
      return __sync_add_and_fetch(atomic, val);
-=======
-    int result;
-    __asm__ __volatile__ ("# atomic_xadd \n\t"
-                          LOCK "xaddl %0,%1 \n\t"
-                          : "=r" (result), "=m" (*atomic) 
-                          : "0" (val), "m" (*atomic));
-    return result;
->>>>>>> fae19c31
 } 
 
 #endif
