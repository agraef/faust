--- conflicted
+++ resolved
@@ -1,8 +1,8 @@
 /************************************************************************
 
-	IMPORTANT NOTE : this file contains two clearly delimited sections :
-	the ARCHITECTURE section (in two parts) and the USER section. Each section
-	is governed by its own copyright and license. Please check individually
+	IMPORTANT NOTE : this file contains two clearly delimited sections : 
+	the ARCHITECTURE section (in two parts) and the USER section. Each section 
+	is governed by its own copyright and license. Please check individually 
 	each section for license and copyright information.
 *************************************************************************/
 
@@ -12,9 +12,9 @@
     FAUST Architecture File
 	Copyright (C) 2003-2011 GRAME, Centre National de Creation Musicale
     ---------------------------------------------------------------------
-    This Architecture section is free software; you can redistribute it
-    and/or modify it under the terms of the GNU General Public License
-	as published by the Free Software Foundation; either version 3 of
+    This Architecture section is free software; you can redistribute it 
+    and/or modify it under the terms of the GNU General Public License 
+	as published by the Free Software Foundation; either version 3 of 
 	the License, or (at your option) any later version.
 
     This program is distributed in the hope that it will be useful,
@@ -22,13 +22,13 @@
     MERCHANTABILITY or FITNESS FOR A PARTICULAR PURPOSE.  See the
     GNU General Public License for more details.
 
-    You should have received a copy of the GNU General Public License
+    You should have received a copy of the GNU General Public License 
 	along with this program; If not, see <http://www.gnu.org/licenses/>.
 
-	EXCEPTION : As a special exception, you may create a larger work
-	that contains this FAUST architecture section and distribute
-	that work under terms of your choice, so long as this FAUST
-	architecture section is not modified.
+	EXCEPTION : As a special exception, you may create a larger work 
+	that contains this FAUST architecture section and distribute  
+	that work under terms of your choice, so long as this FAUST 
+	architecture section is not modified. 
 
 
  ************************************************************************
@@ -74,7 +74,7 @@
         #define AVOIDDENORMALS _mm_setcsr(_mm_getcsr() | 0x8000)
     #endif
 #else
-    #define AVOIDDENORMALS
+    #define AVOIDDENORMALS 
 #endif
 
 struct Meta : map<const char*, const char*>
@@ -82,9 +82,9 @@
     void declare (const char* key, const char* value) { (*this)[key]=value; }
 };
 
-float*
-
-    gBuffer = 0;        // a buffer of NV*VSize samples
+
+
+float*          gBuffer = 0;        // a buffer of NV*VSize samples
 
 unsigned int    COUNT   = 2000;     // number of measures
 unsigned int    NV      = 4096;     // number of vectors in BIG buffer (should exceed cache)
@@ -92,68 +92,12 @@
 unsigned int    VSIZE   = 4096;     // size of a vector in samples
 unsigned int    IDX     = 0;        // current vector number (0 <= VIdx < NV)
 
-//inline voi
-d *aligned_calloc(size_t nmemb, size_t size) { return (void*)((unsigned)(calloc((nmemb*size)+15,sizeof(char)))+15 & 0xfffffff0); }
+
+//inline void *aligned_calloc(size_t nmemb, size_t size) { return (void*)((unsigned)(calloc((nmemb*size)+15,sizeof(char)))+15 & 0xfffffff0); }
 //inline void *aligned_calloc(size_t nmemb, size_t size) { return (void*)((size_t)(calloc((nmemb*size)+15,sizeof(char)))+15 & ~15); }
 
-// g++ -Wall
-
- -O3 -lm -lpthread -lasound `gtk-config --cflags --libs` test.cpp -o test
-
-<<<<<<< HEAD
-//----------
----------------------------------------------------------
-// Generic min and max using c++ inline
-//-------------------------------------------------------------------
-
-inline int 		max (unsigned int a, unsigned int b) { return (a>b) ? a : b; }
-inline int 		max (int a, int b) 			{ return (a>b) ? a : b; }
-
-inline long 	max (long a, long b) 		{ return (a>b) ? a : b; }
-inline long 	max (int a, long b) 		{ return (a>b) ? a : b; }
-inline long 	max (long a, int b) 		{ return (a>b) ? a : b; }
-
-inline float 	max (float a, float b) 		{ return (a>b) ? a : b; }
-inline float 	max (int a, float b) 		{ return (a>b) ? a : b; }
-inline float 	max (float a, int b) 		{ return (a>b) ? a : b; }
-inline float 	max (long a, float b) 		{ return (a>b) ? a : b; }
-inline float 	max (float a, long b) 		{ return (a>b) ? a : b; }
-
-inline double 	max (double a, double b) 	{ return (a>b) ? a : b; }
-inline double 	max (int a, double b) 		{ return (a>b) ? a : b; }
-inline double 	max (double a, int b) 		{ return (a>b) ? a : b; }
-inline double 	max (long a, double b) 		{ return (a>b) ? a : b; }
-inline double 	max (double a, long b) 		{ return (a>b) ? a : b; }
-inline double 	max (float a, double b) 	{ return (a>b) ? a : b; }
-inline double 	max (double a, float b) 	{ return (a>b) ? a : b; }
-
-inline int
-		min (int a, int b) 			{ return (a<b) ? a : b; }
-
-inline long 	min (long a, long b) 		{ return (a<b) ? a : b; }
-inline long 	min (int a, long b) 		{ return (a<b) ? a : b; }
-inline long 	min (long a, int b) 		{ return (a<b) ? a : b; }
-
-inline float 	min (float a, float b) 		{ return (a<b) ? a : b; }
-inline float 	min (int a, float b) 		{ return (a<b) ? a : b; }
-inline float 	min (float a, int b) 		{ return (a<b) ? a : b; }
-inline float 	min (long a, float b) 		{ return (a<b) ? a : b; }
-inline float 	min (float a, long b) 		{ return (a<b) ? a : b; }
-
-inline double 	min (double a, double b) 	{ return (a<b) ? a : b; }
-inline double 	min (int a, double b) 		{ return (a<b) ? a : b; }
-inline double 	min (double a, int b) 		{ return (a<b) ? a : b; }
-inline double 	min (long a, double b) 		{ return (a<b) ? a : b; }
-inline double 	min (double a, long b) 		{ return (a<b) ? a : b; }
-inline double 	min (float a, double b) 	{ return (a<b) ? a : b; }
-inline double 	min (double a, float b) 	{ return (a<b) ? a : b; }
-
-inline int
-lsr (int x, int n)			{ return int(((unsigned int)x) >> n); }
-
-bool setRea
-ltimePriority ()
-=======
+
+
 // g++ -Wall -O3 -lm -lpthread -lasound `gtk-config --cflags --libs` test.cpp -o test
 
 
@@ -161,7 +105,6 @@
 
 
 bool setRealtimePriority ()
->>>>>>> 6ba74f03
 {
     struct passwd *         pw;
     int                     err;
@@ -282,17 +225,17 @@
 	virtual void init(int samplingRate) 							= 0;
  	virtual void compute(int len, float** inputs, float** outputs) 	= 0;
 };
-
+		
 /********************END ARCHITECTURE SECTION (part 1/2)****************/
 
 /**************************BEGIN USER SECTION **************************/
-
+		
 <<includeclass>>
 
 /***************************END USER SECTION ***************************/
 
 /*******************BEGIN ARCHITECTURE SECTION (part 2/2)***************/
-
+					
 mydsp	DSP;
 
 
@@ -335,14 +278,14 @@
          << '\t' << hi*4*DSP.getNumOutputs() << '\t' << "MB/s outputs"
          << '\t' << tot/(COUNT-11)
          << '\t' << lo
-         << endl;
-}
+         << endl; 
+} 
 
 void allocBuffer()
 {
     unsigned int BSIZE = NV * VSIZE;
     gBuffer = (float*) calloc (BSIZE, sizeof(float));
-
+    
     int R0_0 = 0;
     for (int j = 0; j < BSIZE; j++) {
         int R0temp0 = (12345 + (1103515245 * R0_0));
