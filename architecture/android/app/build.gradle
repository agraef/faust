apply plugin: 'com.android.application'

android {
    compileSdkVersion 24
<<<<<<< HEAD
    buildToolsVersion "24"
=======
    buildToolsVersion "24.0.0"
>>>>>>> e12c2196

    defaultConfig {
        applicationId "com.faust"
        minSdkVersion 11
        targetSdkVersion 11

        ndk {
            moduleName "dsp_faust"
            cFlags "-O3 -fexceptions -frtti -DDISABLE_AGC"
            ldLibs "OpenSLES"
            ldLibs "log"
            stl "gnustl_static"
            abiFilters "armeabi-v7a"
        }
    }

    signingConfigs {
        release {
            storeFile file("tools/faust2android.keystore")
            storePassword "mephisto"
            keyAlias "faust2an"
            keyPassword "mephisto"
        }
    }

    buildTypes {
        release {
            minifyEnabled false
            proguardFiles getDefaultProguardFile('proguard-android.txt'), 'proguard-rules.txt'
            signingConfig signingConfigs.release
        }
    }
<<<<<<< HEAD
}
=======
}
>>>>>>> e12c2196
<|MERGE_RESOLUTION|>--- conflicted
+++ resolved
@@ -2,11 +2,7 @@
 
 android {
     compileSdkVersion 24
-<<<<<<< HEAD
-    buildToolsVersion "24"
-=======
     buildToolsVersion "24.0.0"
->>>>>>> e12c2196
 
     defaultConfig {
         applicationId "com.faust"
@@ -39,8 +35,4 @@
             signingConfig signingConfigs.release
         }
     }
-<<<<<<< HEAD
 }
-=======
-}
->>>>>>> e12c2196
