--- conflicted
+++ resolved
@@ -1,8 +1,8 @@
 /************************************************************************
 
-	IMPORTANT NOTE : this file contains two clearly delimited sections :
-	the ARCHITECTURE section (in two parts) and the USER section. Each section
-	is governed by its own copyright and license. Please check individually
+	IMPORTANT NOTE : this file contains two clearly delimited sections : 
+	the ARCHITECTURE section (in two parts) and the USER section. Each section 
+	is governed by its own copyright and license. Please check individually 
 	each section for license and copyright information.
 *************************************************************************/
 
@@ -12,9 +12,9 @@
     FAUST Architecture File
 	Copyright (C) 2003-2011 GRAME, Centre National de Creation Musicale
     ---------------------------------------------------------------------
-    This Architecture section is free software; you can redistribute it
-    and/or modify it under the terms of the GNU General Public License
-	as published by the Free Software Foundation; either version 3 of
+    This Architecture section is free software; you can redistribute it 
+    and/or modify it under the terms of the GNU General Public License 
+	as published by the Free Software Foundation; either version 3 of 
 	the License, or (at your option) any later version.
 
     This program is distributed in the hope that it will be useful,
@@ -22,47 +22,18 @@
     MERCHANTABILITY or FITNESS FOR A PARTICULAR PURPOSE.  See the
     GNU General Public License for more details.
 
-    You should have received a copy of the GNU General Public License
+    You should have received a copy of the GNU General Public License 
 	along with this program; If not, see <http://www.gnu.org/licenses/>.
 
-	EXCEPTION : As a special exception, you may create a larger work
-	that contains this FAUST architecture section and distribute
-	that work under terms of your choice, so long as this FAUST
-	architecture section is not modified.
+	EXCEPTION : As a special exception, you may create a larger work 
+	that contains this FAUST architecture section and distribute  
+	that work under terms of your choice, so long as this FAUST 
+	architecture section is not modified. 
 
 
  ************************************************************************
  ************************************************************************/
 
-<<<<<<< HEAD
-/* link with  */
-#include <math.h>
-/* link with  */
-#include <stdlib.h>
-#include <stdio.h>
-#include <string.h>
-#include <limits.h>
-#include <math.h>
-#include <errno.h>
-#include <time.h>
-#include <sys/ioctl.h>
-#include <unistd.h>
-#include <fcntl.h>
-#include <pwd.h>
-#include <sys/types.h>
-#include <assert.h>
-#include <pthread.h>
-#include <sys/wait.h>
-
-#include <list>
-#include <vector>
-#include <iostream>
-#include <fstream>
-#include <stack>
-#include <list>
-#include <map>
-=======
->>>>>>> b845245b
 #include <libgen.h>
 #include <iostream>
 
@@ -70,53 +41,10 @@
 #include "misc.h"
 #include "audio/portaudio-dsp.h"
 
-<<<<<<< HEAD
-// On Intel set FZ (Flush to Zero) and DAZ (Denormals Are Zero)
-// flags to avoid costly denormals
-#ifdef __SSE__
-    #include <xmmintrin.h>
-    #ifdef __SSE2__
-        #define AVOIDDENORMALS _mm_setcsr(_mm_getcsr() | 0x8040)
-    #else
-        #define AVOIDDENORMALS _mm_setcsr(_mm_getcsr() | 0x8000)
-    #endif
-#else
-    #define AVOIDDENORMALS
-#endif
-
-//#define BENCHMARKMODE
-
-
-struct Meta : map<const char*, const char*>
-{
-    void declare (const char* key, const char* value) { (*this)[key]=value; }
-};
-
-//inline void *aligned_calloc(size_t nmemb, size_t size) { return (void*)((unsigned)(calloc((nmemb*size)+15,sizeof(char)))+15 & 0xfffffff0); }
-
-// g++ -O3 -lm -ljack `gtk-config --cflags --libs` ex2.cpp
-
-
-
-#define max(x,y) (((x)>(y)) ? (x) : (y))
-#define min(x,y) (((x)<(y)) ? (x) : (y))
-
-
-// abs is now predefined
-//template<typename T> T abs (T a)			{ return (a<T(0)) ? -a : a; }
-
-
-inline int		lsr (int x, int n)			{ return int(((unsigned int)x) >> n); }
-
-inline int 		int2pow2 (int x)	{ int r=0; while ((1<<r)<x) r++; return r; }
-
-
-=======
 #ifdef OSCCTRL
 #include "gui/OSCUI.h"
 #endif
 
->>>>>>> b845245b
 
 /******************************************************************************
 *******************************************************************************
@@ -128,147 +56,26 @@
 
 <<includeIntrinsic>>
 
-<<<<<<< HEAD
-
-/******************************************************************************
-*******************************************************************************
-
-								FAUST DSP
-
-*******************************************************************************
-*******************************************************************************/
-
-
-
-
-
-//----------------------------------------------------------------
-//  définition du processeur de signal
-//----------------------------------------------------------------
-
-class dsp {
- protected:
-	int fSamplingFreq;
- public:
-	dsp() {}
-	virtual ~dsp() {}
-
-	virtual int getNumInputs() 										= 0;
-	virtual int getNumOutputs() 									= 0;
-	virtual void buildUserInterface(UI* interface) 					= 0;
-	virtual void init(int samplingRate) 							= 0;
- 	virtual void compute(int len, float** inputs, float** outputs) 	= 0;
-};
-
-=======
 		
->>>>>>> b845245b
 /********************END ARCHITECTURE SECTION (part 1/2)****************/
 
 /**************************BEGIN USER SECTION **************************/
-
+		
 <<includeclass>>
 
 /***************************END USER SECTION ***************************/
 
 /*******************BEGIN ARCHITECTURE SECTION (part 2/2)***************/
-<<<<<<< HEAD
-
-mydsp	DSP;
-
-
-
-
-
-/******************************************************************************
-*******************************************************************************
-
-							PORT AUDIO INTERFACE
-
-*******************************************************************************
-*******************************************************************************/
-
-
-
-//----------------------------------------------------------------------------
-// 	number of physical input and output channels of the PA device
-//----------------------------------------------------------------------------
-
-int		gDevNumInChans;
-int		gDevNumOutChans;
-
-
-//----------------------------------------------------------------------------
-// tables of noninterleaved input and output channels for FAUST
-//----------------------------------------------------------------------------
-
-float* 	gInChannel[256];
-float* 	gOutChannel[256];
-
-=======
 					
 mydsp		DSP;
 list<UI*>	UI::fGuiList;
->>>>>>> b845245b
 
 
-<<<<<<< HEAD
-void allocChannels (int size, int numInChan, int numOutChan)
-{
-
-	assert (numInChan < 256);
-	assert (numOutChan < 256);
-
-
-	for (int i = 0; i < numInChan; i++) {
-		gInChannel[i] = (float*) calloc (size, sizeof(float));
-		for (int j = 0; j < size; j++) {
-			gInChannel[i][j] = 0.0;
-		}
-	}
-
-	for (int i = 0; i < numOutChan; i++) {
-		gOutChannel[i] = (float*) calloc (size, sizeof(float));
-		for (int j = 0; j < size; j++) {
-			gOutChannel[i][j] = 0.0;
-		}
-	}
-}
-
-//----------------------------------------------------------------------------
-// Port Audio Callback
-//----------------------------------------------------------------------------
-
-static int audioCallback(const void *ibuf, void *obuf, unsigned long frames, const PaStreamCallbackTimeInfo*,  PaStreamCallbackFlags, void * )
-{
-	float* fInputBuffer = (float*) ibuf;
-	float* fOutputBuffer = (float*) obuf;
-
-	// split input samples
-	for (unsigned long s = 0; s < frames; s++) {
-		for (int c = 0; c < gDevNumInChans; c++) {
-			gInChannel[c][s] = fInputBuffer[c + s*gDevNumInChans];
-		}
-	}
-
-	// process samples
-	DSP.compute(frames, gInChannel, gOutChannel);
-
-	// merge output samples
-	for (unsigned long s = 0; s < frames; s++) {
-		for (int c = 0; c < gDevNumOutChans; c++) {
-			fOutputBuffer[c + s*gDevNumOutChans] = gOutChannel[c][s];
-		}
-	}
-
-    return 0;
-=======
 static long lopt (char *argv[], const char *name, long def) 
 {
 	int	i;
 	for (i=0; argv[i]; i++) if (!strcmp(argv[i], name)) return atoi(argv[i+1]);
 	return def;
->>>>>>> b845245b
 }
 
 /******************************************************************************
@@ -278,97 +85,6 @@
 
 *******************************************************************************
 *******************************************************************************/
-<<<<<<< HEAD
-
-list<GUI*>              GUI::fGuiList;
-map<float*, float>      QTGUI::fGuiSize;       // map widget zone with widget size coef
-map<float*, string>     QTGUI::fTooltip;       // map widget zone with tooltip strings
-set<float*>             QTGUI::fKnobSet;       // set of widget zone to be knobs
-map<float*, string>     QTGUI::fUnit;          // map widget zone with unit strings (i.e. "dB")
-set<float*>             QTGUI::fLedSet;        // set of widget zone to be LEDs
-
-
-
-
-
-/******************************************************************************
-*******************************************************************************
-
-								MAIN PLAY THREAD
-
-*******************************************************************************
-*******************************************************************************/
-
-long lopt (char *argv[], const char *name, long def)
-{
-	int	i;
-	for (i=0; argv[i]; i++) if (!strcmp(argv[i], name)) return atoi(argv[i+1]);
-	return def;
-}
-
-void pa_error(int err)
-{
-	if (err != paNoError) {
-		printf(  "PortAudio error: %s\n", Pa_GetErrorText( err ) );
-		exit(1);
-	}
-}
-
-//-------------------------------------------------------------------------
-// 									MAIN
-//-------------------------------------------------------------------------
-
-int main( int argc, char *argv[] )
-{
-	GUI* interface = new QTGUI(argc, argv);
-    FUI* finterface = new FUI();
-	char rcfilename[256];
-    PaStream* as;
-
-    long srate = (long)lopt(argv, "--frequency", 44100);
-    int	fpb = lopt(argv, "--buffer", 128);
-
-    pa_error(Pa_Initialize());
-
-	const PaDeviceInfo*	idev = Pa_GetDeviceInfo(Pa_GetDefaultInputDevice());
-	const PaDeviceInfo*	odev = Pa_GetDeviceInfo(Pa_GetDefaultOutputDevice());
-
-	gDevNumInChans = (DSP.getNumInputs() > 0) ? idev->maxInputChannels : 0 ;
-	gDevNumOutChans = (DSP.getNumOutputs() > 0) ? odev->maxOutputChannels : 0;
-
-    PaStreamParameters inputParameters;
-    PaStreamParameters outputParameters;
-
-    inputParameters.device = Pa_GetDefaultInputDevice();
-    inputParameters.sampleFormat = paFloat32;
-    inputParameters.channelCount = gDevNumInChans;
-    inputParameters.hostApiSpecificStreamInfo = 0;
-
-    outputParameters.device = Pa_GetDefaultOutputDevice();
-    outputParameters.sampleFormat = paFloat32;
-    outputParameters.channelCount = gDevNumOutChans;
-    outputParameters.hostApiSpecificStreamInfo = 0;
-
-    PaError err;
-    if ((err = Pa_IsFormatSupported(
-        ((gDevNumInChans > 0) ? &inputParameters : 0),
-        ((gDevNumOutChans > 0) ? &outputParameters : 0), srate)) != 0) {
-        printf("stream format is not supported err = %d\n", err);
-        exit(1);
-    }
-
-    printf("inchan = %d, outchan = %d, freq = %ld\n", gDevNumInChans, gDevNumOutChans, srate);
-	allocChannels(fpb, max(gDevNumInChans, DSP.getNumInputs()), max(gDevNumOutChans, DSP.getNumOutputs()));
-
-	DSP.init(long(srate));
-	DSP.buildUserInterface(interface);
-    DSP.buildUserInterface(finterface);
-
-    const char* home = getenv("HOME");
-    if (home == 0) home = ".";
-    snprintf(rcfilename, 256, "%s/.%src", home, basename(argv[0]));
-    finterface->recallState(rcfilename);
-=======
 int main( int argc, char *argv[] )
 {
 	char name[256];
@@ -389,7 +105,6 @@
     long srate = (long)lopt(argv, "--frequency", 44100);
     int	fpb = lopt(argv, "--buffer", 128);
 	portaudio audio (srate, fpb);
->>>>>>> b845245b
 
 	audio.init(name, &DSP);
 	interface->recallState(rcfilename);	
@@ -399,16 +114,9 @@
 	oscinterface->run();
 #endif
 	interface->run();
-<<<<<<< HEAD
-	Pa_StopStream(as);
-	Pa_CloseStream(as);
-
-    finterface->saveState(rcfilename);
-=======
 	
 	audio.stop();
 	interface->saveState(rcfilename);
->>>>>>> b845245b
   	return 0;
 }
 /********************END ARCHITECTURE SECTION (part 2/2)****************/
