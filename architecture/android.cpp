--- conflicted
+++ resolved
@@ -123,13 +123,8 @@
 	}
 
 	// Allocating memory for input channel. We assume no more than
-<<<<<<< HEAD
-	// one physical input channel. All software input channels will 
-	// share the same content.
-=======
 	// one physical input channel. Additional input channels will 
 	// share the content of input channel 0.
->>>>>>> 2d4203d6
 	if (inChanNumb >= 1) {
 		bufferin = new float *[inChanNumb];
 		bufferin[0] = new float[vecSamps];
