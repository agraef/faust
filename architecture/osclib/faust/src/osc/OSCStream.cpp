--- conflicted
+++ resolved
@@ -52,12 +52,8 @@
     
     if(_oscerr == 0)
         _oscerr = new OSCStream(_socket);
-<<<<<<< HEAD
-
-=======
-    
+        
     fRefCount++;
->>>>>>> ce3dd460
 	return (_socket && _oscout && _oscerr);
 }
 
