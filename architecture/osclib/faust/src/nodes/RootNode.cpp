/*

  Copyright (C) 2011 Grame

  This library is free software; you can redistribute it and/or
  modify it under the terms of the GNU Lesser General Public
  License as published by the Free Software Foundation; either
  version 2.1 of the License, or (at your option) any later version.

  This library is distributed in the hope that it will be useful,
  but WITHOUT ANY WARRANTY; without even the implied warranty of
  MERCHANTABILITY or FITNESS FOR A PARTICULAR PURPOSE.  See the GNU
  Lesser General Public License for more details.

  You should have received a copy of the GNU Lesser General Public
  License along with this library; if not, write to the Free Software
  Foundation, Inc., 51 Franklin Street, Fifth Floor, Boston, MA  02110-1301  USA

  Grame Research Laboratory, 9 rue du Garet, 69001 Lyon - France
  research@grame.fr

*/

#include <string>
#include <sstream>
<<<<<<< HEAD
#include <stdio.h>
=======
#include <stdlib.h>
>>>>>>> 579427dc

#ifndef _WIN32
#include <unistd.h>
#endif

#include "faust/OSCControler.h"
#include "faust/osc/Message.h"
#include "faust/OSCIO.h"
#include "faust/osc/RootNode.h"
#include "OSCStream.h"

#ifdef WIN32
# include "winsock2.h"
#else
# include "ip/NetworkingUtils.h"
#endif

using namespace std;

namespace oscfaust
{

static const char* kHelloMsg		= "hello";
static const char* kDestMsg         = "desthost";
static const char* kUdpOutPortMsg	= "outport";
static const char* kUdpErrPortMsg	= "errport";
static const char* kXmitMsg         = "xmit";
static const char* kXmitFilter      = "xmitfilter";

//--------------------------------------------------------------------------
// ip address utility
//--------------------------------------------------------------------------
static string getHostName()
{
	char name[512];
	return (gethostname(name, 512) == -1) ? "" : name;
}

//--------------------------------------------------------------------------
string getIP()
{
	string name = getHostName();
	stringstream ipStr;
	if (name.size()) {
		unsigned long ip = GetHostByName(name.c_str());
		ipStr	<< ((ip >> 24) & 0xff) << '.'
				<< ((ip >> 16) & 0xff) << '.'
				<< ((ip >> 8) & 0xff) << '.'
				<< (ip & 0xff);
	}
	return ipStr.str();
}

//--------------------------------------------------------------------------
void RootNode::addAlias(const char* alias, const char* address, float imin, float imax, float omin, float omax)
{
	aliastarget target(address, imin, imax, omin, omax);
	fAliases[alias].push_back(target);
}

//--------------------------------------------------------------------------
static string ip2string(unsigned long ip)
{
	stringstream str;
	str << ((ip >> 24) & 0xff) << '.' << ((ip >> 16) & 0xff) << '.' << ((ip >> 8) & 0xff) << '.' << (ip & 0xff);
	return str.str();
}

//--------------------------------------------------------------------------
// handler for the get attribute message
//--------------------------------------------------------------------------
void RootNode::get(unsigned long ipdest, const std::string& what) const		///< handler for the 'get' message
{
 	unsigned long savedip = oscout.getAddress();	// saves the current destination IP
	oscout.setAddress(ipdest);						// sets the osc stream dest IP to the request src IP

	if (what == kXmitMsg)
		oscout << OSCStart(getOSCAddress().c_str()) << kXmitMsg << OSCControler::gXmit << OSCEnd();
	else if (what == kDestMsg)
		oscout << OSCStart(getOSCAddress().c_str()) << kDestMsg << ip2string(savedip) << OSCEnd();
	else if (what == kUdpOutPortMsg)
		oscout << OSCStart(getOSCAddress().c_str()) << kUdpOutPortMsg << oscout.getPort() << OSCEnd();
	else if (what == kUdpErrPortMsg)
		oscout << OSCStart(getOSCAddress().c_str()) << kUdpErrPortMsg << oscerr.getPort() << OSCEnd();

	oscout.setAddress(savedip);			// restores the destination IP
	MessageDriven::get(ipdest, what);	// and call the default behavior
}

//--------------------------------------------------------------------------
// handler for the get message
//--------------------------------------------------------------------------
void RootNode::get(unsigned long ipdest) const		///< handler for the 'get' message
{
    unsigned long savedip = oscout.getAddress();	// saves the current destination IP
	oscout.setAddress(ipdest);						// sets the osc stream dest IP to the request src IP

	oscout << OSCStart(getOSCAddress().c_str()) << kXmitMsg << OSCControler::gXmit << OSCEnd();
	oscout << OSCStart(getOSCAddress().c_str()) << kDestMsg << ip2string(savedip) << OSCEnd();
	oscout << OSCStart(getOSCAddress().c_str()) << kUdpOutPortMsg << oscout.getPort() << OSCEnd();
	oscout << OSCStart(getOSCAddress().c_str()) << kUdpErrPortMsg << oscerr.getPort() << OSCEnd();

	std::map<std::string, std::vector<aliastarget> >::const_iterator i = fAliases.begin();
	while (i != fAliases.end()) {
		vector<aliastarget> targets = i->second;
		for (size_t n = 0; n < targets.size(); n++) {
			// send a alias message for each target
			const aliastarget& t = targets[n];
			oscout << OSCStart(i->first.c_str()) << t.fMinIn << t.fMaxIn << "alias" << targets[n].fTarget.c_str() << t.fMinOut << t.fMaxOut << OSCEnd();
		}
		i++;
	}
	oscout.setAddress(savedip);		// restores the destination IP
	MessageDriven::get(ipdest);		// and call the default behavior
}

//--------------------------------------------------------------------------
// handling aliases
//--------------------------------------------------------------------------
void RootNode::processAlias(const string& address, float val)
{
 	vector<aliastarget> targets = fAliases[address];	// retrieve the address aliases
	size_t n = targets.size();							// that could point to an arbitraty number of targets
	for (size_t i = 0; i < n; i++) {					// for each target
		Message m(targets[i].fTarget, address);			// create a new message with the target address and the alias
		m.add(targets[i].scale(val));					// add the scaled value of the value
		MessageDriven::processMessage(&m);				// and do a regular processing of the message
	}
}

std::vector<std::string> RootNode::getAliases(const std::string& address)
{
    std::map<std::string, std::vector<aliastarget> >::iterator it;
    std::vector<std::string> res;
    for (it = fAliases.begin(); it != fAliases.end(); it++) {
        vector<aliastarget> targets = (*it).second;
        for (size_t i = 0; i < targets.size(); i++) {
            if (targets[i].fTarget == address) {
                res.push_back((*it).first);
            }
        }
    }
    return res;
}

//--------------------------------------------------------------------------
// specific processMessage at RootNode: intended to handle aliases
//--------------------------------------------------------------------------
void RootNode::processMessage(const Message* msg)
{
	const string& addr = msg->address();
	float v; int iv;
	if (msg->size() == 1) {             // there is a single parameter
		if (msg->param(0, v))           // check the parameter float value
			processAlias(addr, v);		// and try to process as an alias
		else if (msg->param(0, iv))		// not a float value : try with an int value
			processAlias(addr, float(iv));
	}
	else if (msg->size() > 1) {			// there are several parameters
		// we simulate several messages, one for each value
		for (int i = 0; i < msg->size(); i++) {
			ostringstream as; as << addr << '/' << i;		// compute an address in the form /address/i
			if (msg->param(i, v))							// get the parameter float value
				processAlias(as.str(), v);					// and try to process as an alias using the extended address
			else if (msg->param(i, iv))						// not a float value : try with an int value
				processAlias(as.str(), float(iv));
		}
	}
	MessageDriven::processMessage(msg);
}

//--------------------------------------------------------------------------
// signal data handler
//--------------------------------------------------------------------------
bool RootNode::acceptSignal(const Message* msg)
{
	bool ret = true;
	int n = msg->size();
	if (n) {
		float val;
        float* buff = (float*)(alloca(sizeof(float) * n));
		for (int i = 0; i < n ; i++) {
			if (msg->param(i, val))	{		// assumes that it receives float values only
				buff[i] = val;
			} else {						// in case not
				ret = false;				// set return code to false
				break;						// and stops reading data
			}
		}
		if (ret) fIO->receive(n, buff);	// call the IO controler receive method with the float data
	}
	else ret = false;
	return ret;
}

//--------------------------------------------------------------------------
bool RootNode::accept(const Message* msg)
{
<<<<<<< HEAD
 	string val;
=======
  	string val;
>>>>>>> 579427dc
	// checks for the 'hello' message first
	if ((msg->size() == 1) && (msg->param(0, val)) && (val == kHelloMsg)) {
		hello(msg->src());
		return true;
	}

	if (MessageDriven::accept(msg)) {
		return true;
	} else if ((msg->size() >= 2) && (msg->param(0, val))) {
		string str; int num;
		if ((val == kDestMsg) && (msg->param(1, str))) {
			oscout.setAddress(str);
		} else if ((val == kUdpOutPortMsg) && (msg->param(1, num))) {
			*fUDPOut = num;
			oscout.setPort(num);
		} else if ((val == kUdpErrPortMsg) && (msg->param(1, num))) {
			*fUDPErr = num;
			oscerr.setPort(num);
		} else if ((val == kXmitMsg) && (msg->param(1, num))) {
			OSCControler::gXmit = num;
        } else if (val == kXmitFilter) {
            for (int i = 1 ; i < msg->size(); i++) {
                msg->param(i, str);
                OSCControler::addFilteredPath(str);
            }
        }
    } else if ((msg->size() == 1) && (msg->param(0, val))) { 
        if (val == kXmitFilter) {
            OSCControler::resetFilteredPaths();
        }
    } else if (fIO) {						// when still not handled and if a IO controler is set
		return acceptSignal(msg);			// try to read signal data
    }
	return false;
}

//--------------------------------------------------------------------------
void RootNode::setPorts(int* in, int* out, int* err)
{
	fUPDIn  = in;
	fUDPOut = out;
	fUDPErr = err;
}

//--------------------------------------------------------------------------
void RootNode::hello(unsigned long ipdest) const
{
	if (fUPDIn && fUDPOut && fUDPErr) {					// on 'hello' request
		unsigned long savedip = oscout.getAddress();	// saves the current dest IP
		oscout.setAddress(ipdest);						// set the destination IP
		// and sends its address + the udp port numbers (in, out and err)
		oscout << OSCStart(getOSCAddress().c_str()) << getIP() << *fUPDIn << *fUDPOut << *fUDPErr << OSCEnd();
		oscout.setAddress(savedip);						// and restores the dest IP
	}
}

} // end namespoace<|MERGE_RESOLUTION|>--- conflicted
+++ resolved
@@ -23,11 +23,8 @@
 
 #include <string>
 #include <sstream>
-<<<<<<< HEAD
 #include <stdio.h>
-=======
 #include <stdlib.h>
->>>>>>> 579427dc
 
 #ifndef _WIN32
 #include <unistd.h>
@@ -226,11 +223,7 @@
 //--------------------------------------------------------------------------
 bool RootNode::accept(const Message* msg)
 {
-<<<<<<< HEAD
  	string val;
-=======
-  	string val;
->>>>>>> 579427dc
 	// checks for the 'hello' message first
 	if ((msg->size() == 1) && (msg->param(0, val)) && (val == kHelloMsg)) {
 		hello(msg->src());
