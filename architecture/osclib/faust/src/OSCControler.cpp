--- conflicted
+++ resolved
@@ -127,13 +127,9 @@
 	if (rootnode) {
 		// informs the root node of the udp ports numbers (required to handle the 'hello' message
 		rootnode->setPorts (&fUDPPort, &fUDPOut, &fUPDErr);
-		// starts the network services
-<<<<<<< HEAD
+		
+        // starts the network services
 		fOsc->start (rootnode, fUDPPort, fUDPOut, fUPDErr, getDesAddress());
-=======
-        
-		fOsc->start (rootnode, fUDPPort, fUDPOut, fUPDErr, getDestAddress());
->>>>>>> e2d2b205
 
 		// and outputs a message on the osc output port
 		oscout << OSCStart("Faust OSC version") << versionstr() << "-"
@@ -151,17 +147,12 @@
 }
 
 //--------------------------------------------------------------------------
-<<<<<<< HEAD
 const char*	OSCControler::getRootName()		{ return fFactory->root()->getName(); }
-void		OSCControler::quit ()			{ fOsc->stop(); }
-=======
-const char*	OSCControler::getRootName()	const { return fFactory->root()->getName(); }
 
 //--------------------------------------------------------------------------
 void OSCControler::quit ()
 {
 	fOsc->stop();
 }
->>>>>>> e2d2b205
 
 } // namespace