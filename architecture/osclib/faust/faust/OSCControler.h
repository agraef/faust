--- conflicted
+++ resolved
@@ -65,18 +65,10 @@
 			5507-5552  Unassigned
 		*/
 		enum { kUDPBasePort = 5510};
-<<<<<<< HEAD
-  
-        OSCControler (int argc, char *argv[], GUI* ui, OSCIO* io = 0, ErrorCallback errCallback = NULL, void* arg = NULL, bool init = true);
-
-        virtual ~OSCControler ();
-
-=======
             
         OSCControler(int argc, char *argv[], GUI* ui, OSCIO* io = 0, ErrorCallback errCallback = NULL, void* arg = NULL, bool init = true);
 
         virtual ~OSCControler();
->>>>>>> 29bddcb5
 	
 		//--------------------------------------------------------------------------
 		// addnode, opengroup and closegroup are simply relayed to the factory
