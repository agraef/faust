/*

  Faust Project

  Copyright (C) 2011 Grame

  This library is free software; you can redistribute it and/or
  modify it under the terms of the GNU Lesser General Public
  License as published by the Free Software Foundation; either
  version 2.1 of the License, or (at your option) any later version.

  This library is distributed in the hope that it will be useful,
  but WITHOUT ANY WARRANTY; without even the implied warranty of
  MERCHANTABILITY or FITNESS FOR A PARTICULAR PURPOSE.  See the GNU
  Lesser General Public License for more details.

  You should have received a copy of the GNU Lesser General Public
  License along with this library; if not, write to the Free Software
  Foundation, Inc., 51 Franklin Street, Fifth Floor, Boston, MA  02110-1301  USA

  Grame Research Laboratory, 9 rue du Garet, 69001 Lyon - France
  research@grame.fr

*/

#ifndef __OSCControler__
#define __OSCControler__

#include <string>
#include "faust/osc/FaustFactory.h"

class GUI;

typedef void (*ErrorCallback)(void*);  

namespace oscfaust
{

class OSCIO;
class OSCSetup;

//--------------------------------------------------------------------------
/*!
	\brief the main Faust OSC Lib API
	
	The OSCControler is essentially a glue between the memory representation (in charge of the FaustFactory),
	and the network services (in charge of OSCSetup).
*/
class OSCControler
{
	int fUDPPort, fUDPOut, fUPDErr;		// the udp ports numbers
	std::string		fDestAddress;		// the osc messages destination address
	OSCSetup*		fOsc;				// the network manager (handles the udp sockets)
	OSCIO*			fIO;				// hack for OSC IO support (actually only relayed to the factory)
	FaustFactory *	fFactory;			// a factory to build the memory represetnatin

	public:
		/*
			base udp port is chosen in an unassigned range from IANA PORT NUMBERS (last updated 2011-01-24)
			see at http://www.iana.org/assignments/port-numbers
			5507-5552  Unassigned
		*/
		enum { kUDPBasePort = 5510};
            
        OSCControler (int argc, char *argv[], GUI* ui, OSCIO* io = 0, ErrorCallback errCallback = NULL, void* arg = NULL);

<<<<<<< HEAD
        virtual ~OSCControler ();
=======
				 OSCControler (int argc, char *argv[], GUI* ui, OSCIO* io=0);
                OSCControler (int argc, char *argv[], GUI* ui, OSCIO* io=0, ErrorCallback errCallback = NULL, void* arg = NULL);
		virtual ~OSCControler ();
>>>>>>> 1100a320
	
		//--------------------------------------------------------------------------
		// addnode, opengroup and closegroup are simply relayed to the factory
		//--------------------------------------------------------------------------
		// Add a node in the current group (top of the group stack)
		template <typename T> void addnode (const char* label, T* zone, T init, T min, T max)
							{ fFactory->addnode (label, zone, init, min, max); }
		
		//--------------------------------------------------------------------------
		// This method is used for alias messages. The arguments imin and imax allow
		// to map incomming values from the alias input range to the actual range 
		template <typename T> void addAlias (const std::string& fullpath, T* zone, T imin, T imax, T init, T min, T max, const char* label)
							{ fFactory->addAlias (fullpath, zone, imin, imax, init, min, max, label); }

		void opengroup (const char* label)		{ fFactory->opengroup (label); }
		void closegroup ()						{ fFactory->closegroup(); }
	   
		//--------------------------------------------------------------------------
		void run ();				// starts the network services
		void quit ();				// stop the network services
		
		int	getUDPPort()			{ return fUDPPort; }
		int	getUDPOut()				{ return fUDPOut; }
		int	getUDPErr()				{ return fUPDErr; }
		const char*	getDesAddress() { return fDestAddress.c_str(); }
		const char*	getRootName();	// probably useless, introduced for UI extension experiments

		static float version();				// the Faust OSC library version number
		static const char* versionstr();	// the Faust OSC library version number as a string
		static bool	gXmit;				// a static variable to control the transmission of values
										// i.e. the use of the interface as a controler
};

}

#endif<|MERGE_RESOLUTION|>--- conflicted
+++ resolved
@@ -61,16 +61,10 @@
 			5507-5552  Unassigned
 		*/
 		enum { kUDPBasePort = 5510};
-            
+    
+        OSCControler (int argc, char *argv[], GUI* ui, OSCIO* io = 0);
         OSCControler (int argc, char *argv[], GUI* ui, OSCIO* io = 0, ErrorCallback errCallback = NULL, void* arg = NULL);
-
-<<<<<<< HEAD
-        virtual ~OSCControler ();
-=======
-				 OSCControler (int argc, char *argv[], GUI* ui, OSCIO* io=0);
-                OSCControler (int argc, char *argv[], GUI* ui, OSCIO* io=0, ErrorCallback errCallback = NULL, void* arg = NULL);
 		virtual ~OSCControler ();
->>>>>>> 1100a320
 	
 		//--------------------------------------------------------------------------
 		// addnode, opengroup and closegroup are simply relayed to the factory
