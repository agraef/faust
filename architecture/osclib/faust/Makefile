subprojects := . src src/lib src/msg src/nodes src/osc src/threads ../..
sources = $(wildcard src/*.cpp) $(wildcard src/*/*.cpp) 
objects = $(sources:.cpp=.o)

VPATH = $(subprojects)

system	?= $(shell uname -s)

# Darwin/OS X: default installation name prefix for the dynamic library. This
# defaults to the installation prefix (a fixed path) if we have one, but
# depending on usage (plugin or executable) you may want to keep it empty or
# use some generic prefix such as @loader_path/ instead (see below).

ifneq ($(PREFIX),)
	INSTALL_PREFIX = $(PREFIX)/lib/
endif

# Here are some useful alternative options for the installation name prefix
# (cf., e.g., https://wincent.com/wiki/@executable_path,_@load_path_and_@rpath):

# @executable_path: Useful if the dylib is distributed with an application
# (add path relative to the main executable if needed):
#INSTALL_PREFIX = @executable_path/

# @loader_path (OS X 10.4+): Useful if the dylib is distributed with a plugin
# (add path relative to the plugin if needed):
#INSTALL_PREFIX = @loader_path/

# @rpath (OS X 10.5+): Useful if the dylib is distributed with an application
# which has an rpath coded into it:
#INSTALL_PREFIX = @rpath/

ifeq ($(system), Darwin)
<<<<<<< HEAD
ARCHFLAGS :=  -arch i386 -arch x86_64
=======
	ARCHFLAGS := -mmacosx-version-min=10.9  # we only support osx from 10.9 and up 
>>>>>>> b6fc317b
else
	ARCHFLAGS := 
	ifeq ($(findstring MINGW32, $(system)),)
		CXXFLAGS += -fPIC
	endif
endif

ifeq ($(MODE), SHARED)
	ifeq ($(system), Darwin)
		TARGET=libOSCFaust.$(VERSION).dylib
		SONAME=libOSCFaust.$(SOVERSION).dylib
		ifneq ($(INSTALL_PREFIX),)
			INSTALL_NAME = -install_name "$(INSTALL_PREFIX)$(SONAME)"
		endif
	else
		ifneq ($(findstring MINGW32, $(system)),)
			TARGET=libOSCFaust-$(VERSION).dll
			SONAME=libOSCFaust-$(SOVERSION).dll
		else
			TARGET=libOSCFaust.so.$(VERSION)
			SONAME=libOSCFaust.so.$(SOVERSION)
		endif
	endif
else
	TARGET=libOSCFaust.a
endif


CXXFLAGS ?= -O3 -Wall -Wuninitialized 
CXXFLAGS += -Wno-parentheses -I../oscpack -I../oscpack/osc $(addprefix -I, $(subprojects)) -DINSTALL_PREFIX='"$(prefix)"' $(ARCHFLAGS)

all : $(TARGET)

libOSCFaust.$(VERSION).dylib : $(objects)
	$(CXX) -dynamiclib $(INSTALL_NAME) -compatibility_version $(SOVERSION) -current_version $(VERSION) $(ARCHFLAGS) $(objects) -L.. -loscpack -o libOSCFaust.$(VERSION).dylib

libOSCFaust.so.$(VERSION) : $(objects)
	$(CXX) -shared -Wl,-soname,$(SONAME) -fPIC $(ARCHFLAGS) $(LDFLAGS) $(objects) -L.. -loscpack -o libOSCFaust.so.$(VERSION)

libOSCFaust-$(VERSION).dll : $(objects)
	$(CXX) -shared $(ARCHFLAGS) $(LDFLAGS) $(objects) -L.. -loscpack -lwsock32 -lws2_32 -lwinmm -o libOSCFaust-$(VERSION).dll

libOSCFaust.a : $(objects)
	rm -f $@
	ar cq $@ $(objects)
	ranlib $@
	

ios: IPHONEOS_DEPLOYMENT_TARGET=5.0
ios: CXX = /Applications/Xcode.app/Contents/Developer/Toolchains/XcodeDefault.xctoolchain/usr/bin/clang++ 
ios: CXXFLAGS += -std=c++11 -stdlib=libstdc++ -arch armv7 -arch armv7s -arch arm64 -pipe -O3 -gdwarf-2 -isysroot /Applications/Xcode.app/Contents/Developer/Platforms/iPhoneOS.platform/Developer/SDKs/iPhoneOS7.1.sdk
ios: CXXFLAGS += -fvisibility=hidden -Wno-overloaded-virtual -Wno-parentheses $(addprefix -I, $(subprojects)) -DINSTALL_PREFIX='"$(prefix)"' 

ios : libOSCFaust.a 
	
depend :
	makedepend -fMakefile -w120 -Y -- $(CXXFLAGS) -- $(sources)
	
clean :
	rm -f $(objects)
	rm -f libOSCFaust.a libOSCFaust*.dylib libOSCFaust.so* libOSCFaust*.dll
	


# DO NOT DELETE

src/OSCControler.o: faust/OSCControler.h faust/osc/FaustFactory.h faust/osc/FaustNode.h faust/osc/MessageDriven.h
src/OSCControler.o: faust/osc/MessageProcessor.h faust/osc/smartpointer.h faust/osc/Message.h ../../faust/gui/GUI.h
src/OSCControler.o: ../../faust/gui/UI.h ../../faust/gui/ring-buffer.h faust/osc/RootNode.h faust/OSCIO.h
src/OSCControler.o: src/osc/OSCSetup.h src/osc/OSCStream.h ../oscpack/osc/OscOutboundPacketStream.h
src/OSCControler.o: ../oscpack/osc/OscTypes.h ../oscpack/osc/OscException.h ../oscpack/ip/UdpSocket.h
src/OSCControler.o: ../oscpack/ip/NetworkingUtils.h ../oscpack/ip/IpEndpointName.h src/lib/OSCFError.h
src/OSCControler.o: src/lib/OSCRegexp.h src/lib/deelx.h
src/lib/OSCFError.o: src/lib/OSCFError.h src/osc/OSCStream.h ../oscpack/osc/OscOutboundPacketStream.h
src/lib/OSCFError.o: ../oscpack/osc/OscTypes.h ../oscpack/osc/OscException.h ../oscpack/ip/UdpSocket.h
src/lib/OSCFError.o: ../oscpack/ip/NetworkingUtils.h ../oscpack/ip/IpEndpointName.h faust/osc/Message.h
src/lib/OSCFError.o: faust/osc/smartpointer.h
src/lib/OSCRegexp.o: src/lib/OSCRegexp.h src/lib/deelx.h
src/msg/Message.o: faust/osc/Message.h faust/osc/smartpointer.h src/lib/OSCFError.h src/osc/OSCStream.h
src/msg/Message.o: ../oscpack/osc/OscOutboundPacketStream.h ../oscpack/osc/OscTypes.h ../oscpack/osc/OscException.h
src/msg/Message.o: ../oscpack/ip/UdpSocket.h ../oscpack/ip/NetworkingUtils.h ../oscpack/ip/IpEndpointName.h
src/nodes/FaustFactory.o: faust/osc/FaustFactory.h faust/osc/FaustNode.h faust/osc/MessageDriven.h
src/nodes/FaustFactory.o: faust/osc/MessageProcessor.h faust/osc/smartpointer.h faust/osc/Message.h
src/nodes/FaustFactory.o: ../../faust/gui/GUI.h ../../faust/gui/UI.h ../../faust/gui/ring-buffer.h faust/osc/RootNode.h
src/nodes/FaustFactory.o: src/osc/OSCAddress.h
src/nodes/FaustNode.o: faust/osc/FaustNode.h faust/osc/MessageDriven.h faust/osc/MessageProcessor.h
src/nodes/FaustNode.o: faust/osc/smartpointer.h faust/osc/Message.h ../../faust/gui/GUI.h ../../faust/gui/UI.h
src/nodes/FaustNode.o: ../../faust/gui/ring-buffer.h faust/osc/RootNode.h faust/OSCControler.h faust/osc/FaustFactory.h
src/nodes/FaustNode.o: src/osc/OSCStream.h ../oscpack/osc/OscOutboundPacketStream.h ../oscpack/osc/OscTypes.h
src/nodes/FaustNode.o: ../oscpack/osc/OscException.h ../oscpack/ip/UdpSocket.h ../oscpack/ip/NetworkingUtils.h
src/nodes/FaustNode.o: ../oscpack/ip/IpEndpointName.h
src/nodes/MessageDriven.o: faust/osc/Message.h faust/osc/smartpointer.h faust/osc/MessageDriven.h
src/nodes/MessageDriven.o: faust/osc/MessageProcessor.h src/osc/OSCAddress.h src/lib/OSCFError.h src/osc/OSCStream.h
src/nodes/MessageDriven.o: ../oscpack/osc/OscOutboundPacketStream.h ../oscpack/osc/OscTypes.h
src/nodes/MessageDriven.o: ../oscpack/osc/OscException.h ../oscpack/ip/UdpSocket.h ../oscpack/ip/NetworkingUtils.h
src/nodes/MessageDriven.o: ../oscpack/ip/IpEndpointName.h src/lib/OSCRegexp.h src/lib/deelx.h
src/nodes/RootNode.o: faust/OSCControler.h faust/osc/FaustFactory.h faust/osc/FaustNode.h faust/osc/MessageDriven.h
src/nodes/RootNode.o: faust/osc/MessageProcessor.h faust/osc/smartpointer.h faust/osc/Message.h ../../faust/gui/GUI.h
src/nodes/RootNode.o: ../../faust/gui/UI.h ../../faust/gui/ring-buffer.h faust/osc/RootNode.h faust/OSCIO.h
src/nodes/RootNode.o: src/osc/OSCStream.h ../oscpack/osc/OscOutboundPacketStream.h ../oscpack/osc/OscTypes.h
src/nodes/RootNode.o: ../oscpack/osc/OscException.h ../oscpack/ip/UdpSocket.h ../oscpack/ip/NetworkingUtils.h
src/nodes/RootNode.o: ../oscpack/ip/IpEndpointName.h ../oscpack/ip/NetworkingUtils.h
src/osc/OSCAddress.o: src/osc/OSCAddress.h
src/osc/OSCIO.o: faust/OSCIO.h src/osc/OSCStream.h ../oscpack/osc/OscOutboundPacketStream.h ../oscpack/osc/OscTypes.h
src/osc/OSCIO.o: ../oscpack/osc/OscException.h ../oscpack/ip/UdpSocket.h ../oscpack/ip/NetworkingUtils.h
src/osc/OSCIO.o: ../oscpack/ip/IpEndpointName.h
src/osc/OSCListener.o: faust/osc/Message.h faust/osc/smartpointer.h src/osc/OSCListener.h faust/osc/MessageProcessor.h
src/osc/OSCListener.o: ../oscpack/ip/UdpSocket.h ../oscpack/ip/NetworkingUtils.h ../oscpack/ip/IpEndpointName.h
src/osc/OSCListener.o: ../oscpack/osc/OscPacketListener.h ../oscpack/osc/OscReceivedElements.h
src/osc/OSCListener.o: ../oscpack/osc/OscTypes.h ../oscpack/osc/OscException.h ../oscpack/ip/PacketListener.h
src/osc/OSCListener.o: src/osc/OSCStream.h ../oscpack/osc/OscOutboundPacketStream.h
src/osc/OSCListener.o: ../oscpack/osc/OscReceivedElements.h ../oscpack/ip/IpEndpointName.h
src/osc/OSCSetup.o: src/osc/OSCSetup.h src/osc/OSCStream.h ../oscpack/osc/OscOutboundPacketStream.h
src/osc/OSCSetup.o: ../oscpack/osc/OscTypes.h ../oscpack/osc/OscException.h ../oscpack/ip/UdpSocket.h
src/osc/OSCSetup.o: ../oscpack/ip/NetworkingUtils.h ../oscpack/ip/IpEndpointName.h src/threads/TThreads.h
src/osc/OSCSetup.o: src/osc/OSCListener.h faust/osc/smartpointer.h faust/osc/MessageProcessor.h
src/osc/OSCSetup.o: ../oscpack/osc/OscPacketListener.h ../oscpack/osc/OscReceivedElements.h
src/osc/OSCSetup.o: ../oscpack/ip/PacketListener.h
src/osc/OSCStream.o: src/osc/OSCStream.h ../oscpack/osc/OscOutboundPacketStream.h ../oscpack/osc/OscTypes.h
src/osc/OSCStream.o: ../oscpack/osc/OscException.h ../oscpack/ip/UdpSocket.h ../oscpack/ip/NetworkingUtils.h
src/osc/OSCStream.o: ../oscpack/ip/IpEndpointName.h
src/threads/pthreads_impl.o: src/threads/TThreads.h<|MERGE_RESOLUTION|>--- conflicted
+++ resolved
@@ -31,11 +31,7 @@
 #INSTALL_PREFIX = @rpath/
 
 ifeq ($(system), Darwin)
-<<<<<<< HEAD
-ARCHFLAGS :=  -arch i386 -arch x86_64
-=======
 	ARCHFLAGS := -mmacosx-version-min=10.9  # we only support osx from 10.9 and up 
->>>>>>> b6fc317b
 else
 	ARCHFLAGS := 
 	ifeq ($(findstring MINGW32, $(system)),)
