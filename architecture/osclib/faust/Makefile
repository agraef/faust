--- conflicted
+++ resolved
@@ -47,11 +47,7 @@
 	
 clean :
 	rm -f $(objects)
-<<<<<<< HEAD
-	rm -f libOSCFaust.a libOSCFaust*.dylib
-=======
 	rm -f libOSCFaust.a libOSCFaust*.dylib libOSCFaust.so*
->>>>>>> 2806c7cf
 	
 
 
