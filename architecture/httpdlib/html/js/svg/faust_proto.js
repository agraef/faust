--- conflicted
+++ resolved
@@ -323,39 +323,6 @@
   faust_svg.make();
 }
 
-<<<<<<< HEAD
-_f4u$t.make_audio_ui = function(dsp, svg) {
-  var json = eval ("(" + dsp.json + ")");
-  var faust_svg = new _f4u$t.SVG(
-    svg,
-    // kludge to prevent scroll bars...
-    $(window).width() - 15,
-    // kludge to prevent scroll bars...
-    $(window).height() - 17,
-    {
-      constrain : false,
-      title : json["ui"][0].label,
-      lm : _f4u$t.json_to_ui(json)
-    }
-  );
-  
-  // Keep audio params in a table 
-  _f4u$t.controls = new Array();
-  for (var i = 0; i < dsp.numberOfAudioParams(); i++) {
-    var ctrl = dsp.getAudioParam(i);
-    _f4u$t.controls[ctrl.name] = ctrl;
-  }
-    
-  // Change value of the given audio param
-  _f4u$t.fausthandler = function(dest, value) {
-    _f4u$t.controls[dest].value = value; 
-  }
-    
-  _f4u$t.update = function() {}
-
-  faust_svg.lm.mom = faust_svg;
-  faust_svg.make();
-=======
 _f4u$t.main = function(svg, raw_json) {
   // make sure that loading of files is synchronous...
   var URLParams = _f4u$t.parseURLParams(document.URL);
@@ -388,5 +355,37 @@
   else {
     _f4u$t.make_ui(svg, raw_json);
   }
->>>>>>> 2b26483d
-}+}
+
+_f4u$t.make_audio_ui = function(dsp, svg) {
+  var json = eval ("(" + dsp.json + ")");
+  var faust_svg = new _f4u$t.SVG(
+    svg,
+    // kludge to prevent scroll bars...
+    $(window).width() - 15,
+    // kludge to prevent scroll bars...
+    $(window).height() - 17,
+    {
+      constrain : false,
+      title : json["ui"][0].label,
+      lm : _f4u$t.json_to_ui(json)
+    }
+  );
+  
+  // Keep audio params in a table 
+  _f4u$t.controls = new Array();
+  for (var i = 0; i < dsp.numberOfAudioParams(); i++) {
+    var ctrl = dsp.getAudioParam(i);
+    _f4u$t.controls[ctrl.name] = ctrl;
+  }
+    
+  // Change value of the given audio param
+  _f4u$t.fausthandler = function(dest, value) {
+    _f4u$t.controls[dest].value = value; 
+  }
+    
+  _f4u$t.update = function() {}
+
+  faust_svg.lm.mom = faust_svg;
+  faust_svg.make();
+}
