/*

  Copyright (C) 2012 Grame

  This library is free software; you can redistribute it and/or
  modify it under the terms of the GNU Lesser General Public
  License as published by the Free Software Foundation; either
  version 2.1 of the License, or (at your option) any later version.

  This library is distributed in the hope that it will be useful,
  but WITHOUT ANY WARRANTY; without even the implied warranty of
  MERCHANTABILITY or FITNESS FOR A PARTICULAR PURPOSE.  See the GNU
  Lesser General Public License for more details.

  You should have received a copy of the GNU Lesser General Public
  License along with this library; if not, write to the Free Software
  Foundation, Inc., 51 Franklin Street, Fifth Floor, Boston, MA  02110-1301  USA

  Grame Research Laboratory, 9 rue du Garet, 69001 Lyon - France
  research@grame.fr

*/


#ifndef __jsonfactory__
#define __jsonfactory__

#include <stack>
#include <string>

#include "jsonroot.h"
#include "jsoncontrol.h"

namespace httpdfaust
{

class jsonnode;
typedef SMARTP<jsonnode>	Sjsonnode;

//--------------------------------------------------------------------------
/*!
	\brief a factory to build a OSC UI hierarchy
	
	Actually, makes use of a stack to build the UI hierarchy.
	It includes a pointer to a OSCIO controler, but just to give it to the root node.
*/
class jsonfactory
{
	std::stack<Sjsonnode>	fNodes;		///< maintains the current hierarchy level
	jsonroot				fRoot;		///< keep track of the root node

	void addnode(Sjsonnode node, const char * label);

	public:
				typedef std::map<std::string, std::string>	TMetas;

				 jsonfactory(const char *name, const char* address, int port) : fRoot(name, address, port) {}
		virtual ~jsonfactory() {}

<<<<<<< HEAD
		template <typename C> void addnode (const char* type, const char* label, C init, C min, C max, C step) {
            addnode (jsoncontrol<C>::create (label, type, init, min, max, step), label);
        }

		template <typename C> void addnode (const char* type, const char* label) {
            addnode (jsoncontrol<C>::create (label, type), label);
        }
=======
		template <typename C> void addnode (const char* type, const char* label, C min, C max, const TMetas& m) {
				addnode (jsoncontrol<C>::create (label, type, min, max, m), label);
			}

		template <typename C> void addnode (const char* type, const char* label, C init, C min, C max, C step, const TMetas& m) {
				addnode (jsoncontrol<C>::create (label, type, init, min, max, step, m), label);
			}

		template <typename C> void addnode (const char* type, const char* label, const TMetas& m) {
				addnode (jsoncontrol<C>::create (label, type, m), label);
			}
>>>>>>> 7204201a

		void opengroup(const char* type, const char* label);
		void closegroup();

		jsonroot&	root()			{ return fRoot; }
};

} // end namespoace

#endif<|MERGE_RESOLUTION|>--- conflicted
+++ resolved
@@ -57,15 +57,6 @@
 				 jsonfactory(const char *name, const char* address, int port) : fRoot(name, address, port) {}
 		virtual ~jsonfactory() {}
 
-<<<<<<< HEAD
-		template <typename C> void addnode (const char* type, const char* label, C init, C min, C max, C step) {
-            addnode (jsoncontrol<C>::create (label, type, init, min, max, step), label);
-        }
-
-		template <typename C> void addnode (const char* type, const char* label) {
-            addnode (jsoncontrol<C>::create (label, type), label);
-        }
-=======
 		template <typename C> void addnode (const char* type, const char* label, C min, C max, const TMetas& m) {
 				addnode (jsoncontrol<C>::create (label, type, min, max, m), label);
 			}
@@ -77,7 +68,6 @@
 		template <typename C> void addnode (const char* type, const char* label, const TMetas& m) {
 				addnode (jsoncontrol<C>::create (label, type, m), label);
 			}
->>>>>>> 7204201a
 
 		void opengroup(const char* type, const char* label);
 		void closegroup();
