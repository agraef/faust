/************************************************************************

	IMPORTANT NOTE : this file contains two clearly delimited sections :
	the ARCHITECTURE section (in two parts) and the USER section. Each section
	is governed by its own copyright and license. Please check individually
	each section for license and copyright information.
*************************************************************************/

/*******************BEGIN ARCHITECTURE SECTION (part 1/2)****************/

/************************************************************************
    FAUST Architecture File
	Copyright (C) 2003-2011 GRAME, Centre National de Creation Musicale
    ---------------------------------------------------------------------
    This Architecture section is free software; you can redistribute it
    and/or modify it under the terms of the GNU General Public License
	as published by the Free Software Foundation; either version 3 of
	the License, or (at your option) any later version.

    This program is distributed in the hope that it will be useful,
    but WITHOUT ANY WARRANTY; without even the implied warranty of
    MERCHANTABILITY or FITNESS FOR A PARTICULAR PURPOSE.  See the
    GNU General Public License for more details.

    You should have received a copy of the GNU General Public License
	along with this program; If not, see <http://www.gnu.org/licenses/>.

	EXCEPTION : As a special exception, you may create a larger work
	that contains this FAUST architecture section and distribute
	that work under terms of your choice, so long as this FAUST
	architecture section is not modified.


 ************************************************************************
 ************************************************************************/

/******************************************************************************
*******************************************************************************

							       VECTOR INTRINSICS

*******************************************************************************
*******************************************************************************/

<<includeIntrinsic>>

/******************************************************************************
*******************************************************************************

								USER INTERFACE

*******************************************************************************
*******************************************************************************/

#import "FICocoaUI.h"
#include "audio/coreaudio-ios-dsp.h"
#include "misc.h"

/********************END ARCHITECTURE SECTION (part 1/2)****************/

/**************************BEGIN USER SECTION **************************/

<<includeclass>>

/***************************END USER SECTION ***************************/

/*******************BEGIN ARCHITECTURE SECTION (part 2/2)***************/

mydsp DSP;

<<<<<<< HEAD
/******************************************************************************
*******************************************************************************

							COREAUDIO INTERFACE

*******************************************************************************
*******************************************************************************/

#define MAX_CHANNELS 256
#define OPEN_ERR -1
#define NO_ERR 0

class TiPhoneCoreAudioRenderer
{

private:

    AudioUnit fAUHAL;

    int	fDevNumInChans;
    int	fDevNumOutChans;

    int fHWNumInChans;
    int fHWNumOutChans;

    AudioBufferList* fCAInputData;

    float* fInChannel[MAX_CHANNELS];
    float* fOutChannel[MAX_CHANNELS];

    static OSStatus Render(void *inRefCon,
                           AudioUnitRenderActionFlags *ioActionFlags,
                           const AudioTimeStamp *inTimeStamp,
                           UInt32 inBusNumber,
                           UInt32 inNumberFrames,
                           AudioBufferList *ioData);

    static void InterruptionListener(void *inClientData, UInt32 inInterruption);

public:

    TiPhoneCoreAudioRenderer(int input, int output)
        :fDevNumInChans(input), fDevNumOutChans(output), fCAInputData(NULL)
    {
        memset(fInChannel, 0, sizeof(float*) * MAX_CHANNELS);
        memset(fOutChannel, 0, sizeof(float*) * MAX_CHANNELS);

        for (int i = 0; i < fDevNumInChans; i++) {
            fInChannel[i] = new float[8192];
        }

        for (int i = 0; i < fDevNumOutChans; i++) {
            fOutChannel[i] = new float[8192];
        }
    }

    virtual ~TiPhoneCoreAudioRenderer()
    {
        for (int i = 0; i < fDevNumInChans; i++) {
            delete[] fInChannel[i];
        }

        for (int i = 0; i < fDevNumOutChans; i++) {
            delete[] fOutChannel[i];
        }

        if (fCAInputData) {
            for (int i = 0; i < fDevNumInChans; i++) {
                free(fCAInputData->mBuffers[i].mData);
            }
            free(fCAInputData);
        }
    }

    int SetParameters(int bufferSize, int sampleRate);

    int Open(int bufferSize, int sampleRate);
    int Close();

    int Start();
    int Stop();

};

typedef TiPhoneCoreAudioRenderer * TiPhoneCoreAudioRendererPtr;

static void PrintStreamDesc(AudioStreamBasicDescription *inDesc)
{
    printf("- - - - - - - - - - - - - - - - - - - -\n");
    printf("  Sample Rate:%f\n", inDesc->mSampleRate);
    printf("  Format ID:%.*s\n", (int) sizeof(inDesc->mFormatID), (char*)&inDesc->mFormatID);
    printf("  Format Flags:%lX\n", inDesc->mFormatFlags);
    printf("  Bytes per Packet:%ld\n", inDesc->mBytesPerPacket);
    printf("  Frames per Packet:%ld\n", inDesc->mFramesPerPacket);
    printf("  Bytes per Frame:%ld\n", inDesc->mBytesPerFrame);
    printf("  Channels per Frame:%ld\n", inDesc->mChannelsPerFrame);
    printf("  Bits per Channel:%ld\n", inDesc->mBitsPerChannel);
    printf("- - - - - - - - - - - - - - - - - - - -\n");
}

static void printError(OSStatus err)
{
    switch (err) {
      	case kAudioConverterErr_FormatNotSupported:
            printf("error code : kAudioConverterErr_FormatNotSupported\n");
            break;
        case kAudioConverterErr_OperationNotSupported:
            printf("error code : kAudioConverterErr_OperationNotSupported\n");
            break;
        case kAudioConverterErr_PropertyNotSupported:
            printf("error code : kAudioConverterErr_PropertyNotSupported\n");
            break;
        case kAudioConverterErr_InvalidInputSize:
            printf("error code : kAudioConverterErr_InvalidInputSize\n");
            break;
        case kAudioConverterErr_InvalidOutputSize:
            printf("error code : kAudioConverterErr_InvalidOutputSize\n");
            break;
        case kAudioConverterErr_UnspecifiedError:
            printf("error code : kAudioConverterErr_UnspecifiedError\n");
            break;
        case kAudioConverterErr_BadPropertySizeError:
            printf("error code : kAudioConverterErr_BadPropertySizeError\n");
            break;
        case kAudioConverterErr_RequiresPacketDescriptionsError:
            printf("error code : kAudioConverterErr_RequiresPacketDescriptionsError\n");
            break;
        case kAudioConverterErr_InputSampleRateOutOfRange:
            printf("error code : kAudioConverterErr_InputSampleRateOutOfRange\n");
            break;
        case kAudioConverterErr_OutputSampleRateOutOfRange:
            printf("error code : kAudioConverterErr_OutputSampleRateOutOfRange\n");
            break;
        default:
            printf("error code : unknown\n");
            break;
    }
}

OSStatus TiPhoneCoreAudioRenderer::Render(void *inRefCon,
                                         AudioUnitRenderActionFlags *ioActionFlags,
                                         const AudioTimeStamp *inTimeStamp,
                                         UInt32,
                                         UInt32 inNumberFrames,
                                         AudioBufferList *ioData)
{
    TiPhoneCoreAudioRendererPtr renderer = (TiPhoneCoreAudioRendererPtr)inRefCon;
    AudioUnitRender(renderer->fAUHAL, ioActionFlags, inTimeStamp, 1, inNumberFrames, renderer->fCAInputData);
    
    if (renderer->fHWNumInChans == 1) {
        // Mono ==> stereo
        for (int chan = 0; chan < renderer->fDevNumInChans; chan++) {
            for (int frame = 0; frame < inNumberFrames; frame++) {
                renderer->fInChannel[chan][frame] = ((float*)renderer->fCAInputData->mBuffers[0].mData)[frame];
            }
        }
    } else {
        for (int chan = 0; chan < renderer->fDevNumInChans; chan++) {
            for (int frame = 0; frame < inNumberFrames; frame++) {
                renderer->fInChannel[chan][frame] = ((float*)renderer->fCAInputData->mBuffers[chan].mData)[frame];
            }
        }
    }
    
    DSP.compute((int)inNumberFrames, renderer->fInChannel, renderer->fOutChannel);
    
    for (int chan = 0; chan < renderer->fDevNumOutChans; chan++) {
        for (int frame = 0; frame < inNumberFrames; frame++) {
            ((float*)ioData->mBuffers[chan].mData)[frame] = float(renderer->fOutChannel[chan][frame]);
        }
    }
    
 	return 0;
}

void TiPhoneCoreAudioRenderer::InterruptionListener(void *inClientData, UInt32 inInterruption)
{
	TiPhoneCoreAudioRenderer *obj = (TiPhoneCoreAudioRenderer*)inClientData;
	printf("Session interrupted! --- %s ---", inInterruption == kAudioSessionBeginInterruption ? "Begin Interruption" : "End Interruption");

	if (inInterruption == kAudioSessionEndInterruption) {
		// make sure we are again the active session
		AudioSessionSetActive(true);
		AudioOutputUnitStart(obj->fAUHAL);
	}

	if (inInterruption == kAudioSessionBeginInterruption) {
		AudioOutputUnitStop(obj->fAUHAL);
    }
}

int TiPhoneCoreAudioRenderer::SetParameters(int bufferSize, int samplerate)
{
    OSStatus err1;
    UInt32 outSize;
    UInt32 enableIO;
	AudioStreamBasicDescription srcFormat, dstFormat;
    
    printf("OpenDefault fDevNumInChans = %ld fDevNumOutChans = %ld bufferSize = %ld samplerate = %ld\n", fDevNumInChans, fDevNumOutChans, bufferSize, samplerate);
     
    err1 = AudioSessionSetActive(true);
    if (err1 != noErr) {
        printf("Couldn't set audio session active\n");
        printError(err1);
        return OPEN_ERR;
    }
    
    UInt32 audioCategory = kAudioSessionCategory_PlayAndRecord;
	err1 = AudioSessionSetProperty(kAudioSessionProperty_AudioCategory, sizeof(audioCategory), &audioCategory);
    if (err1 != noErr) {
        printf("Couldn't set audio category\n");
        printError(err1);
        return OPEN_ERR;
    }
    
    UInt32 allowMixing = true;
    AudioSessionSetProperty(kAudioSessionProperty_OverrideCategoryMixWithOthers, sizeof(allowMixing), &allowMixing);
    if (err1 != noErr) {
        printf("Could not set audio session mixing property\n");
        return OPEN_ERR;
    }
    
   	//err1 = AudioSessionAddPropertyListener(kAudioSessionProperty_AudioRouteChange, propListener, self), "couldn't set property listener");
    
    Float64 hwSampleRate;
    outSize = sizeof(hwSampleRate);
	err1 = AudioSessionGetProperty(kAudioSessionProperty_CurrentHardwareSampleRate, &outSize, &hwSampleRate);
    if (err1 != noErr) {
        printf("Couldn't get hw sample rate\n");
        printError(err1);
        return OPEN_ERR;
    } else {
        printf("Get hw sample rate %f\n", hwSampleRate);
    }
    
    Float32 hwBufferSize;
    outSize = sizeof(hwBufferSize);
	err1 = AudioSessionGetProperty(kAudioSessionProperty_CurrentHardwareIOBufferDuration, &outSize, &hwBufferSize);
    if (err1 != noErr) {
        printf("Couldn't get hw buffer duration\n");
        printError(err1);
        return OPEN_ERR;
    } else {
        printf("Get hw buffer duration %f\n", hwBufferSize);
    }
    
    outSize = sizeof(fHWNumInChans);
	err1 = AudioSessionGetProperty(kAudioSessionProperty_CurrentHardwareInputNumberChannels, &outSize, &fHWNumInChans);
    if (err1 != noErr) {
        printf("Couldn't get hw input channels\n");
        printError(err1);
        return OPEN_ERR;
    } else {
        printf("Get hw input channels %d\n", fHWNumInChans);
    }
    
    outSize = sizeof(fHWNumOutChans);
	err1 = AudioSessionGetProperty(kAudioSessionProperty_CurrentHardwareOutputNumberChannels, &outSize, &fHWNumOutChans);
    if (err1 != noErr) {
        printf("Couldn't get hw output channels\n");
        printError(err1);
        return OPEN_ERR;
    } else {
        printf("Get hw output channels %d\n", fHWNumOutChans);
    }
    
    Float32 preferredBufferSize = float(bufferSize) / float(samplerate);
    printf("preferredBufferSize %f \n", preferredBufferSize);
    
	err1 = AudioSessionSetProperty(kAudioSessionProperty_PreferredHardwareIOBufferDuration, sizeof(preferredBufferSize), &preferredBufferSize);
    if (err1 != noErr) {
        printf("Couldn't set i/o buffer duration\n");
        printError(err1);
        return OPEN_ERR;
    }
    
    Float64 preferredSamplerate = float(samplerate);
	err1 = AudioSessionSetProperty(kAudioSessionProperty_PreferredHardwareSampleRate, sizeof(preferredSamplerate), &preferredSamplerate);
    if (err1 != noErr) {
        printf("Couldn't set i/o sample rate\n");
        printError(err1);
        return OPEN_ERR;
    }
    
    // AUHAL
    AudioComponentDescription cd = {kAudioUnitType_Output, kAudioUnitSubType_RemoteIO, kAudioUnitManufacturer_Apple, 0, 0};
    AudioComponent HALOutput = AudioComponentFindNext(NULL, &cd);
    
    err1 = AudioComponentInstanceNew(HALOutput, &fAUHAL);
    if (err1 != noErr) {
		printf("Error calling OpenAComponent\n");
        printError(err1);
        goto error;
	}
    
    enableIO = 1;
    err1 = AudioUnitSetProperty(fAUHAL, kAudioOutputUnitProperty_EnableIO, kAudioUnitScope_Output, 0, &enableIO, sizeof(enableIO));
    if (err1 != noErr) {
        printf("Error calling AudioUnitSetProperty - kAudioOutputUnitProperty_EnableIO, kAudioUnitScope_Output\n");
        printError(err1);
        goto error;
    }
    
    enableIO = 1;
    err1 = AudioUnitSetProperty(fAUHAL, kAudioOutputUnitProperty_EnableIO, kAudioUnitScope_Input, 1, &enableIO, sizeof(enableIO));
    if (err1 != noErr) {
        printf("Error calling AudioUnitSetProperty - kAudioOutputUnitProperty_EnableIO, kAudioUnitScope_Input\n");
        printError(err1);
        goto error;
    }
    
    UInt32 maxFPS;
    outSize = sizeof(maxFPS);
    err1 = AudioUnitGetProperty(fAUHAL, kAudioUnitProperty_MaximumFramesPerSlice, kAudioUnitScope_Global, 0, &maxFPS, &outSize);
    if (err1 != noErr) {
        printf("Couldn't get kAudioUnitProperty_MaximumFramesPerSlice\n");
        printError(err1);
        goto error;
    } else {
        printf("Get kAudioUnitProperty_MaximumFramesPerSlice %d\n", maxFPS);
    }
    
    err1 = AudioUnitSetProperty(fAUHAL, kAudioUnitProperty_MaximumFramesPerSlice, kAudioUnitScope_Global, 1, (UInt32*)&bufferSize, sizeof(UInt32));
    if (err1 != noErr) {
        printf("Error calling AudioUnitSetProperty - kAudioUnitProperty_MaximumFramesPerSlice\n");
        printError(err1);
        goto error;
    }
    
    err1 = AudioUnitSetProperty(fAUHAL, kAudioUnitProperty_MaximumFramesPerSlice, kAudioUnitScope_Global, 0, (UInt32*)&bufferSize, sizeof(UInt32));
    if (err1 != noErr) {
        printf("Error calling AudioUnitSetProperty - kAudioUnitProperty_MaximumFramesPerSlice\n");
        printError(err1);
        goto error;
    }
    
    err1 = AudioUnitInitialize(fAUHAL);
    if (err1 != noErr) {
		printf("Cannot initialize AUHAL unit\n");
		printError(err1);
        goto error;
	}
    
    // Setting format
    
    if (fDevNumInChans > 0) {
        outSize = sizeof(AudioStreamBasicDescription);
        err1 = AudioUnitGetProperty(fAUHAL, kAudioUnitProperty_StreamFormat, kAudioUnitScope_Output, 1, &srcFormat, &outSize);
        if (err1 != noErr) {
            printf("Error calling AudioUnitGetProperty - kAudioUnitProperty_StreamFormat kAudioUnitScope_Output\n");
            printError(err1);
        }
        PrintStreamDesc(&srcFormat);
        
        srcFormat.mFormatID = kAudioFormatLinearPCM;
        srcFormat.mFormatFlags = kAudioFormatFlagsNativeFloatPacked | kLinearPCMFormatFlagIsNonInterleaved;
        srcFormat.mBytesPerPacket = sizeof(AudioUnitSampleType);
        srcFormat.mFramesPerPacket = 1;
        srcFormat.mBytesPerFrame = sizeof(AudioUnitSampleType);
        srcFormat.mChannelsPerFrame = fDevNumInChans;
        srcFormat.mBitsPerChannel = 32;
        
        PrintStreamDesc(&srcFormat);
        
        err1 = AudioUnitSetProperty(fAUHAL, kAudioUnitProperty_StreamFormat, kAudioUnitScope_Output, 1, &srcFormat, sizeof(AudioStreamBasicDescription));
        if (err1 != noErr) {
            printf("Error calling AudioUnitSetProperty - kAudioUnitProperty_StreamFormat kAudioUnitScope_Output\n");
            printError(err1);
        }
    }
    
    if (fDevNumOutChans > 0) {
        outSize = sizeof(AudioStreamBasicDescription);
        err1 = AudioUnitGetProperty(fAUHAL, kAudioUnitProperty_StreamFormat, kAudioUnitScope_Input, 0, &dstFormat, &outSize);
        if (err1 != noErr) {
            printf("Error calling AudioUnitGetProperty - kAudioUnitProperty_StreamFormat kAudioUnitScope_Input\n");
            printError(err1);
        }
        PrintStreamDesc(&dstFormat);
        
        dstFormat.mFormatID = kAudioFormatLinearPCM;
        dstFormat.mFormatFlags = kAudioFormatFlagsNativeFloatPacked | kLinearPCMFormatFlagIsNonInterleaved;
        dstFormat.mBytesPerPacket = sizeof(AudioUnitSampleType);
        dstFormat.mFramesPerPacket = 1;
        dstFormat.mBytesPerFrame = sizeof(AudioUnitSampleType);
        dstFormat.mChannelsPerFrame = fDevNumOutChans;
        dstFormat.mBitsPerChannel = 32;
        
        PrintStreamDesc(&dstFormat);
        
        err1 = AudioUnitSetProperty(fAUHAL, kAudioUnitProperty_StreamFormat, kAudioUnitScope_Input, 0, &dstFormat, sizeof(AudioStreamBasicDescription));
        if (err1 != noErr) {
            printf("Error calling AudioUnitSetProperty - kAudioUnitProperty_StreamFormat kAudioUnitScope_Input\n");
            printError(err1);
        }
    }
    
    if (fDevNumInChans > 0 && fDevNumOutChans == 0) {
        AURenderCallbackStruct output;
        output.inputProc = Render;
        output.inputProcRefCon = this;
        err1 = AudioUnitSetProperty(fAUHAL, kAudioOutputUnitProperty_SetInputCallback, kAudioUnitScope_Global, 0, &output, sizeof(output));
        if (err1 != noErr) {
            printf("Error calling AudioUnitSetProperty - kAudioUnitProperty_SetRenderCallback 1\n");
            printError(err1);
            goto error;
        }
    } else {
        AURenderCallbackStruct output;
        output.inputProc = Render;
        output.inputProcRefCon = this;
        err1 = AudioUnitSetProperty(fAUHAL, kAudioUnitProperty_SetRenderCallback, kAudioUnitScope_Input, 0, &output, sizeof(output));
        if (err1 != noErr) {
            printf("Error calling AudioUnitSetProperty - kAudioUnitProperty_SetRenderCallback 0\n");
            printError(err1);
            goto error;
        }
    }
    
    // Prepare buffers
    fCAInputData = (AudioBufferList*)malloc(sizeof(float) + fDevNumInChans * sizeof(AudioBuffer));
    fCAInputData->mNumberBuffers = fDevNumInChans;
    for (int i = 0; i < fDevNumInChans; i++) {
        fCAInputData->mBuffers[i].mNumberChannels = 1;
        fCAInputData->mBuffers[i].mDataByteSize = bufferSize * sizeof(float);
        fCAInputData->mBuffers[i].mData = malloc(bufferSize * sizeof(float));
    }
    
    return NO_ERR;
    
error:
    AudioUnitUninitialize(fAUHAL);
    AudioComponentInstanceDispose(fAUHAL);
    return OPEN_ERR;
}

int TiPhoneCoreAudioRenderer::Open(int bufferSize, int samplerate)
{
    OSStatus err1;
    
    // Initialize and configure the audio session
    err1 = AudioSessionInitialize(NULL, NULL, InterruptionListener, this);
    if (err1 != noErr) {
        printf("Couldn't initialize audio session\n");
        printError(err1);
        return OPEN_ERR;
    }
    
   	//err1 = AudioSessionAddPropertyListener(kAudioSessionProperty_AudioRouteChange, propListener, self), "couldn't set property listener");
    
    if (SetParameters(bufferSize, samplerate) < 0)
    {
        printf("Cannot set parameters to CoreAudio device\n");
        return OPEN_ERR;
    }
    
    return NO_ERR;
}

int TiPhoneCoreAudioRenderer::Close()
{
 	AudioUnitUninitialize(fAUHAL);
    AudioComponentInstanceDispose(fAUHAL);
    return NO_ERR;
}

int TiPhoneCoreAudioRenderer::Start()
{
    AudioSessionSetActive(true);
	OSStatus err = AudioOutputUnitStart(fAUHAL);
    
    if (err != noErr) {
        printf("Error while opening device : device open error \n");
        return OPEN_ERR;
    } else {
        return NO_ERR;
	}
}

int TiPhoneCoreAudioRenderer::Stop()
{
    OSStatus err = AudioOutputUnitStop(fAUHAL);
    
    if (err != noErr) {
        printf("Error while closing device : device close error \n");
        return OPEN_ERR;
    } else {
        return NO_ERR;
	}
}



=======
>>>>>>> e309f0ef
/********************END ARCHITECTURE SECTION (part 2/2)****************/

<|MERGE_RESOLUTION|>--- conflicted
+++ resolved
@@ -68,501 +68,5 @@
 
 mydsp DSP;
 
-<<<<<<< HEAD
-/******************************************************************************
-*******************************************************************************
-
-							COREAUDIO INTERFACE
-
-*******************************************************************************
-*******************************************************************************/
-
-#define MAX_CHANNELS 256
-#define OPEN_ERR -1
-#define NO_ERR 0
-
-class TiPhoneCoreAudioRenderer
-{
-
-private:
-
-    AudioUnit fAUHAL;
-
-    int	fDevNumInChans;
-    int	fDevNumOutChans;
-
-    int fHWNumInChans;
-    int fHWNumOutChans;
-
-    AudioBufferList* fCAInputData;
-
-    float* fInChannel[MAX_CHANNELS];
-    float* fOutChannel[MAX_CHANNELS];
-
-    static OSStatus Render(void *inRefCon,
-                           AudioUnitRenderActionFlags *ioActionFlags,
-                           const AudioTimeStamp *inTimeStamp,
-                           UInt32 inBusNumber,
-                           UInt32 inNumberFrames,
-                           AudioBufferList *ioData);
-
-    static void InterruptionListener(void *inClientData, UInt32 inInterruption);
-
-public:
-
-    TiPhoneCoreAudioRenderer(int input, int output)
-        :fDevNumInChans(input), fDevNumOutChans(output), fCAInputData(NULL)
-    {
-        memset(fInChannel, 0, sizeof(float*) * MAX_CHANNELS);
-        memset(fOutChannel, 0, sizeof(float*) * MAX_CHANNELS);
-
-        for (int i = 0; i < fDevNumInChans; i++) {
-            fInChannel[i] = new float[8192];
-        }
-
-        for (int i = 0; i < fDevNumOutChans; i++) {
-            fOutChannel[i] = new float[8192];
-        }
-    }
-
-    virtual ~TiPhoneCoreAudioRenderer()
-    {
-        for (int i = 0; i < fDevNumInChans; i++) {
-            delete[] fInChannel[i];
-        }
-
-        for (int i = 0; i < fDevNumOutChans; i++) {
-            delete[] fOutChannel[i];
-        }
-
-        if (fCAInputData) {
-            for (int i = 0; i < fDevNumInChans; i++) {
-                free(fCAInputData->mBuffers[i].mData);
-            }
-            free(fCAInputData);
-        }
-    }
-
-    int SetParameters(int bufferSize, int sampleRate);
-
-    int Open(int bufferSize, int sampleRate);
-    int Close();
-
-    int Start();
-    int Stop();
-
-};
-
-typedef TiPhoneCoreAudioRenderer * TiPhoneCoreAudioRendererPtr;
-
-static void PrintStreamDesc(AudioStreamBasicDescription *inDesc)
-{
-    printf("- - - - - - - - - - - - - - - - - - - -\n");
-    printf("  Sample Rate:%f\n", inDesc->mSampleRate);
-    printf("  Format ID:%.*s\n", (int) sizeof(inDesc->mFormatID), (char*)&inDesc->mFormatID);
-    printf("  Format Flags:%lX\n", inDesc->mFormatFlags);
-    printf("  Bytes per Packet:%ld\n", inDesc->mBytesPerPacket);
-    printf("  Frames per Packet:%ld\n", inDesc->mFramesPerPacket);
-    printf("  Bytes per Frame:%ld\n", inDesc->mBytesPerFrame);
-    printf("  Channels per Frame:%ld\n", inDesc->mChannelsPerFrame);
-    printf("  Bits per Channel:%ld\n", inDesc->mBitsPerChannel);
-    printf("- - - - - - - - - - - - - - - - - - - -\n");
-}
-
-static void printError(OSStatus err)
-{
-    switch (err) {
-      	case kAudioConverterErr_FormatNotSupported:
-            printf("error code : kAudioConverterErr_FormatNotSupported\n");
-            break;
-        case kAudioConverterErr_OperationNotSupported:
-            printf("error code : kAudioConverterErr_OperationNotSupported\n");
-            break;
-        case kAudioConverterErr_PropertyNotSupported:
-            printf("error code : kAudioConverterErr_PropertyNotSupported\n");
-            break;
-        case kAudioConverterErr_InvalidInputSize:
-            printf("error code : kAudioConverterErr_InvalidInputSize\n");
-            break;
-        case kAudioConverterErr_InvalidOutputSize:
-            printf("error code : kAudioConverterErr_InvalidOutputSize\n");
-            break;
-        case kAudioConverterErr_UnspecifiedError:
-            printf("error code : kAudioConverterErr_UnspecifiedError\n");
-            break;
-        case kAudioConverterErr_BadPropertySizeError:
-            printf("error code : kAudioConverterErr_BadPropertySizeError\n");
-            break;
-        case kAudioConverterErr_RequiresPacketDescriptionsError:
-            printf("error code : kAudioConverterErr_RequiresPacketDescriptionsError\n");
-            break;
-        case kAudioConverterErr_InputSampleRateOutOfRange:
-            printf("error code : kAudioConverterErr_InputSampleRateOutOfRange\n");
-            break;
-        case kAudioConverterErr_OutputSampleRateOutOfRange:
-            printf("error code : kAudioConverterErr_OutputSampleRateOutOfRange\n");
-            break;
-        default:
-            printf("error code : unknown\n");
-            break;
-    }
-}
-
-OSStatus TiPhoneCoreAudioRenderer::Render(void *inRefCon,
-                                         AudioUnitRenderActionFlags *ioActionFlags,
-                                         const AudioTimeStamp *inTimeStamp,
-                                         UInt32,
-                                         UInt32 inNumberFrames,
-                                         AudioBufferList *ioData)
-{
-    TiPhoneCoreAudioRendererPtr renderer = (TiPhoneCoreAudioRendererPtr)inRefCon;
-    AudioUnitRender(renderer->fAUHAL, ioActionFlags, inTimeStamp, 1, inNumberFrames, renderer->fCAInputData);
-    
-    if (renderer->fHWNumInChans == 1) {
-        // Mono ==> stereo
-        for (int chan = 0; chan < renderer->fDevNumInChans; chan++) {
-            for (int frame = 0; frame < inNumberFrames; frame++) {
-                renderer->fInChannel[chan][frame] = ((float*)renderer->fCAInputData->mBuffers[0].mData)[frame];
-            }
-        }
-    } else {
-        for (int chan = 0; chan < renderer->fDevNumInChans; chan++) {
-            for (int frame = 0; frame < inNumberFrames; frame++) {
-                renderer->fInChannel[chan][frame] = ((float*)renderer->fCAInputData->mBuffers[chan].mData)[frame];
-            }
-        }
-    }
-    
-    DSP.compute((int)inNumberFrames, renderer->fInChannel, renderer->fOutChannel);
-    
-    for (int chan = 0; chan < renderer->fDevNumOutChans; chan++) {
-        for (int frame = 0; frame < inNumberFrames; frame++) {
-            ((float*)ioData->mBuffers[chan].mData)[frame] = float(renderer->fOutChannel[chan][frame]);
-        }
-    }
-    
- 	return 0;
-}
-
-void TiPhoneCoreAudioRenderer::InterruptionListener(void *inClientData, UInt32 inInterruption)
-{
-	TiPhoneCoreAudioRenderer *obj = (TiPhoneCoreAudioRenderer*)inClientData;
-	printf("Session interrupted! --- %s ---", inInterruption == kAudioSessionBeginInterruption ? "Begin Interruption" : "End Interruption");
-
-	if (inInterruption == kAudioSessionEndInterruption) {
-		// make sure we are again the active session
-		AudioSessionSetActive(true);
-		AudioOutputUnitStart(obj->fAUHAL);
-	}
-
-	if (inInterruption == kAudioSessionBeginInterruption) {
-		AudioOutputUnitStop(obj->fAUHAL);
-    }
-}
-
-int TiPhoneCoreAudioRenderer::SetParameters(int bufferSize, int samplerate)
-{
-    OSStatus err1;
-    UInt32 outSize;
-    UInt32 enableIO;
-	AudioStreamBasicDescription srcFormat, dstFormat;
-    
-    printf("OpenDefault fDevNumInChans = %ld fDevNumOutChans = %ld bufferSize = %ld samplerate = %ld\n", fDevNumInChans, fDevNumOutChans, bufferSize, samplerate);
-     
-    err1 = AudioSessionSetActive(true);
-    if (err1 != noErr) {
-        printf("Couldn't set audio session active\n");
-        printError(err1);
-        return OPEN_ERR;
-    }
-    
-    UInt32 audioCategory = kAudioSessionCategory_PlayAndRecord;
-	err1 = AudioSessionSetProperty(kAudioSessionProperty_AudioCategory, sizeof(audioCategory), &audioCategory);
-    if (err1 != noErr) {
-        printf("Couldn't set audio category\n");
-        printError(err1);
-        return OPEN_ERR;
-    }
-    
-    UInt32 allowMixing = true;
-    AudioSessionSetProperty(kAudioSessionProperty_OverrideCategoryMixWithOthers, sizeof(allowMixing), &allowMixing);
-    if (err1 != noErr) {
-        printf("Could not set audio session mixing property\n");
-        return OPEN_ERR;
-    }
-    
-   	//err1 = AudioSessionAddPropertyListener(kAudioSessionProperty_AudioRouteChange, propListener, self), "couldn't set property listener");
-    
-    Float64 hwSampleRate;
-    outSize = sizeof(hwSampleRate);
-	err1 = AudioSessionGetProperty(kAudioSessionProperty_CurrentHardwareSampleRate, &outSize, &hwSampleRate);
-    if (err1 != noErr) {
-        printf("Couldn't get hw sample rate\n");
-        printError(err1);
-        return OPEN_ERR;
-    } else {
-        printf("Get hw sample rate %f\n", hwSampleRate);
-    }
-    
-    Float32 hwBufferSize;
-    outSize = sizeof(hwBufferSize);
-	err1 = AudioSessionGetProperty(kAudioSessionProperty_CurrentHardwareIOBufferDuration, &outSize, &hwBufferSize);
-    if (err1 != noErr) {
-        printf("Couldn't get hw buffer duration\n");
-        printError(err1);
-        return OPEN_ERR;
-    } else {
-        printf("Get hw buffer duration %f\n", hwBufferSize);
-    }
-    
-    outSize = sizeof(fHWNumInChans);
-	err1 = AudioSessionGetProperty(kAudioSessionProperty_CurrentHardwareInputNumberChannels, &outSize, &fHWNumInChans);
-    if (err1 != noErr) {
-        printf("Couldn't get hw input channels\n");
-        printError(err1);
-        return OPEN_ERR;
-    } else {
-        printf("Get hw input channels %d\n", fHWNumInChans);
-    }
-    
-    outSize = sizeof(fHWNumOutChans);
-	err1 = AudioSessionGetProperty(kAudioSessionProperty_CurrentHardwareOutputNumberChannels, &outSize, &fHWNumOutChans);
-    if (err1 != noErr) {
-        printf("Couldn't get hw output channels\n");
-        printError(err1);
-        return OPEN_ERR;
-    } else {
-        printf("Get hw output channels %d\n", fHWNumOutChans);
-    }
-    
-    Float32 preferredBufferSize = float(bufferSize) / float(samplerate);
-    printf("preferredBufferSize %f \n", preferredBufferSize);
-    
-	err1 = AudioSessionSetProperty(kAudioSessionProperty_PreferredHardwareIOBufferDuration, sizeof(preferredBufferSize), &preferredBufferSize);
-    if (err1 != noErr) {
-        printf("Couldn't set i/o buffer duration\n");
-        printError(err1);
-        return OPEN_ERR;
-    }
-    
-    Float64 preferredSamplerate = float(samplerate);
-	err1 = AudioSessionSetProperty(kAudioSessionProperty_PreferredHardwareSampleRate, sizeof(preferredSamplerate), &preferredSamplerate);
-    if (err1 != noErr) {
-        printf("Couldn't set i/o sample rate\n");
-        printError(err1);
-        return OPEN_ERR;
-    }
-    
-    // AUHAL
-    AudioComponentDescription cd = {kAudioUnitType_Output, kAudioUnitSubType_RemoteIO, kAudioUnitManufacturer_Apple, 0, 0};
-    AudioComponent HALOutput = AudioComponentFindNext(NULL, &cd);
-    
-    err1 = AudioComponentInstanceNew(HALOutput, &fAUHAL);
-    if (err1 != noErr) {
-		printf("Error calling OpenAComponent\n");
-        printError(err1);
-        goto error;
-	}
-    
-    enableIO = 1;
-    err1 = AudioUnitSetProperty(fAUHAL, kAudioOutputUnitProperty_EnableIO, kAudioUnitScope_Output, 0, &enableIO, sizeof(enableIO));
-    if (err1 != noErr) {
-        printf("Error calling AudioUnitSetProperty - kAudioOutputUnitProperty_EnableIO, kAudioUnitScope_Output\n");
-        printError(err1);
-        goto error;
-    }
-    
-    enableIO = 1;
-    err1 = AudioUnitSetProperty(fAUHAL, kAudioOutputUnitProperty_EnableIO, kAudioUnitScope_Input, 1, &enableIO, sizeof(enableIO));
-    if (err1 != noErr) {
-        printf("Error calling AudioUnitSetProperty - kAudioOutputUnitProperty_EnableIO, kAudioUnitScope_Input\n");
-        printError(err1);
-        goto error;
-    }
-    
-    UInt32 maxFPS;
-    outSize = sizeof(maxFPS);
-    err1 = AudioUnitGetProperty(fAUHAL, kAudioUnitProperty_MaximumFramesPerSlice, kAudioUnitScope_Global, 0, &maxFPS, &outSize);
-    if (err1 != noErr) {
-        printf("Couldn't get kAudioUnitProperty_MaximumFramesPerSlice\n");
-        printError(err1);
-        goto error;
-    } else {
-        printf("Get kAudioUnitProperty_MaximumFramesPerSlice %d\n", maxFPS);
-    }
-    
-    err1 = AudioUnitSetProperty(fAUHAL, kAudioUnitProperty_MaximumFramesPerSlice, kAudioUnitScope_Global, 1, (UInt32*)&bufferSize, sizeof(UInt32));
-    if (err1 != noErr) {
-        printf("Error calling AudioUnitSetProperty - kAudioUnitProperty_MaximumFramesPerSlice\n");
-        printError(err1);
-        goto error;
-    }
-    
-    err1 = AudioUnitSetProperty(fAUHAL, kAudioUnitProperty_MaximumFramesPerSlice, kAudioUnitScope_Global, 0, (UInt32*)&bufferSize, sizeof(UInt32));
-    if (err1 != noErr) {
-        printf("Error calling AudioUnitSetProperty - kAudioUnitProperty_MaximumFramesPerSlice\n");
-        printError(err1);
-        goto error;
-    }
-    
-    err1 = AudioUnitInitialize(fAUHAL);
-    if (err1 != noErr) {
-		printf("Cannot initialize AUHAL unit\n");
-		printError(err1);
-        goto error;
-	}
-    
-    // Setting format
-    
-    if (fDevNumInChans > 0) {
-        outSize = sizeof(AudioStreamBasicDescription);
-        err1 = AudioUnitGetProperty(fAUHAL, kAudioUnitProperty_StreamFormat, kAudioUnitScope_Output, 1, &srcFormat, &outSize);
-        if (err1 != noErr) {
-            printf("Error calling AudioUnitGetProperty - kAudioUnitProperty_StreamFormat kAudioUnitScope_Output\n");
-            printError(err1);
-        }
-        PrintStreamDesc(&srcFormat);
-        
-        srcFormat.mFormatID = kAudioFormatLinearPCM;
-        srcFormat.mFormatFlags = kAudioFormatFlagsNativeFloatPacked | kLinearPCMFormatFlagIsNonInterleaved;
-        srcFormat.mBytesPerPacket = sizeof(AudioUnitSampleType);
-        srcFormat.mFramesPerPacket = 1;
-        srcFormat.mBytesPerFrame = sizeof(AudioUnitSampleType);
-        srcFormat.mChannelsPerFrame = fDevNumInChans;
-        srcFormat.mBitsPerChannel = 32;
-        
-        PrintStreamDesc(&srcFormat);
-        
-        err1 = AudioUnitSetProperty(fAUHAL, kAudioUnitProperty_StreamFormat, kAudioUnitScope_Output, 1, &srcFormat, sizeof(AudioStreamBasicDescription));
-        if (err1 != noErr) {
-            printf("Error calling AudioUnitSetProperty - kAudioUnitProperty_StreamFormat kAudioUnitScope_Output\n");
-            printError(err1);
-        }
-    }
-    
-    if (fDevNumOutChans > 0) {
-        outSize = sizeof(AudioStreamBasicDescription);
-        err1 = AudioUnitGetProperty(fAUHAL, kAudioUnitProperty_StreamFormat, kAudioUnitScope_Input, 0, &dstFormat, &outSize);
-        if (err1 != noErr) {
-            printf("Error calling AudioUnitGetProperty - kAudioUnitProperty_StreamFormat kAudioUnitScope_Input\n");
-            printError(err1);
-        }
-        PrintStreamDesc(&dstFormat);
-        
-        dstFormat.mFormatID = kAudioFormatLinearPCM;
-        dstFormat.mFormatFlags = kAudioFormatFlagsNativeFloatPacked | kLinearPCMFormatFlagIsNonInterleaved;
-        dstFormat.mBytesPerPacket = sizeof(AudioUnitSampleType);
-        dstFormat.mFramesPerPacket = 1;
-        dstFormat.mBytesPerFrame = sizeof(AudioUnitSampleType);
-        dstFormat.mChannelsPerFrame = fDevNumOutChans;
-        dstFormat.mBitsPerChannel = 32;
-        
-        PrintStreamDesc(&dstFormat);
-        
-        err1 = AudioUnitSetProperty(fAUHAL, kAudioUnitProperty_StreamFormat, kAudioUnitScope_Input, 0, &dstFormat, sizeof(AudioStreamBasicDescription));
-        if (err1 != noErr) {
-            printf("Error calling AudioUnitSetProperty - kAudioUnitProperty_StreamFormat kAudioUnitScope_Input\n");
-            printError(err1);
-        }
-    }
-    
-    if (fDevNumInChans > 0 && fDevNumOutChans == 0) {
-        AURenderCallbackStruct output;
-        output.inputProc = Render;
-        output.inputProcRefCon = this;
-        err1 = AudioUnitSetProperty(fAUHAL, kAudioOutputUnitProperty_SetInputCallback, kAudioUnitScope_Global, 0, &output, sizeof(output));
-        if (err1 != noErr) {
-            printf("Error calling AudioUnitSetProperty - kAudioUnitProperty_SetRenderCallback 1\n");
-            printError(err1);
-            goto error;
-        }
-    } else {
-        AURenderCallbackStruct output;
-        output.inputProc = Render;
-        output.inputProcRefCon = this;
-        err1 = AudioUnitSetProperty(fAUHAL, kAudioUnitProperty_SetRenderCallback, kAudioUnitScope_Input, 0, &output, sizeof(output));
-        if (err1 != noErr) {
-            printf("Error calling AudioUnitSetProperty - kAudioUnitProperty_SetRenderCallback 0\n");
-            printError(err1);
-            goto error;
-        }
-    }
-    
-    // Prepare buffers
-    fCAInputData = (AudioBufferList*)malloc(sizeof(float) + fDevNumInChans * sizeof(AudioBuffer));
-    fCAInputData->mNumberBuffers = fDevNumInChans;
-    for (int i = 0; i < fDevNumInChans; i++) {
-        fCAInputData->mBuffers[i].mNumberChannels = 1;
-        fCAInputData->mBuffers[i].mDataByteSize = bufferSize * sizeof(float);
-        fCAInputData->mBuffers[i].mData = malloc(bufferSize * sizeof(float));
-    }
-    
-    return NO_ERR;
-    
-error:
-    AudioUnitUninitialize(fAUHAL);
-    AudioComponentInstanceDispose(fAUHAL);
-    return OPEN_ERR;
-}
-
-int TiPhoneCoreAudioRenderer::Open(int bufferSize, int samplerate)
-{
-    OSStatus err1;
-    
-    // Initialize and configure the audio session
-    err1 = AudioSessionInitialize(NULL, NULL, InterruptionListener, this);
-    if (err1 != noErr) {
-        printf("Couldn't initialize audio session\n");
-        printError(err1);
-        return OPEN_ERR;
-    }
-    
-   	//err1 = AudioSessionAddPropertyListener(kAudioSessionProperty_AudioRouteChange, propListener, self), "couldn't set property listener");
-    
-    if (SetParameters(bufferSize, samplerate) < 0)
-    {
-        printf("Cannot set parameters to CoreAudio device\n");
-        return OPEN_ERR;
-    }
-    
-    return NO_ERR;
-}
-
-int TiPhoneCoreAudioRenderer::Close()
-{
- 	AudioUnitUninitialize(fAUHAL);
-    AudioComponentInstanceDispose(fAUHAL);
-    return NO_ERR;
-}
-
-int TiPhoneCoreAudioRenderer::Start()
-{
-    AudioSessionSetActive(true);
-	OSStatus err = AudioOutputUnitStart(fAUHAL);
-    
-    if (err != noErr) {
-        printf("Error while opening device : device open error \n");
-        return OPEN_ERR;
-    } else {
-        return NO_ERR;
-	}
-}
-
-int TiPhoneCoreAudioRenderer::Stop()
-{
-    OSStatus err = AudioOutputUnitStop(fAUHAL);
-    
-    if (err != noErr) {
-        printf("Error while closing device : device close error \n");
-        return OPEN_ERR;
-    } else {
-        return NO_ERR;
-	}
-}
-
-
-
-=======
->>>>>>> e309f0ef
 /********************END ARCHITECTURE SECTION (part 2/2)****************/
 
