<?xml version="1.0" encoding="utf-8"?>
<Project ToolsVersion="4.0" xmlns="http://schemas.microsoft.com/developer/msbuild/2003">
  <ItemGroup>
    <Filter Include="boxes">
      <UniqueIdentifier>{df74490a-26bb-4f85-a2d5-72db3d4b6e02}</UniqueIdentifier>
    </Filter>
    <Filter Include="documentator">
      <UniqueIdentifier>{1192a7e0-f5c5-473c-bba2-de918f6c886f}</UniqueIdentifier>
    </Filter>
    <Filter Include="draw">
      <UniqueIdentifier>{d388d7f1-959d-4fbb-be24-ab09b6f88797}</UniqueIdentifier>
    </Filter>
    <Filter Include="draw\device">
      <UniqueIdentifier>{c4561880-9b84-4cf8-9b53-461f884086e3}</UniqueIdentifier>
    </Filter>
    <Filter Include="draw\schema">
      <UniqueIdentifier>{38ad8d6f-821f-4f36-989d-a7b9154fa468}</UniqueIdentifier>
    </Filter>
    <Filter Include="errors">
      <UniqueIdentifier>{34eee96a-4d99-470b-9b58-3e54b9ae8e46}</UniqueIdentifier>
    </Filter>
    <Filter Include="evaluate">
      <UniqueIdentifier>{daecc64a-6d58-4b5c-b1f1-4f64138885e7}</UniqueIdentifier>
    </Filter>
    <Filter Include="extended">
      <UniqueIdentifier>{f99c4568-b4c5-4d13-b97d-beb37af1c9a4}</UniqueIdentifier>
    </Filter>
    <Filter Include="generator">
      <UniqueIdentifier>{d87c524c-bd81-4fbf-85ca-887f85c0d4f4}</UniqueIdentifier>
    </Filter>
    <Filter Include="normalize">
      <UniqueIdentifier>{1f153ef7-0d56-4235-9375-299f9cd707e9}</UniqueIdentifier>
    </Filter>
    <Filter Include="parallelize">
      <UniqueIdentifier>{fa740d1e-dddb-4b4f-9fdd-b96986796040}</UniqueIdentifier>
    </Filter>
    <Filter Include="parser">
      <UniqueIdentifier>{0307cdbd-c886-4523-99a8-cdbb8e941ca5}</UniqueIdentifier>
    </Filter>
    <Filter Include="patternmatcher">
      <UniqueIdentifier>{cd89ffc2-9856-43e7-8815-7539ad266d62}</UniqueIdentifier>
    </Filter>
    <Filter Include="propagate">
      <UniqueIdentifier>{3ab9b3fe-6d00-4c17-a484-eeb3b178cb3d}</UniqueIdentifier>
    </Filter>
    <Filter Include="signals">
      <UniqueIdentifier>{bddcdf65-cf56-4ac7-a070-7e8967c8d7b1}</UniqueIdentifier>
    </Filter>
    <Filter Include="tlib">
      <UniqueIdentifier>{581749ba-b4c3-4875-9b85-afb44a3750d3}</UniqueIdentifier>
    </Filter>
    <Filter Include="utils">
      <UniqueIdentifier>{9e340713-4d42-49cf-976e-f1bcc63136c6}</UniqueIdentifier>
    </Filter>
  </ItemGroup>
  <ItemGroup>
    <ClCompile Include="..\compiler\boxes\boxcomplexity.cpp">
      <Filter>boxes</Filter>
    </ClCompile>
    <ClCompile Include="..\compiler\boxes\boxes.cpp">
      <Filter>boxes</Filter>
    </ClCompile>
    <ClCompile Include="..\compiler\boxes\boxtype.cpp">
      <Filter>boxes</Filter>
    </ClCompile>
    <ClCompile Include="..\compiler\boxes\ppbox.cpp">
      <Filter>boxes</Filter>
    </ClCompile>
    <ClCompile Include="..\compiler\documentator\doc.cpp">
      <Filter>documentator</Filter>
    </ClCompile>
    <ClCompile Include="..\compiler\documentator\doc_autodoc.cpp">
      <Filter>documentator</Filter>
    </ClCompile>
    <ClCompile Include="..\compiler\documentator\doc_compile.cpp">
      <Filter>documentator</Filter>
    </ClCompile>
    <ClCompile Include="..\compiler\documentator\doc_lang.cpp">
      <Filter>documentator</Filter>
    </ClCompile>
    <ClCompile Include="..\compiler\documentator\doc_metadatas.cpp">
      <Filter>documentator</Filter>
    </ClCompile>
    <ClCompile Include="..\compiler\documentator\doc_notice.cpp">
      <Filter>documentator</Filter>
    </ClCompile>
    <ClCompile Include="..\compiler\documentator\doc_sharing.cpp">
      <Filter>documentator</Filter>
    </ClCompile>
    <ClCompile Include="..\compiler\documentator\doc_Text.cpp">
      <Filter>documentator</Filter>
    </ClCompile>
    <ClCompile Include="..\compiler\documentator\lateq.cpp">
      <Filter>documentator</Filter>
    </ClCompile>
    <ClCompile Include="..\compiler\draw\drawschema.cpp">
      <Filter>draw</Filter>
    </ClCompile>
    <ClCompile Include="..\compiler\draw\sigToGraph.cpp">
      <Filter>draw</Filter>
    </ClCompile>
    <ClCompile Include="..\compiler\draw\device\PSDev.cpp">
      <Filter>draw\device</Filter>
    </ClCompile>
    <ClCompile Include="..\compiler\draw\device\SVGDev.cpp">
      <Filter>draw\device</Filter>
    </ClCompile>
    <ClCompile Include="..\compiler\draw\schema\blockSchema.cpp">
      <Filter>draw\schema</Filter>
    </ClCompile>
    <ClCompile Include="..\compiler\draw\schema\cableSchema.cpp">
      <Filter>draw\schema</Filter>
    </ClCompile>
    <ClCompile Include="..\compiler\draw\schema\collector.cpp">
      <Filter>draw\schema</Filter>
    </ClCompile>
    <ClCompile Include="..\compiler\draw\schema\cutSchema.cpp">
      <Filter>draw\schema</Filter>
    </ClCompile>
    <ClCompile Include="..\compiler\draw\schema\decorateSchema.cpp">
      <Filter>draw\schema</Filter>
    </ClCompile>
    <ClCompile Include="..\compiler\draw\schema\enlargedSchema.cpp">
      <Filter>draw\schema</Filter>
    </ClCompile>
    <ClCompile Include="..\compiler\draw\schema\inverterSchema.cpp">
      <Filter>draw\schema</Filter>
    </ClCompile>
    <ClCompile Include="..\compiler\draw\schema\mergeSchema.cpp">
      <Filter>draw\schema</Filter>
    </ClCompile>
    <ClCompile Include="..\compiler\draw\schema\parSchema.cpp">
      <Filter>draw\schema</Filter>
    </ClCompile>
    <ClCompile Include="..\compiler\draw\schema\recSchema.cpp">
      <Filter>draw\schema</Filter>
    </ClCompile>
    <ClCompile Include="..\compiler\draw\schema\seqSchema.cpp">
      <Filter>draw\schema</Filter>
    </ClCompile>
    <ClCompile Include="..\compiler\draw\schema\splitSchema.cpp">
      <Filter>draw\schema</Filter>
    </ClCompile>
    <ClCompile Include="..\compiler\draw\schema\topSchema.cpp">
      <Filter>draw\schema</Filter>
    </ClCompile>
    <ClCompile Include="..\compiler\errors\errormsg.cpp">
      <Filter>errors</Filter>
    </ClCompile>
    <ClCompile Include="..\compiler\errors\timing.cpp">
      <Filter>errors</Filter>
    </ClCompile>
    <ClCompile Include="..\compiler\evaluate\environment.cpp">
      <Filter>evaluate</Filter>
    </ClCompile>
    <ClCompile Include="..\compiler\evaluate\eval.cpp">
      <Filter>evaluate</Filter>
    </ClCompile>
    <ClCompile Include="..\compiler\evaluate\loopDetector.cpp">
      <Filter>evaluate</Filter>
    </ClCompile>
    <ClCompile Include="..\compiler\normalize\aterm.cpp">
      <Filter>normalize</Filter>
    </ClCompile>
    <ClCompile Include="..\compiler\normalize\mterm.cpp">
      <Filter>normalize</Filter>
    </ClCompile>
    <ClCompile Include="..\compiler\normalize\normalize.cpp">
      <Filter>normalize</Filter>
    </ClCompile>
    <ClCompile Include="..\compiler\normalize\privatise.cpp">
      <Filter>normalize</Filter>
    </ClCompile>
    <ClCompile Include="..\compiler\normalize\simplify.cpp">
      <Filter>normalize</Filter>
    </ClCompile>
    <ClCompile Include="..\compiler\parallelize\colorize.cpp">
      <Filter>parallelize</Filter>
    </ClCompile>
    <ClCompile Include="..\compiler\patternmatcher\patternmatcher.cpp">
      <Filter>patternmatcher</Filter>
    </ClCompile>
    <ClCompile Include="..\compiler\propagate\labels.cpp">
      <Filter>propagate</Filter>
    </ClCompile>
    <ClCompile Include="..\compiler\propagate\propagate.cpp">
      <Filter>propagate</Filter>
    </ClCompile>
    <ClCompile Include="..\compiler\signals\binop.cpp">
      <Filter>signals</Filter>
    </ClCompile>
    <ClCompile Include="..\compiler\signals\ppsig.cpp">
      <Filter>signals</Filter>
    </ClCompile>
    <ClCompile Include="..\compiler\signals\prim2.cpp">
      <Filter>signals</Filter>
    </ClCompile>
    <ClCompile Include="..\compiler\signals\recursivness.cpp">
      <Filter>signals</Filter>
    </ClCompile>
    <ClCompile Include="..\compiler\signals\signals.cpp">
      <Filter>signals</Filter>
    </ClCompile>
    <ClCompile Include="..\compiler\signals\sigorderrules.cpp">
      <Filter>signals</Filter>
    </ClCompile>
    <ClCompile Include="..\compiler\signals\sigprint.cpp">
      <Filter>signals</Filter>
    </ClCompile>
    <ClCompile Include="..\compiler\signals\sigtype.cpp">
      <Filter>signals</Filter>
    </ClCompile>
    <ClCompile Include="..\compiler\signals\sigtyperules.cpp">
      <Filter>signals</Filter>
    </ClCompile>
    <ClCompile Include="..\compiler\signals\sigvisitor.cpp">
      <Filter>signals</Filter>
    </ClCompile>
    <ClCompile Include="..\compiler\signals\subsignals.cpp">
      <Filter>signals</Filter>
    </ClCompile>
    <ClCompile Include="..\compiler\tlib\compatibility.cpp">
      <Filter>tlib</Filter>
    </ClCompile>
    <ClCompile Include="..\compiler\tlib\list.cpp">
      <Filter>tlib</Filter>
    </ClCompile>
    <ClCompile Include="..\compiler\tlib\node.cpp">
      <Filter>tlib</Filter>
    </ClCompile>
    <ClCompile Include="..\compiler\tlib\occurrences.cpp">
      <Filter>tlib</Filter>
    </ClCompile>
    <ClCompile Include="..\compiler\tlib\recursive-tree.cpp">
      <Filter>tlib</Filter>
    </ClCompile>
    <ClCompile Include="..\compiler\tlib\shlysis.cpp">
      <Filter>tlib</Filter>
    </ClCompile>
    <ClCompile Include="..\compiler\tlib\symbol.cpp">
      <Filter>tlib</Filter>
    </ClCompile>
    <ClCompile Include="..\compiler\tlib\tree.cpp">
      <Filter>tlib</Filter>
    </ClCompile>
    <ClCompile Include="..\compiler\utils\names.cpp">
      <Filter>utils</Filter>
    </ClCompile>
    <ClCompile Include="..\compiler\main.cpp" />
    <ClCompile Include="..\compiler\draw\schema\connectorSchema.cpp">
      <Filter>draw\schema</Filter>
    </ClCompile>
    <ClCompile Include="..\compiler\extended\xtended.cpp">
      <Filter>extended</Filter>
    </ClCompile>
    <ClCompile Include="..\compiler\global.cpp" />
    <ClCompile Include="..\compiler\libmain.cpp" />
    <ClCompile Include="..\compiler\generator\asmjs_code_container.cpp">
      <Filter>generator</Filter>
    </ClCompile>
    <ClCompile Include="..\compiler\generator\c_code_container.cpp">
      <Filter>generator</Filter>
    </ClCompile>
    <ClCompile Include="..\compiler\generator\code_container.cpp">
      <Filter>generator</Filter>
    </ClCompile>
    <ClCompile Include="..\compiler\generator\contextor.cpp">
      <Filter>generator</Filter>
    </ClCompile>
    <ClCompile Include="..\compiler\generator\cpp_code_container.cpp">
      <Filter>generator</Filter>
    </ClCompile>
    <ClCompile Include="..\compiler\generator\cpp_gpu_code_container.cpp">
      <Filter>generator</Filter>
    </ClCompile>
    <ClCompile Include="..\compiler\generator\dag_instructions_compiler.cpp">
      <Filter>generator</Filter>
    </ClCompile>
    <ClCompile Include="..\compiler\generator\description.cpp">
      <Filter>generator</Filter>
    </ClCompile>
    <ClCompile Include="..\compiler\generator\fir_code_container.cpp">
      <Filter>generator</Filter>
    </ClCompile>
    <ClCompile Include="..\compiler\generator\fir_to_fir.cpp">
      <Filter>generator</Filter>
    </ClCompile>
    <ClCompile Include="..\compiler\generator\floats.cpp">
      <Filter>generator</Filter>
    </ClCompile>
    <ClCompile Include="..\compiler\generator\instructions.cpp">
      <Filter>generator</Filter>
    </ClCompile>
    <ClCompile Include="..\compiler\generator\instructions_compiler.cpp">
      <Filter>generator</Filter>
    </ClCompile>
    <ClCompile Include="..\compiler\generator\java_code_container.cpp">
      <Filter>generator</Filter>
    </ClCompile>
    <ClCompile Include="..\compiler\generator\js_code_container.cpp">
      <Filter>generator</Filter>
    </ClCompile>
    <ClCompile Include="..\compiler\generator\llvm_code_container.cpp">
      <Filter>generator</Filter>
    </ClCompile>
    <ClCompile Include="..\compiler\generator\llvm_dsp_aux.cpp">
      <Filter>generator</Filter>
    </ClCompile>
    <ClCompile Include="..\compiler\generator\occurences.cpp">
      <Filter>generator</Filter>
    </ClCompile>
    <ClCompile Include="..\compiler\generator\omp_code_container.cpp">
      <Filter>generator</Filter>
    </ClCompile>
    <ClCompile Include="..\compiler\generator\Text.cpp">
      <Filter>generator</Filter>
    </ClCompile>
    <ClCompile Include="..\compiler\generator\uitree.cpp">
      <Filter>generator</Filter>
    </ClCompile>
    <ClCompile Include="..\compiler\generator\vec_code_container.cpp">
      <Filter>generator</Filter>
    </ClCompile>
    <ClCompile Include="..\compiler\generator\wss_code_container.cpp">
      <Filter>generator</Filter>
    </ClCompile>
    <ClCompile Include="..\compiler\parallelize\code_loop.cpp">
      <Filter>parallelize</Filter>
    </ClCompile>
    <ClCompile Include="..\compiler\parser\enrobage.cpp">
      <Filter>parser</Filter>
    </ClCompile>
    <ClCompile Include="..\compiler\parser\faustparser.cpp">
      <Filter>parser</Filter>
    </ClCompile>
    <ClCompile Include="..\compiler\parser\sourcefetcher.cpp">
      <Filter>parser</Filter>
    </ClCompile>
<<<<<<< HEAD
    <ClCompile Include="..\compiler\parser\sourcereader.cpp">
      <Filter>parser</Filter>
    </ClCompile>
    <ClCompile Include="..\compiler\parser\faustlexer.cpp">
      <Filter>parser</Filter>
    </ClCompile>
=======
>>>>>>> 926dfb0b
    <ClCompile Include="..\compiler\utils\files.cpp">
      <Filter>utils</Filter>
    </ClCompile>
  </ItemGroup>
  <ItemGroup>
    <ClInclude Include="..\compiler\draw\device\device.h">
      <Filter>draw\device</Filter>
    </ClInclude>
    <ClInclude Include="..\compiler\draw\device\devLib.h">
      <Filter>draw\device</Filter>
    </ClInclude>
    <ClInclude Include="..\compiler\draw\device\PSDev.h">
      <Filter>draw\device</Filter>
    </ClInclude>
    <ClInclude Include="..\compiler\draw\device\SVGDev.h">
      <Filter>draw\device</Filter>
    </ClInclude>
    <ClInclude Include="..\compiler\draw\schema\blockSchema.h">
      <Filter>draw\schema</Filter>
    </ClInclude>
    <ClInclude Include="..\compiler\draw\schema\cableSchema.h">
      <Filter>draw\schema</Filter>
    </ClInclude>
    <ClInclude Include="..\compiler\draw\schema\cutSchema.h">
      <Filter>draw\schema</Filter>
    </ClInclude>
    <ClInclude Include="..\compiler\draw\schema\decorateSchema.h">
      <Filter>draw\schema</Filter>
    </ClInclude>
    <ClInclude Include="..\compiler\draw\schema\enlargedSchema.h">
      <Filter>draw\schema</Filter>
    </ClInclude>
    <ClInclude Include="..\compiler\draw\schema\inverterSchema.h">
      <Filter>draw\schema</Filter>
    </ClInclude>
    <ClInclude Include="..\compiler\draw\schema\mergeSchema.h">
      <Filter>draw\schema</Filter>
    </ClInclude>
    <ClInclude Include="..\compiler\draw\schema\parSchema.h">
      <Filter>draw\schema</Filter>
    </ClInclude>
    <ClInclude Include="..\compiler\draw\schema\recSchema.h">
      <Filter>draw\schema</Filter>
    </ClInclude>
    <ClInclude Include="..\compiler\draw\schema\schema.h">
      <Filter>draw\schema</Filter>
    </ClInclude>
    <ClInclude Include="..\compiler\draw\schema\seqSchema.h">
      <Filter>draw\schema</Filter>
    </ClInclude>
    <ClInclude Include="..\compiler\draw\schema\splitSchema.h">
      <Filter>draw\schema</Filter>
    </ClInclude>
    <ClInclude Include="..\compiler\draw\schema\topSchema.h">
      <Filter>draw\schema</Filter>
    </ClInclude>
    <ClInclude Include="..\compiler\parallelize\colorize.h">
      <Filter>parallelize</Filter>
    </ClInclude>
    <ClInclude Include="..\compiler\draw\schema\connectorSchema.h">
      <Filter>draw\schema</Filter>
    </ClInclude>
    <ClInclude Include="..\compiler\extended\absprim.hh">
      <Filter>extended</Filter>
    </ClInclude>
    <ClInclude Include="..\compiler\extended\acosprim.hh">
      <Filter>extended</Filter>
    </ClInclude>
    <ClInclude Include="..\compiler\extended\asinprim.hh">
      <Filter>extended</Filter>
    </ClInclude>
    <ClInclude Include="..\compiler\extended\atan2prim.hh">
      <Filter>extended</Filter>
    </ClInclude>
    <ClInclude Include="..\compiler\extended\atanprim.hh">
      <Filter>extended</Filter>
    </ClInclude>
    <ClInclude Include="..\compiler\extended\ceilprim.hh">
      <Filter>extended</Filter>
    </ClInclude>
    <ClInclude Include="..\compiler\extended\cosprim.hh">
      <Filter>extended</Filter>
    </ClInclude>
    <ClInclude Include="..\compiler\extended\expprim.hh">
      <Filter>extended</Filter>
    </ClInclude>
    <ClInclude Include="..\compiler\extended\floorprim.hh">
      <Filter>extended</Filter>
    </ClInclude>
    <ClInclude Include="..\compiler\extended\fmodprim.hh">
      <Filter>extended</Filter>
    </ClInclude>
    <ClInclude Include="..\compiler\extended\log10prim.hh">
      <Filter>extended</Filter>
    </ClInclude>
    <ClInclude Include="..\compiler\extended\logprim.hh">
      <Filter>extended</Filter>
    </ClInclude>
    <ClInclude Include="..\compiler\extended\maxprim.hh">
      <Filter>extended</Filter>
    </ClInclude>
    <ClInclude Include="..\compiler\extended\minprim.hh">
      <Filter>extended</Filter>
    </ClInclude>
    <ClInclude Include="..\compiler\extended\powprim.hh">
      <Filter>extended</Filter>
    </ClInclude>
    <ClInclude Include="..\compiler\extended\remainderprim.hh">
      <Filter>extended</Filter>
    </ClInclude>
    <ClInclude Include="..\compiler\extended\rintprim.hh">
      <Filter>extended</Filter>
    </ClInclude>
    <ClInclude Include="..\compiler\extended\sinprim.hh">
      <Filter>extended</Filter>
    </ClInclude>
    <ClInclude Include="..\compiler\extended\sqrtprim.hh">
      <Filter>extended</Filter>
    </ClInclude>
    <ClInclude Include="..\compiler\extended\tanprim.hh">
      <Filter>extended</Filter>
    </ClInclude>
    <ClInclude Include="..\compiler\extended\xtended.hh">
      <Filter>extended</Filter>
    </ClInclude>
    <ClInclude Include="..\compiler\global.hh" />
    <ClInclude Include="..\compiler\libfaust.h" />
    <ClInclude Include="..\compiler\export.hh" />
    <ClInclude Include="..\compiler\tlib\garbageable.hh">
      <Filter>tlib</Filter>
    </ClInclude>
    <ClInclude Include="..\compiler\generator\asmjs_code_container.hh">
      <Filter>generator</Filter>
    </ClInclude>
    <ClInclude Include="..\compiler\generator\asmjs_instructions.hh">
      <Filter>generator</Filter>
    </ClInclude>
    <ClInclude Include="..\compiler\generator\c_code_container.hh">
      <Filter>generator</Filter>
    </ClInclude>
    <ClInclude Include="..\compiler\generator\c_instructions.hh">
      <Filter>generator</Filter>
    </ClInclude>
    <ClInclude Include="..\compiler\generator\code_container.hh">
      <Filter>generator</Filter>
    </ClInclude>
    <ClInclude Include="..\compiler\generator\contextor.hh">
      <Filter>generator</Filter>
    </ClInclude>
    <ClInclude Include="..\compiler\generator\cpp_code_container.hh">
      <Filter>generator</Filter>
    </ClInclude>
    <ClInclude Include="..\compiler\generator\cpp_gpu_code_container.hh">
      <Filter>generator</Filter>
    </ClInclude>
    <ClInclude Include="..\compiler\generator\cpp_instructions.hh">
      <Filter>generator</Filter>
    </ClInclude>
    <ClInclude Include="..\compiler\generator\dag_instructions_compiler.hh">
      <Filter>generator</Filter>
    </ClInclude>
    <ClInclude Include="..\compiler\generator\description.hh">
      <Filter>generator</Filter>
    </ClInclude>
    <ClInclude Include="..\compiler\generator\fir_code_container.hh">
      <Filter>generator</Filter>
    </ClInclude>
    <ClInclude Include="..\compiler\generator\fir_instructions.hh">
      <Filter>generator</Filter>
    </ClInclude>
    <ClInclude Include="..\compiler\generator\fir_to_fir.hh">
      <Filter>generator</Filter>
    </ClInclude>
    <ClInclude Include="..\compiler\generator\floats.hh">
      <Filter>generator</Filter>
    </ClInclude>
    <ClInclude Include="..\compiler\generator\function_builder.hh">
      <Filter>generator</Filter>
    </ClInclude>
    <ClInclude Include="..\compiler\generator\instructions.hh">
      <Filter>generator</Filter>
    </ClInclude>
    <ClInclude Include="..\compiler\generator\instructions_compiler.hh">
      <Filter>generator</Filter>
    </ClInclude>
    <ClInclude Include="..\compiler\generator\instructions_complexity.hh">
      <Filter>generator</Filter>
    </ClInclude>
    <ClInclude Include="..\compiler\generator\java_code_container.hh">
      <Filter>generator</Filter>
    </ClInclude>
    <ClInclude Include="..\compiler\generator\java_instructions.hh">
      <Filter>generator</Filter>
    </ClInclude>
    <ClInclude Include="..\compiler\generator\js_code_container.hh">
      <Filter>generator</Filter>
    </ClInclude>
    <ClInclude Include="..\compiler\generator\js_instructions.hh">
      <Filter>generator</Filter>
    </ClInclude>
    <ClInclude Include="..\compiler\generator\llvm_code_container.hh">
      <Filter>generator</Filter>
    </ClInclude>
    <ClInclude Include="..\compiler\generator\llvm_dsp_aux.hh">
      <Filter>generator</Filter>
    </ClInclude>
    <ClInclude Include="..\compiler\generator\llvm_instructions.hh">
      <Filter>generator</Filter>
    </ClInclude>
    <ClInclude Include="..\compiler\generator\llvm-c-dsp.h">
      <Filter>generator</Filter>
    </ClInclude>
    <ClInclude Include="..\compiler\generator\llvm-dsp.h">
      <Filter>generator</Filter>
    </ClInclude>
    <ClInclude Include="..\compiler\generator\occurences.hh">
      <Filter>generator</Filter>
    </ClInclude>
    <ClInclude Include="..\compiler\generator\omp_code_container.hh">
      <Filter>generator</Filter>
    </ClInclude>
    <ClInclude Include="..\compiler\generator\opencl_instructions.hh">
      <Filter>generator</Filter>
    </ClInclude>
    <ClInclude Include="..\compiler\generator\Text.hh">
      <Filter>generator</Filter>
    </ClInclude>
    <ClInclude Include="..\compiler\generator\text_instructions.hh">
      <Filter>generator</Filter>
    </ClInclude>
    <ClInclude Include="..\compiler\generator\type_manager.hh">
      <Filter>generator</Filter>
    </ClInclude>
    <ClInclude Include="..\compiler\generator\uitree.hh">
      <Filter>generator</Filter>
    </ClInclude>
    <ClInclude Include="..\compiler\generator\vec_code_container.hh">
      <Filter>generator</Filter>
    </ClInclude>
    <ClInclude Include="..\compiler\generator\wss_code_container.hh">
      <Filter>generator</Filter>
    </ClInclude>
    <ClInclude Include="..\compiler\boxes\boxcomplexity.hh">
      <Filter>boxes</Filter>
    </ClInclude>
    <ClInclude Include="..\compiler\parallelize\code_loop.hh">
      <Filter>parallelize</Filter>
    </ClInclude>
    <ClInclude Include="..\compiler\parser\enrobage.hh">
      <Filter>parser</Filter>
    </ClInclude>
    <ClInclude Include="..\compiler\parser\faustparser.hpp">
      <Filter>parser</Filter>
    </ClInclude>
    <ClInclude Include="..\compiler\parser\sourcefetcher.hh">
      <Filter>parser</Filter>
    </ClInclude>
    <ClInclude Include="..\compiler\parser\sourcereader.hh">
      <Filter>parser</Filter>
    </ClInclude>
  </ItemGroup>
  <ItemGroup>
    <None Include="..\compiler\boxes\boxes.hh">
      <Filter>boxes</Filter>
    </None>
    <None Include="..\compiler\boxes\ppbox.hh">
      <Filter>boxes</Filter>
    </None>
    <None Include="..\compiler\documentator\doc.hh">
      <Filter>documentator</Filter>
    </None>
    <None Include="..\compiler\documentator\doc_autodoc.hh">
      <Filter>documentator</Filter>
    </None>
    <None Include="..\compiler\documentator\doc_compile.hh">
      <Filter>documentator</Filter>
    </None>
    <None Include="..\compiler\documentator\doc_lang.hh">
      <Filter>documentator</Filter>
    </None>
    <None Include="..\compiler\documentator\doc_metadatas.hh">
      <Filter>documentator</Filter>
    </None>
    <None Include="..\compiler\documentator\doc_notice.hh">
      <Filter>documentator</Filter>
    </None>
    <None Include="..\compiler\documentator\doc_Text.hh">
      <Filter>documentator</Filter>
    </None>
    <None Include="..\compiler\documentator\lateq.hh">
      <Filter>documentator</Filter>
    </None>
    <None Include="..\compiler\draw\drawschema.hh">
      <Filter>draw</Filter>
    </None>
    <None Include="..\compiler\draw\sigToGraph.hh">
      <Filter>draw</Filter>
    </None>
    <None Include="..\compiler\errors\errormsg.hh">
      <Filter>errors</Filter>
    </None>
    <None Include="..\compiler\errors\timing.hh">
      <Filter>errors</Filter>
    </None>
    <None Include="..\compiler\evaluate\environment.hh">
      <Filter>evaluate</Filter>
    </None>
    <None Include="..\compiler\evaluate\eval.hh">
      <Filter>evaluate</Filter>
    </None>
    <None Include="..\compiler\evaluate\loopDetector.hh">
      <Filter>evaluate</Filter>
    </None>
    <None Include="..\compiler\normalize\aterm.hh">
      <Filter>normalize</Filter>
    </None>
    <None Include="..\compiler\normalize\mterm.hh">
      <Filter>normalize</Filter>
    </None>
    <None Include="..\compiler\normalize\normalize.hh">
      <Filter>normalize</Filter>
    </None>
    <None Include="..\compiler\normalize\privatise.hh">
      <Filter>normalize</Filter>
    </None>
    <None Include="..\compiler\normalize\simplify.hh">
      <Filter>normalize</Filter>
    </None>
    <None Include="..\compiler\patternmatcher\patternmatcher.hh">
      <Filter>patternmatcher</Filter>
    </None>
    <None Include="..\compiler\propagate\labels.hh">
      <Filter>propagate</Filter>
    </None>
    <None Include="..\compiler\propagate\propagate.hh">
      <Filter>propagate</Filter>
    </None>
    <None Include="..\compiler\signals\binop.hh">
      <Filter>signals</Filter>
    </None>
    <None Include="..\compiler\signals\interval.hh">
      <Filter>signals</Filter>
    </None>
    <None Include="..\compiler\signals\ppsig.hh">
      <Filter>signals</Filter>
    </None>
    <None Include="..\compiler\signals\prim2.hh">
      <Filter>signals</Filter>
    </None>
    <None Include="..\compiler\signals\recursivness.hh">
      <Filter>signals</Filter>
    </None>
    <None Include="..\compiler\signals\signals.hh">
      <Filter>signals</Filter>
    </None>
    <None Include="..\compiler\signals\sigorderrules.hh">
      <Filter>signals</Filter>
    </None>
    <None Include="..\compiler\signals\sigprint.hh">
      <Filter>signals</Filter>
    </None>
    <None Include="..\compiler\signals\sigtype.hh">
      <Filter>signals</Filter>
    </None>
    <None Include="..\compiler\signals\sigtyperules.hh">
      <Filter>signals</Filter>
    </None>
    <None Include="..\compiler\signals\sigvisitor.hh">
      <Filter>signals</Filter>
    </None>
    <None Include="..\compiler\tlib\compatibility.hh">
      <Filter>tlib</Filter>
    </None>
    <None Include="..\compiler\tlib\list.hh">
      <Filter>tlib</Filter>
    </None>
    <None Include="..\compiler\tlib\node.hh">
      <Filter>tlib</Filter>
    </None>
    <None Include="..\compiler\tlib\num.hh">
      <Filter>tlib</Filter>
    </None>
    <None Include="..\compiler\tlib\occurrences.hh">
      <Filter>tlib</Filter>
    </None>
    <None Include="..\compiler\tlib\property.hh">
      <Filter>tlib</Filter>
    </None>
    <None Include="..\compiler\tlib\shlysis.hh">
      <Filter>tlib</Filter>
    </None>
    <None Include="..\compiler\tlib\smartpointer.hh">
      <Filter>tlib</Filter>
    </None>
    <None Include="..\compiler\tlib\symbol.hh">
      <Filter>tlib</Filter>
    </None>
    <None Include="..\compiler\tlib\tlib.hh">
      <Filter>tlib</Filter>
    </None>
    <None Include="..\compiler\tlib\tree.hh">
      <Filter>tlib</Filter>
    </None>
    <None Include="..\compiler\utils\names.hh">
      <Filter>utils</Filter>
    </None>
    <None Include="..\compiler\utils\files.hh">
      <Filter>utils</Filter>
    </None>
    <None Include="..\compiler\utils\files.hh">
      <Filter>utils</Filter>
    </None>
  </ItemGroup>
</Project><|MERGE_RESOLUTION|>--- conflicted
+++ resolved
@@ -336,15 +336,12 @@
     <ClCompile Include="..\compiler\parser\sourcefetcher.cpp">
       <Filter>parser</Filter>
     </ClCompile>
-<<<<<<< HEAD
     <ClCompile Include="..\compiler\parser\sourcereader.cpp">
       <Filter>parser</Filter>
     </ClCompile>
     <ClCompile Include="..\compiler\parser\faustlexer.cpp">
       <Filter>parser</Filter>
     </ClCompile>
-=======
->>>>>>> 926dfb0b
     <ClCompile Include="..\compiler\utils\files.cpp">
       <Filter>utils</Filter>
     </ClCompile>
