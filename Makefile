--- conflicted
+++ resolved
@@ -1,8 +1,4 @@
-<<<<<<< HEAD
-version := 2.0.a50
-=======
-version := 0.9.92
->>>>>>> 7bddd8cd
+version := 2.0.a51
 
 system	?= $(shell uname -s)
 
