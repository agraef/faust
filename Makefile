<<<<<<< HEAD
version := 2.0.a3
=======
version := 0.9.54
>>>>>>> d0c394df

DESTDIR ?= 
PREFIX ?= /usr/local
CROSS=i586-mingw32msvc-

MAKEFILE := Makefile.unix

prefix := $(DESTDIR)$(PREFIX)
arch   := $(wildcard architecture/*.*)
mfiles := $(wildcard examples/Makefile.*)
vname := faust-$(version)-$(shell date +%y%m%d.%H%M%S)
zname := faust-$(version)

all :
	$(MAKE) -C compiler -f $(MAKEFILE) prefix=$(prefix)
	$(MAKE) -C architecture/osclib

lib :
	$(MAKE) -C compiler -f $(MAKEFILE) libfaust prefix=$(prefix)

httpd :
	$(MAKE) -C architecture/httpdlib/src

win32 :
	$(MAKE) -C compiler -f $(MAKEFILE) prefix=$(prefix) CXX=$(CROSS)g++
	$(MAKE) -C architecture/osclib CXX=$(CROSS)g++ system=Win32


.PHONY: clean depend install uninstall dist parser help

help :
	@echo "Usage : 'make; sudo make install'"
	@echo "For http support : 'make httpd; make; sudo make install' (requires GNU libmicrohttpd)"
	@echo "make or make all : compile the faust compiler"
	@echo "make httpd : compile httpdlib (requires GNU libmicrohttpd)"
	@echo "make parser : generate the parser from the lex and yacc files"
	@echo "make clean : remove all object files"
	@echo "make doc : generate the documentation using doxygen"
	@echo "make install : install the compiler and the architecture files in $(prefix)/bin $(prefix)/lib/faust $(prefix)/include/faust"
	@echo "make uninstall : undo what install did"
	@echo "make dist : make a Faust distribution as a .zip file"
	@echo "make log : make a changelog file"

parser :
	$(MAKE) -C compiler -f $(MAKEFILE) parser

clean :
	$(MAKE) -C compiler -f $(MAKEFILE) clean
	$(MAKE) -C examples clean
	$(MAKE) -C architecture/osclib clean
	$(MAKE) -C architecture/httpdlib/src clean

depend :
	$(MAKE) -C compiler -f $(MAKEFILE) depend
	$(MAKE) -C architecture/osclib depend
	$(MAKE) -C architecture/httpdlib/src depend


doc :
	$(MAKE) -C compiler -f $(MAKEFILE) doc


install :
	# install faust itself
	mkdir -p $(prefix)/bin/
	mkdir -p $(prefix)/include/
	mkdir -p $(prefix)/include/faust/
	mkdir -p $(prefix)/lib/faust
	install compiler/faust $(prefix)/bin/
	install compiler/libfaust.a $(prefix)/lib/faust
	# install architecture and faust library files
	cp architecture/*.c $(prefix)/lib/faust/
	cp architecture/*.cpp $(prefix)/lib/faust/
	cp architecture/*.java $(prefix)/lib/faust/
	cp architecture/*.js $(prefix)/lib/faust/
	cp architecture/*.html $(prefix)/lib/faust/
	cp architecture/*.lib $(prefix)/lib/faust/
	# install iOS
	rm -rf $(prefix)/lib/faust/iOS
	cp -r architecture/iOS $(prefix)/lib/faust/
	rm -rf $(prefix)/lib/faust/iOS/DerivedData/
	# install math documentation files
	cp architecture/mathdoctexts-*.txt $(prefix)/lib/faust/
	cp architecture/latexheader.tex $(prefix)/lib/faust/
	# install additional binary libraries (osc, http,...)
	([ -e architecture/httpdlib/libHTTPDFaust.a ] && cp architecture/httpdlib/libHTTPDFaust.a $(prefix)/lib/faust/) || echo libHTTPDFaust not available	
	cp architecture/osclib/*.a $(prefix)/lib/faust/
	# install includes files for architectures
	cp -r architecture/faust $(prefix)/include/
	# install additional includes files for binary libraries  (osc, http,...)
	cp architecture/osclib/faust/include/OSCControler.h $(prefix)/include/faust/gui/
	cp architecture/httpdlib/src/include/*.h $(prefix)/include/faust/gui/
	# install faust2xxx tools
	make -C tools/faust2appls install


uninstall :
	rm -rf $(prefix)/lib/faust/
	rm -rf $(prefix)/include/faust/
	rm -f $(prefix)/bin/faust
	make -C tools/faust2appls uninstall

# make a faust distribution .zip file
dist :
	git archive -o faust-$(version).zip HEAD


log :
	cvs2cl --fsf

# DO NOT DELETE<|MERGE_RESOLUTION|>--- conflicted
+++ resolved
@@ -1,8 +1,4 @@
-<<<<<<< HEAD
 version := 2.0.a3
-=======
-version := 0.9.54
->>>>>>> d0c394df
 
 DESTDIR ?= 
 PREFIX ?= /usr/local
