<<<<<<< HEAD
version := 2.0.a28

system	?= $(shell uname -s)

ifeq ($(system), Darwin)
LIB_EXT = dylib
else
ifneq ($(findstring MINGW32, $(system)),)
LIB_EXT = dll
EXE = .exe
else
LIB_EXT = so
endif
endif
=======
version := 0.9.70
>>>>>>> 52f08a81

DESTDIR ?= 
PREFIX ?= /usr/local
CROSS=i586-mingw32msvc-

MAKEFILE := Makefile.unix

system	?= $(shell uname -s)

ifeq ($(system), Darwin)
LIB_EXT = dylib
else
ifneq ($(findstring MINGW32, $(system)),)
LIB_EXT = dll
EXE = .exe
else
LIB_EXT = so
endif
endif

prefix := $(DESTDIR)$(PREFIX)
arch   := $(wildcard architecture/*.*)
mfiles := $(wildcard examples/Makefile.*)
vname := faust-$(version)-$(shell date +%y%m%d.%H%M%S)
zname := faust-$(version)

.PHONY: all world dynamic httpd remote win32 ios emcc sound2faust

all :
	$(MAKE) -C compiler -f $(MAKEFILE) prefix=$(prefix)
	$(MAKE) -C architecture/osclib

# make world: This builds all the common targets for a fairly complete Faust
# installation: Faust compiler and library, sound2faust utility, OSC and HTTPD
# libraries (both static and dynamic). Most of the extra targets require
# additional dependencies and hence aren't built by default; please check the
# Faust README for details. This target may be built in parallel (make -j).
# NOTE: Once the remote target is readily supported on most platforms, it
# should be added here. Currently this requires jack2 from git which isn't
# usually installed on most systems, so we skip this target for now.
world : all sound2faust httpd dynamic

dynamic : all httpd
	$(MAKE) -C compiler -f $(MAKEFILE) dynamic prefix=$(prefix)
	$(MAKE) -C architecture/httpdlib/src dynamic PREFIX=$(PREFIX)
	$(MAKE) -C architecture/osclib dynamic PREFIX=$(PREFIX)

httpd :
	$(MAKE) -C architecture/httpdlib/src all

remote :
	$(MAKE) -C embedded/faustremote/RemoteServer all
	$(MAKE) -C embedded/faustremote/RemoteClient all

win32 :
	$(MAKE) -C compiler -f $(MAKEFILE) prefix=$(prefix) CXX=$(CROSS)g++
	$(MAKE) -C architecture/osclib CXX=$(CROSS)g++ system=Win32

ios :
	$(MAKE) -C compiler ios -f $(MAKEFILE) prefix=$(prefix) 

emcc :
	$(MAKE) -C compiler emcc -f $(MAKEFILE) prefix=$(prefix)

sound2faust: 

	$(MAKE) -C tools/sound2faust

.PHONY: clean depend install uninstall dist parser help

help :
	@echo "Usage : 'make; sudo make install'"
	@echo "For http support : 'make httpd; make; sudo make install' (requires GNU libmicrohttpd)"
	@echo "make or make all : compile the Faust compiler and osc support library"
	@echo "make httpd : compile httpdlib (requires GNU libmicrohttpd)"
	@echo "make dynamic : compile httpd & osc supports as dynamic libraries"
	@echo "make sound2faust : compile sound to DSP file converter"
	@echo "make remote : compile remote components used by FaustLive"
	@echo "make parser : generate the parser from the lex and yacc files"
	@echo "make clean : remove all object files"
	@echo "make doc : generate the documentation using doxygen"
	@echo "make install : install the compiler, tools and the architecture files in $(prefix)/bin $(prefix)/lib/faust $(prefix)/include/faust"
	@echo "make uninstall : undo what install did"
	@echo "make dist : make a Faust distribution as a .zip file"
	@echo "make log : make a changelog file"

parser :
	$(MAKE) -C compiler -f $(MAKEFILE) parser

clean :
	$(MAKE) -C compiler -f $(MAKEFILE) clean
	$(MAKE) -C examples clean
	$(MAKE) -C architecture/osclib clean
	$(MAKE) -C architecture/httpdlib/src clean
	$(MAKE) -C embedded/faustremote/RemoteServer clean
	$(MAKE) -C embedded/faustremote/RemoteClient clean
	$(MAKE) -C tools/sound2faust clean

depend :
	$(MAKE) -C compiler -f $(MAKEFILE) depend
	$(MAKE) -C architecture/osclib depend
	$(MAKE) -C architecture/httpdlib/src depend


doc :
	$(MAKE) -C compiler -f $(MAKEFILE) doc


install :
	# install faust itself
	mkdir -p $(prefix)/bin/
	mkdir -p $(prefix)/include/
	mkdir -p $(prefix)/include/faust/
	mkdir -p $(prefix)/include/faust/osc/
	mkdir -p $(prefix)/lib/faust
	([ -e compiler/faust ] && install compiler/faust $(prefix)/bin/)  || echo faust not available
	([ -e compiler/libfaust.$(LIB_EXT) ] && install compiler/libfaust.$(LIB_EXT) $(prefix)/lib/faust) || echo libfaust.$(LIB_EXT) not available
	([ -e compiler/libfaust.a ] && install compiler/libfaust.a $(prefix)/lib/faust) || echo libfaust.a not available
	([ -e compiler/libfaust.js ] && install compiler/libfaust.js $(prefix)/lib/faust) || echo libfaust.js not available
	cp compiler/libfaust.h  $(prefix)/include/faust/
	cp compiler/generator/llvm/llvm-dsp.h  $(prefix)/include/faust/
	cp compiler/generator/llvm/llvm-c-dsp.h  $(prefix)/include/faust/
	([ -e compiler/scheduler.ll ] && chmod gou+r compiler/scheduler.ll) || echo scheduler.ll not available
	([ -e compiler/scheduler.ll ] && cp compiler/scheduler.ll $(prefix)/lib/faust) || echo scheduler.ll not available
	
	# install architecture and faust library files
	cp architecture/*.c $(prefix)/lib/faust/
	cp architecture/*.cpp $(prefix)/lib/faust/
	cp architecture/*.java $(prefix)/lib/faust/
	cp architecture/*.js $(prefix)/lib/faust/
	cp architecture/*.html $(prefix)/lib/faust/
	cp architecture/*.lib $(prefix)/lib/faust/
	# install iOS
	rm -rf $(prefix)/lib/faust/iOS
	cp -r architecture/iOS $(prefix)/lib/faust/
	rm -rf $(prefix)/lib/faust/iOS/DerivedData/
	# install AU
	rm -rf $(prefix)/lib/faust/AU/
	cp -r architecture/AU $(prefix)/lib/faust/
	cp -r architecture/android $(prefix)/lib/faust/
	# install math documentation files
	cp architecture/mathdoctexts-*.txt $(prefix)/lib/faust/
	cp architecture/latexheader.tex $(prefix)/lib/faust/
	# install additional binary libraries (osc, http,...)
<<<<<<< HEAD

	([ -e architecture/httpdlib/libHTTPDFaust.a ] && cp architecture/httpdlib/libHTTPDFaust.a $(prefix)/lib/faust/) || echo libHTTPDFaust not available	
	([ -e architecture/httpdlib/libHTTPDFaust.$(LIB_EXT) ] && cp architecture/httpdlib/libHTTPDFaust.$(LIB_EXT) $(prefix)/lib/faust/) || echo libHTTPDFaust not available	
=======
	([ -e architecture/httpdlib/libHTTPDFaust.a ] && cp architecture/httpdlib/libHTTPDFaust.a $(prefix)/lib/) || echo libHTTPDFaust not available	
	([ -e architecture/httpdlib/libHTTPDFaust.$(LIB_EXT) ] && cp architecture/httpdlib/libHTTPDFaust.$(LIB_EXT) $(prefix)/lib/) || echo libHTTPDFaust not available	
>>>>>>> 52f08a81
		
	([ -e architecture/osclib/libOSCFaust.a ] && cp architecture/osclib/*.a $(prefix)/lib/) || echo OSC static libraries not available
	([ -e architecture/osclib/libOSCFaust.$(LIB_EXT) ] && cp -a architecture/osclib/*.$(LIB_EXT)* $(prefix)/lib/) || echo OSC dynamic libraries not available
	
	cp -r architecture/httpdlib/html/js $(prefix)/lib/faust/js
	([ -e architecture/httpdlib/src/hexa/stylesheet ] && cp architecture/httpdlib/src/hexa/stylesheet $(prefix)/lib/faust/js/stylesheet.js) || echo stylesheet not available
	([ -e architecture/httpdlib/src/hexa/jsscripts ] && cp architecture/httpdlib/src/hexa/jsscripts $(prefix)/lib/faust/js/jsscripts.js) || echo jsscripts not available
	# install includes files for architectures
	cp -r architecture/faust $(prefix)/include/
	# install additional includes files for binary libraries  (osc, http,...)
	cp architecture/osclib/faust/faust/OSCControler.h $(prefix)/include/faust/gui/
	cp architecture/osclib/faust/faust/osc/*.h $(prefix)/include/faust/osc/
	cp architecture/httpdlib/src/include/*.h $(prefix)/include/faust/gui/
	# install faust2xxx tools
	make -C tools/faust2appls install
	# install sound converter
	[ -e tools/sound2faust/sound2faust ] && make -C tools/sound2faust install || echo sound2faust not compiled	
	#install faustremote
	([ -e embedded/faustremote/RemoteClient/libfaustremote.a ] &&  install embedded/faustremote/RemoteClient/libfaustremote.a  $(prefix)/lib/faust/) || echo remote not compiled
	([ -e embedded/faustremote/RemoteServer/RemoteServer ] &&  install embedded/faustremote/RemoteServer/RemoteServer  $(prefix)/bin) || echo remote not compiled
	cp embedded/faustremote/RemoteClient/remote-dsp.h  $(prefix)/include/faust/
	# install webaudio
	cp -r architecture/webaudio $(prefix)/lib/faust/
	
install-dynamic:
	cp compiler/libfaust.$(LIB_EXT) /usr/lib
#	cp architecture/httpdlib/libHTTPDFaust.$(LIB_EXT) /usr/lib

uninstall-dynamic:
	rm  /usr/lib/libfaust.$(LIB_EXT)
#	rm /usr/lib/libHTTPDFaust.$(LIB_EXT) /usr/lib

uninstall :
	rm -rf $(prefix)/lib/faust/
	rm -rf $(prefix)/include/faust/
	rm -f $(prefix)/bin/faust$(EXE)
	make -C tools/faust2appls uninstall

# make a faust distribution .zip file
dist :
	git archive --format=tar.gz -o faust-$(version).tgz --prefix=faust-$(version)/ HEAD


log :
	git log --oneline --date-order --reverse --after={2011-01-07} master >log-$(version)
	
# DO NOT DELETE<|MERGE_RESOLUTION|>--- conflicted
+++ resolved
@@ -1,5 +1,4 @@
-<<<<<<< HEAD
-version := 2.0.a28
+version := 2.0.a29
 
 system	?= $(shell uname -s)
 
@@ -13,9 +12,6 @@
 LIB_EXT = so
 endif
 endif
-=======
-version := 0.9.70
->>>>>>> 52f08a81
 
 DESTDIR ?= 
 PREFIX ?= /usr/local
@@ -160,14 +156,8 @@
 	cp architecture/mathdoctexts-*.txt $(prefix)/lib/faust/
 	cp architecture/latexheader.tex $(prefix)/lib/faust/
 	# install additional binary libraries (osc, http,...)
-<<<<<<< HEAD
-
-	([ -e architecture/httpdlib/libHTTPDFaust.a ] && cp architecture/httpdlib/libHTTPDFaust.a $(prefix)/lib/faust/) || echo libHTTPDFaust not available	
-	([ -e architecture/httpdlib/libHTTPDFaust.$(LIB_EXT) ] && cp architecture/httpdlib/libHTTPDFaust.$(LIB_EXT) $(prefix)/lib/faust/) || echo libHTTPDFaust not available	
-=======
 	([ -e architecture/httpdlib/libHTTPDFaust.a ] && cp architecture/httpdlib/libHTTPDFaust.a $(prefix)/lib/) || echo libHTTPDFaust not available	
 	([ -e architecture/httpdlib/libHTTPDFaust.$(LIB_EXT) ] && cp architecture/httpdlib/libHTTPDFaust.$(LIB_EXT) $(prefix)/lib/) || echo libHTTPDFaust not available	
->>>>>>> 52f08a81
 		
 	([ -e architecture/osclib/libOSCFaust.a ] && cp architecture/osclib/*.a $(prefix)/lib/) || echo OSC static libraries not available
 	([ -e architecture/osclib/libOSCFaust.$(LIB_EXT) ] && cp -a architecture/osclib/*.$(LIB_EXT)* $(prefix)/lib/) || echo OSC dynamic libraries not available
