version := 2.0.a9

system	?= $(shell uname -s)

ifeq ($(system), Darwin)
LIB_EXT = dylib
else
LIB_EXT = so
endif

DESTDIR ?= 
PREFIX ?= /usr/local
CROSS=i586-mingw32msvc-

MAKEFILE := Makefile.unix

prefix := $(DESTDIR)$(PREFIX)
arch   := $(wildcard architecture/*.*)
mfiles := $(wildcard examples/Makefile.*)
vname := faust-$(version)-$(shell date +%y%m%d.%H%M%S)
zname := faust-$(version)

all :
	$(MAKE) -C compiler -f $(MAKEFILE) prefix=$(prefix)
	$(MAKE) -C architecture/osclib

lib :
	$(MAKE) -C compiler -f $(MAKEFILE) libfaust prefix=$(prefix)

httpd :
	$(MAKE) -C architecture/httpdlib/src

win32 :
	$(MAKE) -C compiler -f $(MAKEFILE) prefix=$(prefix) CXX=$(CROSS)g++
	$(MAKE) -C architecture/osclib CXX=$(CROSS)g++ system=Win32


.PHONY: clean depend install uninstall dist parser help

help :
	@echo "Usage : 'make; sudo make install'"
	@echo "For http support : 'make httpd; make; sudo make install' (requires GNU libmicrohttpd)"
	@echo "make or make all : compile the faust compiler"
	@echo "make httpd : compile httpdlib (requires GNU libmicrohttpd)"
	@echo "make parser : generate the parser from the lex and yacc files"
	@echo "make clean : remove all object files"
	@echo "make doc : generate the documentation using doxygen"
	@echo "make install : install the compiler and the architecture files in $(prefix)/bin $(prefix)/lib/faust $(prefix)/include/faust"
	@echo "make uninstall : undo what install did"
	@echo "make dist : make a Faust distribution as a .zip file"
	@echo "make log : make a changelog file"

parser :
	$(MAKE) -C compiler -f $(MAKEFILE) parser

clean :
	$(MAKE) -C compiler -f $(MAKEFILE) clean
	$(MAKE) -C examples clean
	$(MAKE) -C architecture/osclib clean
	$(MAKE) -C architecture/httpdlib/src clean

depend :
	$(MAKE) -C compiler -f $(MAKEFILE) depend
	$(MAKE) -C architecture/osclib depend
	$(MAKE) -C architecture/httpdlib/src depend


doc :
	$(MAKE) -C compiler -f $(MAKEFILE) doc


install :
	# install faust itself
	mkdir -p $(prefix)/bin/
	mkdir -p $(prefix)/include/
	mkdir -p $(prefix)/include/faust/
<<<<<<< HEAD
	mkdir -p $(prefix)/lib/faust
=======
	mkdir -p $(prefix)/include/faust/osc/
>>>>>>> e3fdbab6
	install compiler/faust $(prefix)/bin/
	install compiler/libfaust.a $(prefix)/lib/faust
	([ -e compiler/libfaust.$(LIB_EXT) ] && install compiler/libfaust.$(LIB_EXT) $(prefix)/lib/faust) || echo libfaust.$(LIB_EXT) not available
	cp compiler/libfaust.h  $(prefix)/include/faust/
	cp compiler/generator/llvm-dsp.h  $(prefix)/include/faust/
	cp compiler/generator/llvm-c-dsp.h  $(prefix)/include/faust/
	chmod gou+r compiler/scheduler.ll
	cp compiler/scheduler.ll  $(prefix)/lib/faust
	
	# install architecture and faust library files
	cp architecture/*.c $(prefix)/lib/faust/
	cp architecture/*.cpp $(prefix)/lib/faust/
	cp architecture/*.java $(prefix)/lib/faust/
	cp architecture/*.js $(prefix)/lib/faust/
	cp architecture/*.html $(prefix)/lib/faust/
	cp architecture/*.lib $(prefix)/lib/faust/
	# install iOS
	rm -rf $(prefix)/lib/faust/iOS
	cp -r architecture/iOS $(prefix)/lib/faust/
	rm -rf $(prefix)/lib/faust/iOS/DerivedData/
	# install AU
	rm -rf $(prefix)/lib/faust/AU/
	cp -r architecture/AU $(prefix)/lib/faust/
	rm -rf $(prefix)/lib/faust/AUSynth/
	cp -r architecture/AUSynth $(prefix)/lib/faust/
	cp -r architecture/android $(prefix)/lib/faust/
	# install math documentation files
	cp architecture/mathdoctexts-*.txt $(prefix)/lib/faust/
	cp architecture/latexheader.tex $(prefix)/lib/faust/
	# install additional binary libraries (osc, http,...)
	([ -e architecture/httpdlib/libHTTPDFaust.a ] && cp architecture/httpdlib/libHTTPDFaust.a $(prefix)/lib/faust/) || echo libHTTPDFaust not available
	([ -e architecture/httpdlib/libHTTPDFaust.$(LIB_EXT) ] && cp architecture/httpdlib/libHTTPDFaust.$(LIB_EXT) $(prefix)/lib/faust/) || echo libHTTPDFaust not available	
	cp architecture/osclib/*.a $(prefix)/lib/faust/
	# install includes files for architectures
	cp -r architecture/faust $(prefix)/include/
	# install additional includes files for binary libraries  (osc, http,...)
	cp architecture/osclib/faust/faust/OSCControler.h $(prefix)/include/faust/gui/
	cp architecture/osclib/faust/faust/osc/*.h $(prefix)/include/faust/osc/
	cp architecture/httpdlib/src/include/*.h $(prefix)/include/faust/gui/
	# install faust2xxx tools
	make -C tools/faust2appls install


uninstall :
	rm -rf $(prefix)/lib/faust/
	rm -rf $(prefix)/include/faust/
	rm -f $(prefix)/bin/faust
	make -C tools/faust2appls uninstall

# make a faust distribution .zip file
dist :
	git archive -o faust-$(version).zip --prefix=faust-$(version)/ HEAD


log :
	git log --oneline --date-order --reverse --after={2011-01-07} master >log-$(version)
	
# DO NOT DELETE<|MERGE_RESOLUTION|>--- conflicted
+++ resolved
@@ -1,4 +1,4 @@
-version := 2.0.a9
+version := 2.0.a11
 
 system	?= $(shell uname -s)
 
@@ -74,11 +74,8 @@
 	mkdir -p $(prefix)/bin/
 	mkdir -p $(prefix)/include/
 	mkdir -p $(prefix)/include/faust/
-<<<<<<< HEAD
+	mkdir -p $(prefix)/include/faust/osc/
 	mkdir -p $(prefix)/lib/faust
-=======
-	mkdir -p $(prefix)/include/faust/osc/
->>>>>>> e3fdbab6
 	install compiler/faust $(prefix)/bin/
 	install compiler/libfaust.a $(prefix)/lib/faust
 	([ -e compiler/libfaust.$(LIB_EXT) ] && install compiler/libfaust.$(LIB_EXT) $(prefix)/lib/faust) || echo libfaust.$(LIB_EXT) not available
