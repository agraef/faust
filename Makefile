<<<<<<< HEAD
version := 2.0.a3
=======
version := 0.9.50
>>>>>>> 6ba74f03

DESTDIR ?= 
PREFIX ?= /usr/local
CROSS=i586-mingw32msvc-

MAKEFILE := Makefile.unix

prefix := $(DESTDIR)$(PREFIX)
arch   := $(wildcard architecture/*.*)
mfiles := $(wildcard examples/Makefile.*)
vname := faust-$(version)-$(shell date +%y%m%d.%H%M%S)
zname := faust-$(version)

all :
	$(MAKE) -C compiler -f $(MAKEFILE) prefix=$(prefix)
	$(MAKE) -C architecture/osclib

lib :
	$(MAKE) -C compiler -f $(MAKEFILE) libfaust prefix=$(prefix)

httpd :
	$(MAKE) -C architecture/httpdlib/src

win32 :
	$(MAKE) -C compiler -f $(MAKEFILE) prefix=$(prefix) CXX=$(CROSS)g++
	$(MAKE) -C architecture/osclib CXX=$(CROSS)g++ system=Win32


.PHONY: clean depend install uninstall dist parser help

help :
	@echo "make or make all : compiler the faust compiler"
	@echo "make parser : generate the parser from the lex and yacc files"
	@echo "make clean : remove all object files"
	@echo "make doc : generate the documentation using doxygen"
	@echo "make install : install the compiler and the architecture files in $(prefix)/bin $(prefix)/lib/faust $(prefix)/include/faust"
	@echo "make uninstall : undo what install did"
	@echo "make dist : make a tar.gz file ready for distribution"
	@echo "make log : make a changelog file"
	@echo "make zip : make a windows binary distribution"

parser :
	$(MAKE) -C compiler -f $(MAKEFILE) parser

clean :
	$(MAKE) -C compiler -f $(MAKEFILE) clean
	$(MAKE) -C examples clean
	$(MAKE) -C architecture/osclib clean
	$(MAKE) -C architecture/httpdlib/src clean

depend :
	$(MAKE) -C compiler -f $(MAKEFILE) depend
	$(MAKE) -C architecture/osclib depend
	$(MAKE) -C architecture/httpdlib/src depend


doc :
	$(MAKE) -C compiler -f $(MAKEFILE) doc


install :
	# install faust itself
	mkdir -p $(prefix)/bin/
	mkdir -p $(prefix)/include/
	mkdir -p $(prefix)/include/faust/
	install compiler/faust $(prefix)/bin/
	install compiler/libfaust.a $(prefix)/lib/faust
	# install architecture and faust library files
	mkdir -p $(prefix)/lib/faust
	cp architecture/*.c $(prefix)/lib/faust/
	cp architecture/*.cpp $(prefix)/lib/faust/
	cp architecture/*.java $(prefix)/lib/faust/
	cp architecture/*.js $(prefix)/lib/faust/
	cp architecture/*.html $(prefix)/lib/faust/
	cp architecture/*.lib $(prefix)/lib/faust/
	# install math documentation files
	cp architecture/mathdoctexts-*.txt $(prefix)/lib/faust/
	cp architecture/latexheader.tex $(prefix)/lib/faust/
	# install additional binary libraries (osc, http,...)
	([ -e architecture/httpdlib/libHTTPDFaust.a ] && cp architecture/httpdlib/libHTTPDFaust.a $(prefix)/lib/faust/) || echo libHTTPDFaust not available	
	cp architecture/osclib/*.a $(prefix)/lib/faust/
	# install includes files for architectures
	cp -r architecture/faust $(prefix)/include/
	# install additional includes files for binary libraries  (osc, http,...)
	cp architecture/osclib/faust/include/OSCControler.h $(prefix)/include/faust/gui/
	cp architecture/httpdlib/src/include/*.h $(prefix)/include/faust/gui/
	# install faust2xxx tools
	make -C tools/faust2appls install


uninstall :
	rm -rf $(prefix)/lib/faust/
	rm -rf $(prefix)/include/faust/
	rm -f $(prefix)/bin/faust
	make -C tools/faust2appls uninstall

dist :
	$(MAKE) -C compiler -f $(MAKEFILE) clean
	$(MAKE) -C examples clean
	mkdir -p faust-$(version)
	cp README WHATSNEW COPYING Makefile faust-$(version)
	cp -r architecture faust-$(version)
	cp -r benchmark faust-$(version)
	cp -r compiler faust-$(version)
	cp -r documentation faust-$(version)
	cp -r examples faust-$(version)
	cp -r syntax-highlighting faust-$(version)
	cp -r tools faust-$(version)
	cp -r windows faust-$(version)
	find faust-$(version) -name CVS | xargs rm -rf
	find faust-$(version) -name "*~" | xargs rm -rf
	find faust-$(version) -name ".#*" | xargs rm -rf
	find faust-$(version) -name "*.o" | xargs rm -rf
	rm -f faust-$(version).tar.gz
	tar czfv faust-$(version).tar.gz faust-$(version)
	rm -rf faust-$(version)

# make a faust distribution by cloning the git repository
clonedist :
	git clone git://faudiostream.git.sourceforge.net/gitroot/faudiostream/faudiostream faust-$(version)
	rm -rf faust-$(version)/.git
	rm -f faust-$(version).tar.gz
	tar czfv faust-$(version).tar.gz faust-$(version)
	rm -rf faust-$(version)

archive :
	$(MAKE) -C compiler -f $(MAKEFILE) clean
	$(MAKE) -C examples clean
	mkdir -p $(vname)
	cp README COPYING Makefile $(vname)
	cp -r architecture $(vname)
	cp -r benchmark $(vname)
	cp -r compiler $(vname)
	cp -r documentation $(vname)
	cp -r examples $(vname)
	cp -r syntax-highlighting $(vname)
	cp -r tools $(vname)
	cp -r windows $(vname)
	find $(vname) -name "*~" | xargs rm -rf
	tar czfv $(vname).tar.gz $(vname)
	rm -rf $(vname)

zip :
	mkdir -p $(zname)
	cp README COPYING Makefile $(zname)
	cp -r architecture $(zname)
	cp -r benchmark $(zname)
	cp    compiler/faust.exe $(zname)
	cp -r examples $(zname)
	cp -r documentation $(zname)
	cp -r syntax-highlighting $(zname)
	cp -r tools $(zname)
	cp -r windows $(zname)
	find $(zname) -name "*~" | xargs rm -rf
	find $(zname) -name CVS | xargs rm -rf
	find $(zname) -name ".#*" | xargs rm -rf
	zip -r $(zname).zip $(zname)
	rm -rf $(zname)

log :
	cvs2cl --fsf

# DO NOT DELETE<|MERGE_RESOLUTION|>--- conflicted
+++ resolved
@@ -1,8 +1,4 @@
-<<<<<<< HEAD
 version := 2.0.a3
-=======
-version := 0.9.50
->>>>>>> 6ba74f03
 
 DESTDIR ?= 
 PREFIX ?= /usr/local
