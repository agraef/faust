--- conflicted
+++ resolved
@@ -1,5 +1,4 @@
-<<<<<<< HEAD
-version := 2.0.a12
+version := 2.0.a22
 
 system	?= $(shell uname -s)
 
@@ -8,9 +7,6 @@
 else
 LIB_EXT = so
 endif
-=======
-version := 0.9.67
->>>>>>> 58f4b148
 
 DESTDIR ?= 
 PREFIX ?= /usr/local
