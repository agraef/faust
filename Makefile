--- conflicted
+++ resolved
@@ -1,8 +1,4 @@
-<<<<<<< HEAD
-version := 2.3.0
-=======
-version := 0.10.1
->>>>>>> 49e053bd
+version := 2.3.1
 
 system	?= $(shell uname -s)
 
