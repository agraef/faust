<<<<<<< HEAD
version := 2.0.a30
=======
version := 0.9.71
>>>>>>> 0e7569b1

system	?= $(shell uname -s)

ifeq ($(system), Darwin)
LIB_EXT = dylib
else
ifneq ($(findstring MINGW32, $(system)),)
LIB_EXT = dll
EXE = .exe
else
LIB_EXT = so
endif
endif

DESTDIR ?=
PREFIX ?= /usr/local
CROSS=i586-mingw32msvc-

MAKEFILE := Makefile.unix

system	?= $(shell uname -s)

ifeq ($(system), Darwin)
LIB_EXT = dylib
else
ifneq ($(findstring MINGW32, $(system)),)
LIB_EXT = dll
EXE = .exe
else
LIB_EXT = so
endif
endif

prefix := $(DESTDIR)$(PREFIX)
arch   := $(wildcard architecture/*.*)
mfiles := $(wildcard examples/Makefile.*)
vname := faust-$(version)-$(shell date +%y%m%d.%H%M%S)
zname := faust-$(version)

.PHONY: all world dynamic httpd remote win32 ios emcc sound2faust

all :
	$(MAKE) -C compiler -f $(MAKEFILE) prefix=$(prefix)
	$(MAKE) -C architecture/osclib

# make world: This builds all the common targets for a fairly complete Faust
# installation: Faust compiler and library, sound2faust utility, OSC and HTTPD
# libraries (both static and dynamic). Most of the extra targets require
# additional dependencies and hence aren't built by default; please check the
# Faust README for details. This target may be built in parallel (make -j).
# NOTE: Once the remote target is readily supported on most platforms, it
# should be added here. This requires Jack2 1.9.10 or later which isn't
# usually installed on most systems, so we skip this target for now.
world : all sound2faust httpd dynamic

dynamic : all httpd
	$(MAKE) -C compiler -f $(MAKEFILE) dynamic prefix=$(prefix)
	$(MAKE) -C architecture/httpdlib/src dynamic PREFIX=$(PREFIX)
	$(MAKE) -C architecture/osclib dynamic PREFIX=$(PREFIX)

httpd :
	$(MAKE) -C architecture/httpdlib/src all

remote :
	$(MAKE) -C embedded/faustremote/RemoteServer all
	$(MAKE) -C embedded/faustremote/RemoteClient all

win32 :
	$(MAKE) -C compiler -f $(MAKEFILE) prefix=$(prefix) CXX=$(CROSS)g++
	$(MAKE) -C architecture/osclib CXX=$(CROSS)g++ system=Win32

ios :
	$(MAKE) -C compiler ios -f $(MAKEFILE) prefix=$(prefix)

emcc :
	$(MAKE) -C compiler emcc -f $(MAKEFILE) prefix=$(prefix)

sound2faust:

	$(MAKE) -C tools/sound2faust

.PHONY: clean depend install uninstall dist parser help

help :
	@echo "Usage : 'make; sudo make install'"
	@echo "For http support : 'make httpd; make; sudo make install' (requires GNU libmicrohttpd)"
	@echo "make or make all : compile the Faust compiler and osc support library"
	@echo "make httpd : compile httpdlib (requires GNU libmicrohttpd)"
	@echo "make dynamic : compile httpd & osc supports as dynamic libraries"
	@echo "make sound2faust : compile sound to DSP file converter"
	@echo "make remote : compile remote components used by FaustLive"
	@echo "make parser : generate the parser from the lex and yacc files"
	@echo "make clean : remove all object files"
	@echo "make doc : generate the documentation using doxygen"
	@echo "make install : install the compiler, tools and the architecture files in $(prefix)/bin $(prefix)/lib/faust $(prefix)/include/faust"
	@echo "make uninstall : undo what install did"
	@echo "make dist : make a Faust distribution as a .zip file"
	@echo "make log : make a changelog file"

parser :
	$(MAKE) -C compiler -f $(MAKEFILE) parser

clean :
	$(MAKE) -C compiler -f $(MAKEFILE) clean
	$(MAKE) -C examples clean
	$(MAKE) -C architecture/osclib clean
	$(MAKE) -C architecture/httpdlib/src clean
	$(MAKE) -C embedded/faustremote/RemoteServer clean
	$(MAKE) -C embedded/faustremote/RemoteClient clean
	$(MAKE) -C tools/sound2faust clean

depend :
	$(MAKE) -C compiler -f $(MAKEFILE) depend
	$(MAKE) -C architecture/osclib depend
	$(MAKE) -C architecture/httpdlib/src depend


doc :
	$(MAKE) -C compiler -f $(MAKEFILE) doc


install :
	# install faust itself
	mkdir -p $(prefix)/bin/
	mkdir -p $(prefix)/include/
	mkdir -p $(prefix)/include/faust/
	mkdir -p $(prefix)/include/faust/osc/
	mkdir -p $(prefix)/lib/faust
	([ -e compiler/faust ] && install compiler/faust $(prefix)/bin/)  || echo faust not available
	([ -e compiler/libfaust.$(LIB_EXT) ] && install compiler/libfaust.$(LIB_EXT) $(prefix)/lib/) || echo libfaust.$(LIB_EXT) not available
	([ -e compiler/libfaust.a ] && install compiler/libfaust.a $(prefix)/lib/) || echo libfaust.a not available
	([ -e compiler/libfaust.js ] && install compiler/libfaust.js $(prefix)/lib/faust) || echo libfaust.js not available
	cp compiler/libfaust.h  $(prefix)/include/faust/
	cp compiler/generator/llvm/llvm-dsp.h  $(prefix)/include/faust/
	cp compiler/generator/llvm/llvm-c-dsp.h  $(prefix)/include/faust/
	([ -e compiler/scheduler.ll ] && chmod gou+r compiler/scheduler.ll) || echo scheduler.ll not available
	([ -e compiler/scheduler.ll ] && cp compiler/scheduler.ll $(prefix)/lib/faust) || echo scheduler.ll not available

	# install architecture and faust library files
	cp architecture/*.c $(prefix)/lib/faust/
	cp architecture/*.cpp $(prefix)/lib/faust/
	cp architecture/*.java $(prefix)/lib/faust/
	cp architecture/*.js $(prefix)/lib/faust/
	cp architecture/*.html $(prefix)/lib/faust/
	cp architecture/*.lib $(prefix)/lib/faust/
	# install iOS
	rm -rf $(prefix)/lib/faust/iOS
	cp -r architecture/iOS $(prefix)/lib/faust/
	rm -rf $(prefix)/lib/faust/iOS/DerivedData/
	# install AU
	rm -rf $(prefix)/lib/faust/AU/
	cp -r architecture/AU $(prefix)/lib/faust/
	cp -r architecture/android $(prefix)/lib/faust/
	# install math documentation files
	cp architecture/mathdoctexts-*.txt $(prefix)/lib/faust/
	cp architecture/latexheader.tex $(prefix)/lib/faust/
	# install additional binary libraries (osc, http,...)
	([ -e architecture/httpdlib/libHTTPDFaust.a ] && cp architecture/httpdlib/libHTTPDFaust.a $(prefix)/lib/) || echo libHTTPDFaust.a not available
	([ -e architecture/httpdlib/libHTTPDFaust.$(LIB_EXT) ] && cp architecture/httpdlib/libHTTPDFaust.$(LIB_EXT) $(prefix)/lib/) || echo libHTTPDFaust.$(LIB_EXT) not available

	([ -e architecture/osclib/libOSCFaust.a ] && cp architecture/osclib/libOSCFaust.a $(prefix)/lib/) || echo libOSCFaust.a not available
	([ -e architecture/osclib/libOSCFaust.$(LIB_EXT) ] && cp -a architecture/osclib/libOSCFaust*.$(LIB_EXT)* $(prefix)/lib/) || echo libOSCFaust.$(LIB_EXT) not available

	cp -r architecture/httpdlib/html/js $(prefix)/lib/faust/js
	([ -e architecture/httpdlib/src/hexa/stylesheet ] && cp architecture/httpdlib/src/hexa/stylesheet $(prefix)/lib/faust/js/stylesheet.js) || echo stylesheet not available
	([ -e architecture/httpdlib/src/hexa/jsscripts ] && cp architecture/httpdlib/src/hexa/jsscripts $(prefix)/lib/faust/js/jsscripts.js) || echo jsscripts not available
	# install includes files for architectures
	cp -r architecture/faust $(prefix)/include/
	# install additional includes files for binary libraries  (osc, http,...)
	cp architecture/osclib/faust/faust/OSCControler.h $(prefix)/include/faust/gui/
	cp architecture/osclib/faust/faust/osc/*.h $(prefix)/include/faust/osc/
	cp architecture/httpdlib/src/include/*.h $(prefix)/include/faust/gui/
	# install faust2xxx tools
	make -C tools/faust2appls install
	# install sound converter
	[ -e tools/sound2faust/sound2faust ] && make -C tools/sound2faust install || echo sound2faust not compiled
	#install faustremote
	([ -e embedded/faustremote/RemoteClient/libfaustremote.a ] &&  install embedded/faustremote/RemoteClient/libfaustremote.a  $(prefix)/lib/) || echo remote not compiled
	([ -e embedded/faustremote/RemoteServer/RemoteServer ] &&  install embedded/faustremote/RemoteServer/RemoteServer  $(prefix)/bin) || echo remote not compiled
	cp embedded/faustremote/RemoteClient/remote-dsp.h  $(prefix)/include/faust/
	# install webaudio
	cp -r architecture/webaudio $(prefix)/lib/faust/

uninstall :
	rm -f $(addprefix $(prefix)/lib/, libfaust.a libfaust.$(LIB_EXT) libHTTPDFaust.a libHTTPDFaust.$(LIB_EXT) libOSCFaust.a libOSCFaust*.$(LIB_EXT)* libfaustremote.a)
	rm -rf $(prefix)/lib/faust/
	rm -rf $(prefix)/include/faust/
	rm -f $(prefix)/bin/faust$(EXE)
	rm -f $(prefix)/bin/RemoteServer$(EXE)
	make -C tools/faust2appls uninstall
	rm -f $(prefix)/bin/sound2faust$(EXE)

# make a faust distribution .zip file
dist :
	git archive --format=tar.gz -o faust-$(version).tgz --prefix=faust-$(version)/ HEAD


log :
	git log --oneline --date-order --reverse --after={2011-01-07} master >log-$(version)

# Make Debian packages. This builds a package from the current HEAD in a
# subdirectory named $(debdist). It also creates the source archive that goes
# along with it. All files will be created in the toplevel Faust source
# directory.

# To make this work, you need to have the Debian package toolchain (debuild
# and friends) installed. Also make sure you have your DEBEMAIL and
# DEBFULLNAME environment variables set up as explained in the debchange(1)
# manual page. These are needed to create changelog entries and in order to
# sign the Debian packages created with 'make deb' and 'make debsrc'.

# The typical workflow is as follows:

# 1. Run 'make debchange' once to create a new debian/changelog entry. You
# *must* do this once so that debuild knows about the proper version number of
# the package.

# 2. Run 'make deb' to build a signed binary package. Or 'make deb-us' for an
# unsigned one.

# If you only need the binary package for local deployment then you're done.
# Otherwise proceed to step 3.

# 3. Run 'make debsrc' to create a signed Debian source package which can be
# uploaded, e.g, to Launchpad using 'dput'. Or 'make debsrc-us' for an
# unsigned package.

# 4. Run 'make debclean' to get rid of any files that were created in steps 2
# and 3.

# The Debian version gets derived from the package version $(version) as well
# as the date and serial number of the last commit.
debversion = $(version)+git$(shell git log -1 --format=%cd --date=short | sed -e 's/-//g')+$(shell git rev-list --count HEAD)
# Debian revision number of the package.
debrevision = 1
# Source tarball and folder.
debsrc = faust2_$(debversion).orig.tar.gz
debdist = faust2-$(debversion)

# This is used for automatically generated debian/changelog entries (cf. 'make
# debchange'). Adjust as needed.
debmsg = "Build from latest upstream source."
debprio = "low"

.PHONY: debversion debchange debclean deb debsrc deb-us debsrc-us

debversion:
	@echo $(debversion)

debchange:
	dch -u $(debprio) -v $(debversion)-$(debrevision) $(debmsg) && dch -r ""

debclean: $(debsrc)
	rm -rf $(debdist)
	rm -f faust2_$(version)+git*

deb: $(debsrc)
	rm -rf $(debdist)
	tar xfz $(debsrc)
# Here we just copy debian/ from the working copy since it might have changes
# that haven't been committed yet.
	cd $(debdist) && cp -R ../debian . && debuild $(DEBUILD_FLAGS)
	rm -rf $(debdist)

debsrc:
	$(MAKE) deb DEBUILD_FLAGS=-S

deb-us:
	$(MAKE) deb DEBUILD_FLAGS="-us -uc"

debsrc-us:
	$(MAKE) deb DEBUILD_FLAGS="-S -us -uc"

$(debsrc) :
	git archive --format=tar.gz -o $(debsrc) --prefix=$(debdist)/ HEAD

# DO NOT DELETE<|MERGE_RESOLUTION|>--- conflicted
+++ resolved
@@ -1,8 +1,4 @@
-<<<<<<< HEAD
-version := 2.0.a30
-=======
-version := 0.9.71
->>>>>>> 0e7569b1
+version := 2.0.a31
 
 system	?= $(shell uname -s)
 
