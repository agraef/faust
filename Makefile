--- conflicted
+++ resolved
@@ -62,22 +62,6 @@
 	mkdir -p $(prefix)/include/
 	mkdir -p $(prefix)/include/faust/
 	install compiler/faust $(prefix)/bin/
-<<<<<<< HEAD
-	install -m 0644 $(arch) $(prefix)/lib/faust/
-	rm -rf $(prefix)/lib/faust/VST
-	cp -r architecture/VST $(prefix)/lib/faust/
-	rm -rf $(prefix)/lib/faust/iPhone
-	cp -r architecture/iPhone $(prefix)/lib/faust/
-	cp -r architecture/audio $(prefix)/include/faust/
-	cp -r architecture/gui $(prefix)/include/faust/
-	cp architecture/misc.h $(prefix)/include/faust/
-	cp architecture/osclib/faust/include/OSCControler.h $(prefix)/include/faust/gui/
-	cp architecture/httpdlib/src/include/*.h $(prefix)/include/faust/gui/
-	-cp architecture/httpdlib/libHTTPDFaust.a $(prefix)/lib/faust/httpdlib
-	cp architecture/osclib/*.a $(prefix)/lib/faust/osclib
-	find $(prefix)/lib/faust/ -name CVS | xargs rm -rf
-	install -m 0644 $(mfiles) $(prefix)/lib/faust/
-=======
 	# install architecture and faust library files
 	mkdir -p $(prefix)/lib/faust
 	cp architecture/*.cpp $(prefix)/lib/faust/
@@ -91,22 +75,14 @@
 	cp architecture/osclib/faust/include/OSCControler.h $(prefix)/include/faust/gui/
 	cp architecture/httpdlib/src/include/*.h $(prefix)/include/faust/gui/
 	# install faust2xxx tools
->>>>>>> 94991889
 	make -C tools/faust2appls install
 
 
 uninstall :
-<<<<<<< HEAD
 	rm -rf $(prefix)/lib/faust/
 	rm -rf $(prefix)/include/faust/
 	rm -f $(prefix)/bin/faust
 	make -C tools/faust2appls uninstall
-	
-=======
-	rm -f $(prefix)/bin/faust
-	rm -rf $(prefix)/lib/faust
-	rm -rf $(prefix)/include/faust
->>>>>>> 94991889
 
 dist :
 	$(MAKE) -C compiler -f $(MAKEFILE) clean
