version := 2.0.a28

system	?= $(shell uname -s)

ifeq ($(system), Darwin)
LIB_EXT = dylib
else
LIB_EXT = so
endif

DESTDIR ?= 
PREFIX ?= /usr/local
CROSS=i586-mingw32msvc-

MAKEFILE := Makefile.unix

system	?= $(shell uname -s)

ifeq ($(system), Darwin)
LIB_EXT = dylib
else
LIB_EXT = so
endif

prefix := $(DESTDIR)$(PREFIX)
arch   := $(wildcard architecture/*.*)
mfiles := $(wildcard examples/Makefile.*)
vname := faust-$(version)-$(shell date +%y%m%d.%H%M%S)
zname := faust-$(version)

all :
	$(MAKE) -C compiler -f $(MAKEFILE) prefix=$(prefix)
	$(MAKE) -C architecture/osclib

dynamic :
<<<<<<< HEAD
	$(MAKE) -C compiler -f $(MAKEFILE) dynamic prefix=$(prefix)
	$(MAKE) -C architecture/osclib dynamic
	$(MAKE) -C architecture/httpdlib/src dynamic
=======
	$(MAKE) -C architecture/httpdlib/src dynamic PREFIX=$(PREFIX)
>>>>>>> 79107584
	$(MAKE) -C architecture/osclib dynamic PREFIX=$(PREFIX)

httpd :
	$(MAKE) -C architecture/httpdlib/src all

remote :
	$(MAKE) -C embedded/faustremote/RemoteServer all
	$(MAKE) -C embedded/faustremote/RemoteClient all

win32 :
	$(MAKE) -C compiler -f $(MAKEFILE) prefix=$(prefix) CXX=$(CROSS)g++
	$(MAKE) -C architecture/osclib CXX=$(CROSS)g++ system=Win32

ios :
	$(MAKE) -C compiler ios -f $(MAKEFILE) prefix=$(prefix) 

emcc :
	$(MAKE) -C compiler emcc -f $(MAKEFILE) prefix=$(prefix)

sound2faust: 

	$(MAKE) -C tools/sound2faust

.PHONY: clean depend install uninstall dist parser help

help :
	@echo "Usage : 'make; sudo make install'"
	@echo "For http support : 'make httpd; make; sudo make install' (requires GNU libmicrohttpd)"
	@echo "make or make all : compile the Faust compiler and osc support library"
	@echo "make httpd : compile httpdlib (requires GNU libmicrohttpd)"
	@echo "make dynamic : compile httpd & osc supports as dynamic libraries"
	@echo "make sound2faust : compile sound to DSP file converter"
	@echo "make remote : compile remote components used by FaustLive"
	@echo "make parser : generate the parser from the lex and yacc files"
	@echo "make clean : remove all object files"
	@echo "make doc : generate the documentation using doxygen"
	@echo "make install : install the compiler, tools and the architecture files in $(prefix)/bin $(prefix)/lib/faust $(prefix)/include/faust"
	@echo "make uninstall : undo what install did"
	@echo "make dist : make a Faust distribution as a .zip file"
	@echo "make log : make a changelog file"

parser :
	$(MAKE) -C compiler -f $(MAKEFILE) parser

clean :
	$(MAKE) -C compiler -f $(MAKEFILE) clean
	$(MAKE) -C examples clean
	$(MAKE) -C architecture/osclib clean
	$(MAKE) -C architecture/httpdlib/src clean
	$(MAKE) -C embedded/faustremote/RemoteServer clean
	$(MAKE) -C embedded/faustremote/RemoteClient clean
	$(MAKE) -C tools/sound2faust clean

depend :
	$(MAKE) -C compiler -f $(MAKEFILE) depend
	$(MAKE) -C architecture/osclib depend
	$(MAKE) -C architecture/httpdlib/src depend


doc :
	$(MAKE) -C compiler -f $(MAKEFILE) doc


install :
	# install faust itself
	mkdir -p $(prefix)/bin/
	mkdir -p $(prefix)/include/
	mkdir -p $(prefix)/include/faust/
	mkdir -p $(prefix)/include/faust/osc/
	mkdir -p $(prefix)/lib/faust
	([ -e compiler/faust ] && install compiler/faust $(prefix)/bin/)  || echo faust not available
	([ -e compiler/libfaust.$(LIB_EXT) ] && install compiler/libfaust.$(LIB_EXT) $(prefix)/lib/faust) || echo libfaust.$(LIB_EXT) not available
	([ -e compiler/libfaust.a ] && install compiler/libfaust.a $(prefix)/lib/faust) || echo libfaust.a not available
	([ -e compiler/libfaust.js ] && install compiler/libfaust.js $(prefix)/lib/faust) || echo libfaust.js not available
	cp compiler/libfaust.h  $(prefix)/include/faust/
	cp compiler/generator/llvm/llvm-dsp.h  $(prefix)/include/faust/
	cp compiler/generator/llvm/llvm-c-dsp.h  $(prefix)/include/faust/
	([ -e compiler/scheduler.ll ] && chmod gou+r compiler/scheduler.ll) || echo scheduler.ll not available
	([ -e compiler/scheduler.ll ] && cp compiler/scheduler.ll $(prefix)/lib/faust) || echo scheduler.ll not available
	
	# install architecture and faust library files
	cp architecture/*.c $(prefix)/lib/faust/
	cp architecture/*.cpp $(prefix)/lib/faust/
	cp architecture/*.java $(prefix)/lib/faust/
	cp architecture/*.js $(prefix)/lib/faust/
	cp architecture/*.html $(prefix)/lib/faust/
	cp architecture/*.lib $(prefix)/lib/faust/
	# install iOS
	rm -rf $(prefix)/lib/faust/iOS
	cp -r architecture/iOS $(prefix)/lib/faust/
	rm -rf $(prefix)/lib/faust/iOS/DerivedData/
	# install AU
	rm -rf $(prefix)/lib/faust/AU/
	cp -r architecture/AU $(prefix)/lib/faust/
	cp -r architecture/android $(prefix)/lib/faust/
	# install math documentation files
	cp architecture/mathdoctexts-*.txt $(prefix)/lib/faust/
	cp architecture/latexheader.tex $(prefix)/lib/faust/
	# install additional binary libraries (osc, http,...)

	([ -e architecture/httpdlib/libHTTPDFaust.a ] && cp architecture/httpdlib/libHTTPDFaust.a $(prefix)/lib/faust/) || echo libHTTPDFaust not available	
	([ -e architecture/httpdlib/libHTTPDFaust.$(LIB_EXT) ] && cp architecture/httpdlib/libHTTPDFaust.$(LIB_EXT) $(prefix)/lib/faust/) || echo libHTTPDFaust not available	
		
	([ -e architecture/osclib/libOSCFaust.a ] && cp architecture/osclib/*.a $(prefix)/lib/faust/) || echo OSC static libraries not available
	([ -e architecture/osclib/libOSCFaust.$(LIB_EXT) ] && cp -a architecture/osclib/*.$(LIB_EXT)* $(prefix)/lib/faust/ && cp architecture/osclib/liboscpack.a $(prefix)/lib/faust/) || echo OSC dynamic libraries not available
	
	cp -r architecture/httpdlib/html/js $(prefix)/lib/faust/js
	([ -e architecture/httpdlib/src/hexa/stylesheet ] && cp architecture/httpdlib/src/hexa/stylesheet $(prefix)/lib/faust/js/stylesheet.js) || echo stylesheet not available
	([ -e architecture/httpdlib/src/hexa/jsscripts ] && cp architecture/httpdlib/src/hexa/jsscripts $(prefix)/lib/faust/js/jsscripts.js) || echo jsscripts not available
	# install includes files for architectures
	cp -r architecture/faust $(prefix)/include/
	# install additional includes files for binary libraries  (osc, http,...)
	cp architecture/osclib/faust/faust/OSCControler.h $(prefix)/include/faust/gui/
	cp architecture/osclib/faust/faust/osc/*.h $(prefix)/include/faust/osc/
	cp architecture/httpdlib/src/include/*.h $(prefix)/include/faust/gui/
	# install faust2xxx tools
	make -C tools/faust2appls install
	# install sound converter
	[ -e tools/sound2faust/sound2faust ] && make -C tools/sound2faust install || echo sound2faust not compiled	
	#install faustremote
	([ -e embedded/faustremote/RemoteClient/libfaustremote.a ] &&  install embedded/faustremote/RemoteClient/libfaustremote.a  $(prefix)/lib/faust/) || echo remote not compiled
	([ -e embedded/faustremote/RemoteServer/RemoteServer ] &&  install embedded/faustremote/RemoteServer/RemoteServer  $(prefix)/bin) || echo remote not compiled
	cp embedded/faustremote/RemoteClient/remote-dsp.h  $(prefix)/include/faust/
	# install webaudio
	cp -r architecture/webaudio $(prefix)/lib/faust/
	
install-dynamic:
	cp compiler/libfaust.$(LIB_EXT) /usr/lib
#	cp architecture/httpdlib/libHTTPDFaust.$(LIB_EXT) /usr/lib

uninstall-dynamic:
	rm  /usr/lib/libfaust.$(LIB_EXT)
#	rm /usr/lib/libHTTPDFaust.$(LIB_EXT) /usr/lib

uninstall :
	rm -rf $(prefix)/lib/faust/
	rm -rf $(prefix)/include/faust/
	rm -f $(prefix)/bin/faust
	make -C tools/faust2appls uninstall

# make a faust distribution .zip file
dist :
	git archive --format=tar.gz -o faust-$(version).tgz --prefix=faust-$(version)/ HEAD


log :
	git log --oneline --date-order --reverse --after={2011-01-07} master >log-$(version)
	
# DO NOT DELETE<|MERGE_RESOLUTION|>--- conflicted
+++ resolved
@@ -33,13 +33,8 @@
 	$(MAKE) -C architecture/osclib
 
 dynamic :
-<<<<<<< HEAD
 	$(MAKE) -C compiler -f $(MAKEFILE) dynamic prefix=$(prefix)
-	$(MAKE) -C architecture/osclib dynamic
-	$(MAKE) -C architecture/httpdlib/src dynamic
-=======
 	$(MAKE) -C architecture/httpdlib/src dynamic PREFIX=$(PREFIX)
->>>>>>> 79107584
 	$(MAKE) -C architecture/osclib dynamic PREFIX=$(PREFIX)
 
 httpd :
