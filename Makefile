<<<<<<< HEAD
version := 2.0.a51
=======
version := 0.9.93
>>>>>>> f057d5dc

system	?= $(shell uname -s)

ifeq ($(system), Darwin)
LIB_EXT = dylib
else
ifneq ($(findstring MINGW32, $(system)),)
LIB_EXT = dll
EXE = .exe
else
LIB_EXT = so
endif
endif

DESTDIR ?=
PREFIX ?= /usr/local
CROSS=i586-mingw32msvc-

MAKEFILE := Makefile.unix

system	?= $(shell uname -s)

ifeq ($(system), Darwin)
LIB_EXT = dylib
else
ifneq ($(findstring MINGW32, $(system)),)
LIB_EXT = dll
EXE = .exe
else
LIB_EXT = so
endif
endif

prefix := $(DESTDIR)$(PREFIX)
arch   := $(wildcard architecture/*.*)
mfiles := $(wildcard examples/Makefile.*)
vname := faust-$(version)-$(shell date +%y%m%d.%H%M%S)
zname := faust-$(version)

.PHONY: all world dynamic httpd remote win32 ios ios-llvm emcc sound2faust

all :
	$(MAKE) -C compiler -f $(MAKEFILE) prefix=$(prefix)
	$(MAKE) -C architecture/osclib

# make world: This builds all the common targets for a fairly complete Faust
# installation: Faust compiler and library, sound2faust utility, OSC and HTTPD
# libraries (both static and dynamic). Most of the extra targets require
# additional dependencies and hence aren't built by default; please check the
# Faust README for details. This target may be built in parallel (make -j).
# NOTE: Once the remote target is readily supported on most platforms, it
# should be added here. This requires Jack2 1.9.10 or later which isn't
# usually installed on most systems, so we skip this target for now.
world : all sound2faust httpd dynamic

dynamic : all httpd
	$(MAKE) -C compiler -f $(MAKEFILE) dynamic prefix=$(prefix)
	$(MAKE) -C architecture/httpdlib/src dynamic PREFIX=$(PREFIX)
	$(MAKE) -C architecture/osclib dynamic PREFIX=$(PREFIX)

httpd :
	$(MAKE) -C architecture/httpdlib/src all

remote :
	$(MAKE) -C embedded/faustremote/RemoteServer all
	$(MAKE) -C embedded/faustremote all

win32 :
	$(MAKE) -C compiler -f $(MAKEFILE) prefix=$(prefix) CXX=$(CROSS)g++
	$(MAKE) -C architecture/osclib CXX=$(CROSS)g++ system=Win32

ios :
	$(MAKE) -C compiler ios -f $(MAKEFILE) prefix=$(prefix)

ios-llvm :
	$(MAKE) -C compiler ios-llvm -f $(MAKEFILE) prefix=$(prefix)

emcc :
	$(MAKE) -C compiler emcc -f $(MAKEFILE) prefix=$(prefix)

sound2faust:

	$(MAKE) -C tools/sound2faust

.PHONY: clean depend install uninstall dist parser help

help :
	@echo "Usage : 'make; sudo make install'"
	@echo "For http support : 'make httpd; make; sudo make install' (requires GNU libmicrohttpd)"
	@echo "make or make all : compile the Faust compiler and osc support library"
	@echo "make httpd : compile httpdlib (requires GNU libmicrohttpd)"
	@echo "make dynamic : compile httpd & osc supports as dynamic libraries"
	@echo "make sound2faust : compile sound to DSP file converter"
	@echo "make remote : compile remote components used by FaustLive"
	@echo "make parser : generate the parser from the lex and yacc files"
	@echo "make clean : remove all object files"
	@echo "make doc : generate the documentation using doxygen"
	@echo "make doclib : generate the documentation of the faust libraries"
	@echo "make install : install the compiler, tools and the architecture files in $(prefix)/bin $(prefix)/share/faust $(prefix)/include/faust"
	@echo "make uninstall : undo what install did"
	@echo "make dist : make a Faust distribution as a .zip file"
	@echo "make log : make a changelog file"

parser :
	$(MAKE) -C compiler -f $(MAKEFILE) parser

clean :
	$(MAKE) -C compiler -f $(MAKEFILE) clean
	$(MAKE) -C architecture/osclib clean
	$(MAKE) -C architecture/httpdlib/src clean
	$(MAKE) -C embedded/faustremote/RemoteServer clean
	$(MAKE) -C embedded/faustremote clean
	$(MAKE) -C tools/sound2faust clean

depend :
	$(MAKE) -C compiler -f $(MAKEFILE) depend
	$(MAKE) -C architecture/osclib depend
	$(MAKE) -C architecture/httpdlib/src depend


doc :
	$(MAKE) -C compiler -f $(MAKEFILE) doc

doclib :
	./libraries/generateDoc


install :
	# install faust itself
	mkdir -p $(prefix)/bin/
	mkdir -p $(prefix)/include/
	mkdir -p $(prefix)/include/faust/
	mkdir -p $(prefix)/include/faust/osc/
<<<<<<< HEAD
	mkdir -p $(prefix)/include/faust/dsp/
	mkdir -p $(prefix)/lib/faust
	([ -e compiler/faust ] && install compiler/faust $(prefix)/bin/)  || echo faust not available
	([ -e compiler/libfaust.$(LIB_EXT) ] && install compiler/libfaust.$(LIB_EXT) $(prefix)/lib/) || echo libfaust.$(LIB_EXT) not available
	([ -e compiler/libfaust.a ] && install compiler/libfaust.a $(prefix)/lib/) || echo libfaust.a not available
	cp compiler/generator/llvm/llvm-dsp.h  $(prefix)/include/faust/dsp/
	cp compiler/generator/llvm/llvm-c-dsp.h  $(prefix)/include/faust/dsp/
	cp compiler/generator/interpreter/interpreter-dsp.h  $(prefix)/include/faust/dsp/
	([ -e compiler/scheduler.ll ] && chmod gou+r compiler/scheduler.ll) || echo scheduler.ll not available
	([ -e compiler/scheduler.ll ] && cp compiler/scheduler.ll $(prefix)/lib/faust) || echo scheduler.ll not available

	# install architecture and faust library files
	cp architecture/*.c $(prefix)/lib/faust/
	cp architecture/*.cpp $(prefix)/lib/faust/
	cp architecture/*.java $(prefix)/lib/faust/
	cp architecture/*.js $(prefix)/lib/faust/
	cp architecture/*.html $(prefix)/lib/faust/
	cp libraries/old/*.lib $(prefix)/lib/faust/
	cp libraries/*.lib $(prefix)/lib/faust/
=======
	install compiler/faust $(prefix)/bin/
	# install architecture and faust library files
	mkdir -p $(prefix)/share/faust
	cp architecture/*.cpp $(prefix)/share/faust/
	cp libraries/old/*.lib $(prefix)/share/faust/
	cp libraries/*.lib $(prefix)/share/faust/
>>>>>>> f057d5dc
	# This is needed by faust2lv2 -gui / lv2ui.cpp.
	cp architecture/lv2qtgui.h $(prefix)/share/faust/
	# This is needed by faust2faustvst -gui / faustvst.cpp.
	cp architecture/faustvstqt.h $(prefix)/share/faust/
	# install iOS
	rm -rf $(prefix)/share/faust/iOS
	cp -r architecture/iOS $(prefix)/share/faust/
	cp -r architecture/osclib $(prefix)/share/faust/iOS
	rm -rf $(prefix)/share/faust/iOS/DerivedData/
	rm -rf $(prefix)/share/faust/iOSKeyboard
	cp -r architecture/iOSKeyboard $(prefix)/share/faust/
	# install AU
	rm -rf $(prefix)/share/faust/AU/
	cp -r architecture/AU $(prefix)/share/faust/
	cp -r architecture/android $(prefix)/share/faust/
	cp -r architecture/max-msp $(prefix)/share/faust/

	# install math documentation files
	cp architecture/mathdoctexts-*.txt $(prefix)/share/faust/
	cp architecture/latexheader.tex $(prefix)/share/faust/
	# install additional binary libraries (osc, http,...)
	([ -e architecture/httpdlib/libHTTPDFaust.a ] && cp architecture/httpdlib/libHTTPDFaust.a $(prefix)/lib/) || echo libHTTPDFaust.a not available
	([ -e architecture/httpdlib/libHTTPDFaust.$(LIB_EXT) ] && cp architecture/httpdlib/libHTTPDFaust.$(LIB_EXT) $(prefix)/lib/) || echo libHTTPDFaust.$(LIB_EXT) not available

	([ -e architecture/osclib/libOSCFaust.a ] && cp architecture/osclib/libOSCFaust.a $(prefix)/lib/) || echo libOSCFaust.a not available
	([ -e architecture/osclib/libOSCFaust.$(LIB_EXT) ] && cp -a architecture/osclib/libOSCFaust*.$(LIB_EXT)* $(prefix)/lib/) || echo libOSCFaust.$(LIB_EXT) not available
<<<<<<< HEAD

	cp -r architecture/httpdlib/html/js $(prefix)/lib/faust/js
	([ -e architecture/httpdlib/src/hexa/stylesheet ] && cp architecture/httpdlib/src/hexa/stylesheet $(prefix)/lib/faust/js/stylesheet.js) || echo stylesheet not available
	([ -e architecture/httpdlib/src/hexa/jsscripts ] && cp architecture/httpdlib/src/hexa/jsscripts $(prefix)/lib/faust/js/jsscripts.js) || echo jsscripts not available
=======
	
	cp -r architecture/httpdlib/html/js $(prefix)/share/faust/js
	([ -e architecture/httpdlib/src/hexa/stylesheet ] && cp architecture/httpdlib/src/hexa/stylesheet $(prefix)/share/faust/js/stylesheet.js) || echo stylesheet not available
	([ -e architecture/httpdlib/src/hexa/jsscripts ] && cp architecture/httpdlib/src/hexa/jsscripts $(prefix)/share/faust/js/jsscripts.js) || echo jsscripts not available
>>>>>>> f057d5dc
	# install includes files for architectures
	cp -r architecture/faust $(prefix)/include/
	# install additional includes files for binary libraries  (osc, http,...)
	cp architecture/osclib/faust/faust/OSCControler.h $(prefix)/include/faust/gui/
	cp architecture/osclib/faust/faust/osc/*.h $(prefix)/include/faust/osc/
	cp architecture/httpdlib/src/include/*.h $(prefix)/include/faust/gui/
	# install faust2xxx tools
	make -C tools/faust2appls install
	# install sound converter
	[ -e tools/sound2faust/sound2faust ] && make -C tools/sound2faust install || echo sound2faust not compiled
	# install faustremote
	([ -e embedded/faustremote/libfaustremote.a ] &&  install embedded/faustremote/libfaustremote.a  $(prefix)/lib/) || echo remote not compiled
	cp embedded/faustremote/remote-dsp.h  $(prefix)/include/faust/dsp/
	# install webaudio
	cp -r architecture/webaudio $(prefix)/share/faust/
	# install Max/MSP
<<<<<<< HEAD
	cp -r architecture/max-msp $(prefix)/lib/faust/

uninstall :
	rm -f $(addprefix $(prefix)/lib/, libfaust.a libfaust.$(LIB_EXT) libHTTPDFaust.a libHTTPDFaust.$(LIB_EXT) libOSCFaust.a libOSCFaust*.$(LIB_EXT)* libfaustremote.a)
	rm -rf $(prefix)/lib/faust/
=======
	cp -r architecture/max-msp $(prefix)/share/faust/
        


uninstall :
	rm -f $(addprefix $(prefix)/lib/, libHTTPDFaust.a libHTTPDFaust.$(LIB_EXT) libOSCFaust.a libOSCFaust*.$(LIB_EXT)*)
	rm -rf $(prefix)/share/faust/
>>>>>>> f057d5dc
	rm -rf $(prefix)/include/faust/
	rm -f $(prefix)/bin/faust$(EXE)
	rm -f $(prefix)/bin/RemoteServer$(EXE)
	make -C tools/faust2appls uninstall
	rm -f $(prefix)/bin/sound2faust$(EXE)

# make a faust distribution .zip file
dist :
	git archive --format=tar.gz -o faust-$(version).tgz --prefix=faust-$(version)/ HEAD


log :
	git log --oneline --date-order --reverse --after={2014-05-19} master >log-$(version)

# Make Debian packages. This builds a package from the current HEAD in a
# subdirectory named $(debdist). It also creates the source archive that goes
# along with it. All files will be created in the toplevel Faust source
# directory.

# To make this work, you need to have the Debian package toolchain (debuild
# and friends) installed. Also make sure you have your DEBEMAIL and
# DEBFULLNAME environment variables set up as explained in the debchange(1)
# manual page. These are needed to create changelog entries and in order to
# sign the Debian packages created with 'make deb' and 'make debsrc'.

# The typical workflow is as follows:

# 1. Run 'make debchange' once to create a new debian/changelog entry. You
# *must* do this once so that debuild knows about the proper version number of
# the package.

# 2. Run 'make deb' to build a signed binary package. Or 'make deb-us' for an
# unsigned one.

# If you only need the binary package for local deployment then you're done.
# Otherwise proceed to step 3.

# 3. Run 'make debsrc' to create a signed Debian source package which can be
# uploaded, e.g, to Launchpad using 'dput'. Or 'make debsrc-us' for an
# unsigned package.

# 4. Run 'make debclean' to get rid of any files that were created in steps 2
# and 3.

# The Debian version gets derived from the package version $(version) as well
# as the date and serial number of the last commit.
debversion = $(version)+git$(shell git log -1 --format=%cd --date=short 2>/dev/null | sed -e 's/-//g')+$(shell git rev-list --count HEAD 2>/dev/null)
# Debian revision number of the package.
debrevision = 1
# Source tarball and folder.
debsrc = faust2_$(debversion).orig.tar.gz
debdist = faust2-$(debversion)

# This is used for automatically generated debian/changelog entries (cf. 'make
# debchange'). Adjust as needed.
debmsg = "Build from latest upstream source."
debprio = "low"

.PHONY: debversion debchange debclean deb debsrc deb-us debsrc-us

debversion:
	@echo $(debversion)

debchange:
	dch -u $(debprio) -v $(debversion)-$(debrevision) $(debmsg) && dch -r ""

debclean: $(debsrc)
	rm -rf $(debdist)
	rm -f faust2_$(version)+git*

deb: $(debsrc)
	rm -rf $(debdist)
	tar xfz $(debsrc)
# Here we just copy debian/ from the working copy since it might have changes
# that haven't been committed yet.
	cd $(debdist) && cp -R ../debian . && debuild $(DEBUILD_FLAGS)
	rm -rf $(debdist)

debsrc:
	$(MAKE) deb DEBUILD_FLAGS=-S

deb-us:
	$(MAKE) deb DEBUILD_FLAGS="-us -uc"

debsrc-us:
	$(MAKE) deb DEBUILD_FLAGS="-S -us -uc"

$(debsrc) :
	git archive --format=tar.gz -o $(debsrc) --prefix=$(debdist)/ HEAD

# DO NOT DELETE<|MERGE_RESOLUTION|>--- conflicted
+++ resolved
@@ -1,8 +1,4 @@
-<<<<<<< HEAD
-version := 2.0.a51
-=======
-version := 0.9.93
->>>>>>> f057d5dc
+version := 2.0.a52
 
 system	?= $(shell uname -s)
 
@@ -122,13 +118,11 @@
 	$(MAKE) -C architecture/osclib depend
 	$(MAKE) -C architecture/httpdlib/src depend
 
-
 doc :
 	$(MAKE) -C compiler -f $(MAKEFILE) doc
 
 doclib :
 	./libraries/generateDoc
-
 
 install :
 	# install faust itself
@@ -136,9 +130,8 @@
 	mkdir -p $(prefix)/include/
 	mkdir -p $(prefix)/include/faust/
 	mkdir -p $(prefix)/include/faust/osc/
-<<<<<<< HEAD
 	mkdir -p $(prefix)/include/faust/dsp/
-	mkdir -p $(prefix)/lib/faust
+	mkdir -p $(prefix)/share/faust
 	([ -e compiler/faust ] && install compiler/faust $(prefix)/bin/)  || echo faust not available
 	([ -e compiler/libfaust.$(LIB_EXT) ] && install compiler/libfaust.$(LIB_EXT) $(prefix)/lib/) || echo libfaust.$(LIB_EXT) not available
 	([ -e compiler/libfaust.a ] && install compiler/libfaust.a $(prefix)/lib/) || echo libfaust.a not available
@@ -149,25 +142,20 @@
 	([ -e compiler/scheduler.ll ] && cp compiler/scheduler.ll $(prefix)/lib/faust) || echo scheduler.ll not available
 
 	# install architecture and faust library files
-	cp architecture/*.c $(prefix)/lib/faust/
-	cp architecture/*.cpp $(prefix)/lib/faust/
-	cp architecture/*.java $(prefix)/lib/faust/
-	cp architecture/*.js $(prefix)/lib/faust/
-	cp architecture/*.html $(prefix)/lib/faust/
-	cp libraries/old/*.lib $(prefix)/lib/faust/
-	cp libraries/*.lib $(prefix)/lib/faust/
-=======
-	install compiler/faust $(prefix)/bin/
-	# install architecture and faust library files
-	mkdir -p $(prefix)/share/faust
+	cp architecture/*.c $(prefix)/share/faust/
 	cp architecture/*.cpp $(prefix)/share/faust/
+	cp architecture/*.java $(prefix)/share/faust/
+	cp architecture/*.js $(prefix)/share/faust/
+	cp architecture/*.html $(prefix)/share/faust/
 	cp libraries/old/*.lib $(prefix)/share/faust/
 	cp libraries/*.lib $(prefix)/share/faust/
->>>>>>> f057d5dc
+
 	# This is needed by faust2lv2 -gui / lv2ui.cpp.
 	cp architecture/lv2qtgui.h $(prefix)/share/faust/
+
 	# This is needed by faust2faustvst -gui / faustvst.cpp.
 	cp architecture/faustvstqt.h $(prefix)/share/faust/
+
 	# install iOS
 	rm -rf $(prefix)/share/faust/iOS
 	cp -r architecture/iOS $(prefix)/share/faust/
@@ -175,6 +163,7 @@
 	rm -rf $(prefix)/share/faust/iOS/DerivedData/
 	rm -rf $(prefix)/share/faust/iOSKeyboard
 	cp -r architecture/iOSKeyboard $(prefix)/share/faust/
+
 	# install AU
 	rm -rf $(prefix)/share/faust/AU/
 	cp -r architecture/AU $(prefix)/share/faust/
@@ -184,54 +173,46 @@
 	# install math documentation files
 	cp architecture/mathdoctexts-*.txt $(prefix)/share/faust/
 	cp architecture/latexheader.tex $(prefix)/share/faust/
+
 	# install additional binary libraries (osc, http,...)
 	([ -e architecture/httpdlib/libHTTPDFaust.a ] && cp architecture/httpdlib/libHTTPDFaust.a $(prefix)/lib/) || echo libHTTPDFaust.a not available
 	([ -e architecture/httpdlib/libHTTPDFaust.$(LIB_EXT) ] && cp architecture/httpdlib/libHTTPDFaust.$(LIB_EXT) $(prefix)/lib/) || echo libHTTPDFaust.$(LIB_EXT) not available
 
 	([ -e architecture/osclib/libOSCFaust.a ] && cp architecture/osclib/libOSCFaust.a $(prefix)/lib/) || echo libOSCFaust.a not available
 	([ -e architecture/osclib/libOSCFaust.$(LIB_EXT) ] && cp -a architecture/osclib/libOSCFaust*.$(LIB_EXT)* $(prefix)/lib/) || echo libOSCFaust.$(LIB_EXT) not available
-<<<<<<< HEAD
-
-	cp -r architecture/httpdlib/html/js $(prefix)/lib/faust/js
-	([ -e architecture/httpdlib/src/hexa/stylesheet ] && cp architecture/httpdlib/src/hexa/stylesheet $(prefix)/lib/faust/js/stylesheet.js) || echo stylesheet not available
-	([ -e architecture/httpdlib/src/hexa/jsscripts ] && cp architecture/httpdlib/src/hexa/jsscripts $(prefix)/lib/faust/js/jsscripts.js) || echo jsscripts not available
-=======
 	
 	cp -r architecture/httpdlib/html/js $(prefix)/share/faust/js
 	([ -e architecture/httpdlib/src/hexa/stylesheet ] && cp architecture/httpdlib/src/hexa/stylesheet $(prefix)/share/faust/js/stylesheet.js) || echo stylesheet not available
 	([ -e architecture/httpdlib/src/hexa/jsscripts ] && cp architecture/httpdlib/src/hexa/jsscripts $(prefix)/share/faust/js/jsscripts.js) || echo jsscripts not available
->>>>>>> f057d5dc
+	
 	# install includes files for architectures
 	cp -r architecture/faust $(prefix)/include/
+
 	# install additional includes files for binary libraries  (osc, http,...)
 	cp architecture/osclib/faust/faust/OSCControler.h $(prefix)/include/faust/gui/
 	cp architecture/osclib/faust/faust/osc/*.h $(prefix)/include/faust/osc/
 	cp architecture/httpdlib/src/include/*.h $(prefix)/include/faust/gui/
+
 	# install faust2xxx tools
 	make -C tools/faust2appls install
+
 	# install sound converter
 	[ -e tools/sound2faust/sound2faust ] && make -C tools/sound2faust install || echo sound2faust not compiled
+
 	# install faustremote
 	([ -e embedded/faustremote/libfaustremote.a ] &&  install embedded/faustremote/libfaustremote.a  $(prefix)/lib/) || echo remote not compiled
 	cp embedded/faustremote/remote-dsp.h  $(prefix)/include/faust/dsp/
+
 	# install webaudio
 	cp -r architecture/webaudio $(prefix)/share/faust/
+
 	# install Max/MSP
-<<<<<<< HEAD
-	cp -r architecture/max-msp $(prefix)/lib/faust/
+	cp -r architecture/max-msp $(prefix)/share/faust/
 
 uninstall :
 	rm -f $(addprefix $(prefix)/lib/, libfaust.a libfaust.$(LIB_EXT) libHTTPDFaust.a libHTTPDFaust.$(LIB_EXT) libOSCFaust.a libOSCFaust*.$(LIB_EXT)* libfaustremote.a)
-	rm -rf $(prefix)/lib/faust/
-=======
-	cp -r architecture/max-msp $(prefix)/share/faust/
-        
-
-
-uninstall :
-	rm -f $(addprefix $(prefix)/lib/, libHTTPDFaust.a libHTTPDFaust.$(LIB_EXT) libOSCFaust.a libOSCFaust*.$(LIB_EXT)*)
 	rm -rf $(prefix)/share/faust/
->>>>>>> f057d5dc
+
 	rm -rf $(prefix)/include/faust/
 	rm -f $(prefix)/bin/faust$(EXE)
 	rm -f $(prefix)/bin/RemoteServer$(EXE)
