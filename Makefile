--- conflicted
+++ resolved
@@ -1,8 +1,4 @@
-<<<<<<< HEAD
 version := 2.0.a53
-=======
-version := 0.9.94
->>>>>>> 238c8a4d
 
 system	?= $(shell uname -s)
 
