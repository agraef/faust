<<<<<<< HEAD
version := 2.0.a4
=======
version := 0.9.58
>>>>>>> 0cc3da5e

DESTDIR ?= 
PREFIX ?= /usr/local
CROSS=i586-mingw32msvc-

MAKEFILE := Makefile.unix

prefix := $(DESTDIR)$(PREFIX)
arch   := $(wildcard architecture/*.*)
mfiles := $(wildcard examples/Makefile.*)
vname := faust-$(version)-$(shell date +%y%m%d.%H%M%S)
zname := faust-$(version)

all :
	$(MAKE) -C compiler -f $(MAKEFILE) prefix=$(prefix)
	$(MAKE) -C architecture/osclib

lib :
	$(MAKE) -C compiler -f $(MAKEFILE) libfaust prefix=$(prefix)

httpd :
	$(MAKE) -C architecture/httpdlib/src

win32 :
	$(MAKE) -C compiler -f $(MAKEFILE) prefix=$(prefix) CXX=$(CROSS)g++
	$(MAKE) -C architecture/osclib CXX=$(CROSS)g++ system=Win32


.PHONY: clean depend install uninstall dist parser help

help :
	@echo "Usage : 'make; sudo make install'"
	@echo "For http support : 'make httpd; make; sudo make install' (requires GNU libmicrohttpd)"
	@echo "make or make all : compile the faust compiler"
	@echo "make httpd : compile httpdlib (requires GNU libmicrohttpd)"
	@echo "make parser : generate the parser from the lex and yacc files"
	@echo "make clean : remove all object files"
	@echo "make doc : generate the documentation using doxygen"
	@echo "make install : install the compiler and the architecture files in $(prefix)/bin $(prefix)/lib/faust $(prefix)/include/faust"
	@echo "make uninstall : undo what install did"
	@echo "make dist : make a Faust distribution as a .zip file"
	@echo "make log : make a changelog file"

parser :
	$(MAKE) -C compiler -f $(MAKEFILE) parser

clean :
	$(MAKE) -C compiler -f $(MAKEFILE) clean
	$(MAKE) -C examples clean
	$(MAKE) -C architecture/osclib clean
	$(MAKE) -C architecture/httpdlib/src clean

depend :
	$(MAKE) -C compiler -f $(MAKEFILE) depend
	$(MAKE) -C architecture/osclib depend
	$(MAKE) -C architecture/httpdlib/src depend


doc :
	$(MAKE) -C compiler -f $(MAKEFILE) doc


install :
	# install faust itself
	mkdir -p $(prefix)/bin/
	mkdir -p $(prefix)/include/
	mkdir -p $(prefix)/include/faust/
	mkdir -p $(prefix)/lib/faust
	install compiler/faust $(prefix)/bin/
	install compiler/libfaust.a $(prefix)/lib/faust
	cp compiler/libfaust.h  $(prefix)/include/faust/
	cp compiler/generator/llvm-dsp.h  $(prefix)/include/faust/
	# install architecture and faust library files
	cp architecture/*.c $(prefix)/lib/faust/
	cp architecture/*.cpp $(prefix)/lib/faust/
	cp architecture/*.java $(prefix)/lib/faust/
	cp architecture/*.js $(prefix)/lib/faust/
	cp architecture/*.html $(prefix)/lib/faust/
	cp architecture/*.lib $(prefix)/lib/faust/
	# install iOS
	rm -rf $(prefix)/lib/faust/iOS
	cp -r architecture/iOS $(prefix)/lib/faust/
	rm -rf $(prefix)/lib/faust/iOS/DerivedData/
	# install math documentation files
	cp architecture/mathdoctexts-*.txt $(prefix)/lib/faust/
	cp architecture/latexheader.tex $(prefix)/lib/faust/
	# install additional binary libraries (osc, http,...)
	([ -e architecture/httpdlib/libHTTPDFaust.a ] && cp architecture/httpdlib/libHTTPDFaust.a $(prefix)/lib/faust/) || echo libHTTPDFaust not available	
	cp architecture/osclib/*.a $(prefix)/lib/faust/
	# install includes files for architectures
	cp -r architecture/faust $(prefix)/include/
	# install additional includes files for binary libraries  (osc, http,...)
	cp architecture/osclib/faust/include/OSCControler.h $(prefix)/include/faust/gui/
	cp architecture/httpdlib/src/include/*.h $(prefix)/include/faust/gui/
	# install faust2xxx tools
	make -C tools/faust2appls install


uninstall :
	rm -rf $(prefix)/lib/faust/
	rm -rf $(prefix)/include/faust/
	rm -f $(prefix)/bin/faust
	make -C tools/faust2appls uninstall

# make a faust distribution .zip file
dist :
	git archive -o faust-$(version).zip HEAD


log :
<<<<<<< HEAD
	cvs2cl --fsf

=======
	git log --oneline --date-order --reverse --after={2011-01-07} master >log-$(version)
	
>>>>>>> 0cc3da5e
# DO NOT DELETE<|MERGE_RESOLUTION|>--- conflicted
+++ resolved
@@ -1,8 +1,4 @@
-<<<<<<< HEAD
-version := 2.0.a4
-=======
-version := 0.9.58
->>>>>>> 0cc3da5e
+version := 2.0.a5
 
 DESTDIR ?= 
 PREFIX ?= /usr/local
@@ -113,11 +109,6 @@
 
 
 log :
-<<<<<<< HEAD
-	cvs2cl --fsf
-
-=======
 	git log --oneline --date-order --reverse --after={2011-01-07} master >log-$(version)
 	
->>>>>>> 0cc3da5e
 # DO NOT DELETE