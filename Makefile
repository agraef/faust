--- conflicted
+++ resolved
@@ -71,12 +71,9 @@
 	$(MAKE) -C examples clean
 	$(MAKE) -C architecture/osclib clean
 	$(MAKE) -C architecture/httpdlib/src clean
-<<<<<<< HEAD
 	$(MAKE) -C embedded/faustremote/RemoteServer clean
 	$(MAKE) -C embedded/faustremote/RemoteClient clean
-=======
 	$(MAKE) -C tools/sound2faust clean
->>>>>>> e88cadd0
 
 depend :
 	$(MAKE) -C compiler -f $(MAKEFILE) depend
