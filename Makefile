--- conflicted
+++ resolved
@@ -1,5 +1,4 @@
-<<<<<<< HEAD
-version := 2.0.a27
+version := 2.0.a28
 
 system	?= $(shell uname -s)
 
@@ -8,9 +7,6 @@
 else
 LIB_EXT = so
 endif
-=======
-version := 0.9.68
->>>>>>> 7ce573de
 
 DESTDIR ?= 
 PREFIX ?= /usr/local
