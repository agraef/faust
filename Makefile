--- conflicted
+++ resolved
@@ -1,8 +1,4 @@
-<<<<<<< HEAD
 version := 2.0.a3
-=======
-version := 0.9.48
->>>>>>> 541ed894
 
 DESTDIR ?= 
 PREFIX ?= /usr/local
