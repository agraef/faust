version := 2.0.a12

system	?= $(shell uname -s)

ifeq ($(system), Darwin)
LIB_EXT = dylib
else
LIB_EXT = so
endif

DESTDIR ?= 
PREFIX ?= /usr/local
CROSS=i586-mingw32msvc-

MAKEFILE := Makefile.unix

prefix := $(DESTDIR)$(PREFIX)
arch   := $(wildcard architecture/*.*)
mfiles := $(wildcard examples/Makefile.*)
vname := faust-$(version)-$(shell date +%y%m%d.%H%M%S)
zname := faust-$(version)

all :
	$(MAKE) -C compiler -f $(MAKEFILE) prefix=$(prefix)
	$(MAKE) -C architecture/osclib

dynamic :
	$(MAKE) -C compiler -f $(MAKEFILE) dynamic prefix=$(prefix)
	$(MAKE) -C architecture/httpdlib/src dynamic

httpd :
	$(MAKE) -C architecture/httpdlib/src all

win32 :
	$(MAKE) -C compiler -f $(MAKEFILE) prefix=$(prefix) CXX=$(CROSS)g++
	$(MAKE) -C architecture/osclib CXX=$(CROSS)g++ system=Win32

converter:

	g++ -O3 architecture/faust-waveform-converter.cpp -lsndfile -o faust-waveform-converter

<<<<<<< HEAD

.PHONY: clean depend install uninstall dist parser help
=======
converter:

	g++ -O3 architecture/faust-waveform-converter.cpp -lsndfile -o faust-waveform-converter

.PHONY: clean depend install ininstall dist parser help
>>>>>>> 7ed204bb

help :
	@echo "Usage : 'make; sudo make install'"
	@echo "For http support : 'make httpd; make; sudo make install' (requires GNU libmicrohttpd)"
	@echo "make or make all : compile the faust compiler"
	@echo "make httpd : compile httpdlib (requires GNU libmicrohttpd)"
	@echo "make parser : generate the parser from the lex and yacc files"
	@echo "make clean : remove all object files"
	@echo "make doc : generate the documentation using doxygen"
	@echo "make install : install the compiler and the architecture files in $(prefix)/bin $(prefix)/lib/faust $(prefix)/include/faust"
	@echo "make uninstall : undo what install did"
	@echo "make dist : make a Faust distribution as a .zip file"
	@echo "make log : make a changelog file"

parser :
	$(MAKE) -C compiler -f $(MAKEFILE) parser

clean :
	$(MAKE) -C compiler -f $(MAKEFILE) clean
	$(MAKE) -C examples clean
	$(MAKE) -C architecture/osclib clean
	$(MAKE) -C architecture/httpdlib/src clean

depend :
	$(MAKE) -C compiler -f $(MAKEFILE) depend
	$(MAKE) -C architecture/osclib depend
	$(MAKE) -C architecture/httpdlib/src depend


doc :
	$(MAKE) -C compiler -f $(MAKEFILE) doc


install :
	# install faust itself
	mkdir -p $(prefix)/bin/
	mkdir -p $(prefix)/include/
	mkdir -p $(prefix)/include/faust/
	mkdir -p $(prefix)/include/faust/osc/
	mkdir -p $(prefix)/lib/faust
	install compiler/faust $(prefix)/bin/
	install compiler/libfaust.a $(prefix)/lib/faust
	([ -e compiler/libfaust.$(LIB_EXT) ] && install compiler/libfaust.$(LIB_EXT) $(prefix)/lib/faust) || echo libfaust.$(LIB_EXT) not available
	cp compiler/libfaust.h  $(prefix)/include/faust/
	cp compiler/generator/llvm-dsp.h  $(prefix)/include/faust/
	cp compiler/generator/llvm-c-dsp.h  $(prefix)/include/faust/
	chmod gou+r compiler/scheduler.ll
	cp compiler/scheduler.ll  $(prefix)/lib/faust
	
	# install architecture and faust library files
	cp architecture/*.c $(prefix)/lib/faust/
	cp architecture/*.cpp $(prefix)/lib/faust/
	cp architecture/*.java $(prefix)/lib/faust/
	cp architecture/*.js $(prefix)/lib/faust/
	cp architecture/*.html $(prefix)/lib/faust/
	cp architecture/*.lib $(prefix)/lib/faust/
	# install iOS
	rm -rf $(prefix)/lib/faust/iOS
	cp -r architecture/iOS $(prefix)/lib/faust/
	rm -rf $(prefix)/lib/faust/iOS/DerivedData/
	# install AU
	rm -rf $(prefix)/lib/faust/AU/
	cp -r architecture/AU $(prefix)/lib/faust/
	cp -r architecture/android $(prefix)/lib/faust/
	# install math documentation files
	cp architecture/mathdoctexts-*.txt $(prefix)/lib/faust/
	cp architecture/latexheader.tex $(prefix)/lib/faust/
	# install additional binary libraries (osc, http,...)
	([ -e architecture/httpdlib/libHTTPDFaust.a ] && cp architecture/httpdlib/libHTTPDFaust.a $(prefix)/lib/faust/) || echo libHTTPDFaust not available
	([ -e architecture/httpdlib/libHTTPDFaust.$(LIB_EXT) ] && cp architecture/httpdlib/libHTTPDFaust.$(LIB_EXT) $(prefix)/lib/faust/) || echo libHTTPDFaust not available	
	cp architecture/osclib/*.a $(prefix)/lib/faust/
	# install includes files for architectures
	cp -r architecture/faust $(prefix)/include/
	# install additional includes files for binary libraries  (osc, http,...)
	cp architecture/osclib/faust/faust/OSCControler.h $(prefix)/include/faust/gui/
	cp architecture/osclib/faust/faust/osc/*.h $(prefix)/include/faust/osc/
	cp architecture/httpdlib/src/include/*.h $(prefix)/include/faust/gui/
	# install faust2xxx tools
	make -C tools/faust2appls install
	# install sound converter
<<<<<<< HEAD
	([ -e faust-waveform-converter ] && cp faust-waveform-converter $(prefix)/bin) || echo faust-waveform-converter not available	
=======
	([ -e faust-waveform-converter ] && cp faust-waveform-converter $(prefix)/bin) || echo faust-waveform-converter not available
>>>>>>> 7ed204bb


uninstall :
	rm -rf $(prefix)/lib/faust/
	rm -rf $(prefix)/include/faust/
	rm -f $(prefix)/bin/faust
	make -C tools/faust2appls uninstall

# make a faust distribution .zip file
dist :
	git archive -o faust-$(version).zip --prefix=faust-$(version)/ HEAD


log :
	git log --oneline --date-order --reverse --after={2011-01-07} master >log-$(version)
	
# DO NOT DELETE<|MERGE_RESOLUTION|>--- conflicted
+++ resolved
@@ -39,16 +39,7 @@
 
 	g++ -O3 architecture/faust-waveform-converter.cpp -lsndfile -o faust-waveform-converter
 
-<<<<<<< HEAD
-
 .PHONY: clean depend install uninstall dist parser help
-=======
-converter:
-
-	g++ -O3 architecture/faust-waveform-converter.cpp -lsndfile -o faust-waveform-converter
-
-.PHONY: clean depend install ininstall dist parser help
->>>>>>> 7ed204bb
 
 help :
 	@echo "Usage : 'make; sudo make install'"
@@ -129,11 +120,7 @@
 	# install faust2xxx tools
 	make -C tools/faust2appls install
 	# install sound converter
-<<<<<<< HEAD
 	([ -e faust-waveform-converter ] && cp faust-waveform-converter $(prefix)/bin) || echo faust-waveform-converter not available	
-=======
-	([ -e faust-waveform-converter ] && cp faust-waveform-converter $(prefix)/bin) || echo faust-waveform-converter not available
->>>>>>> 7ed204bb
 
 
 uninstall :
